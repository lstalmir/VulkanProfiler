# Copyright (c) 2023 Lukasz Stalmirski
# 
# Permission is hereby granted, free of charge, to any person obtaining a copy
# of this software and associated documentation files (the "Software"), to deal
# in the Software without restriction, including without limitation the rights
# to use, copy, modify, merge, publish, distribute, sublicense, and/or sell
# copies of the Software, and to permit persons to whom the Software is
# furnished to do so, subject to the following conditions:
# 
# The above copyright notice and this permission notice shall be included in all
# copies or substantial portions of the Software.
# 
# THE SOFTWARE IS PROVIDED "AS IS", WITHOUT WARRANTY OF ANY KIND, EXPRESS OR
# IMPLIED, INCLUDING BUT NOT LIMITED TO THE WARRANTIES OF MERCHANTABILITY,
# FITNESS FOR A PARTICULAR PURPOSE AND NONINFRINGEMENT. IN NO EVENT SHALL THE
# AUTHORS OR COPYRIGHT HOLDERS BE LIABLE FOR ANY CLAIM, DAMAGES OR OTHER
# LIABILITY, WHETHER IN AN ACTION OF CONTRACT, TORT OR OTHERWISE, ARISING FROM,
# OUT OF OR IN CONNECTION WITH THE SOFTWARE OR THE USE OR OTHER DEALINGS IN THE
# SOFTWARE.

cmake_minimum_required (VERSION 3.8)

set (CMAKE_FOLDER External)

# Disable all warnings in this directory
if (MSVC)
    add_compile_options (/W0)
else ()
    add_compile_options (-w)
endif ()

# fmtlib/fmt
add_subdirectory (fmt)

# google/farmhash
add_library (farmhash STATIC
    farmhash/src/farmhash.h
    farmhash/src/farmhash.cc)

if (MSVC)
    # Disable __builtin_expect in MSVC builds
    target_compile_definitions (farmhash
        PUBLIC FARMHASH_NO_BUILTIN_EXPECT)
endif ()

target_include_directories (farmhash
    PUBLIC farmhash/src)

target_compile_definitions (farmhash
    PUBLIC NAMESPACE_FOR_HASH_FUNCTIONS=Farmhash)

# google/googletest
set (gtest_force_shared_crt ON CACHE BOOL "" FORCE)
set (INSTALL_GTEST OFF CACHE BOOL "" FORCE)
add_subdirectory (googletest)

# intel/metrics-discovery
add_library (metrics-discovery INTERFACE)
target_include_directories (metrics-discovery
    INTERFACE metrics-discovery/inc/common/instrumentation/api)

# KhronosGroup/Vulkan-Headers
add_subdirectory (Vulkan-Headers)
set (VULKAN_HEADERS_INSTALL_DIR "${CMAKE_CURRENT_SOURCE_DIR}/Vulkan-Headers" PARENT_SCOPE)

# KhronosGroup/Vulkan-Utility-Libraries
add_subdirectory (Vulkan-Utility-Libraries)

# KhronosGroup/SPIRV-Headers
add_subdirectory (SPIRV-Headers)

# KhronosGroup/SPIRV-Tools
add_subdirectory (SPIRV-Tools)

# KhronosGroup/SPIRV-Cross
add_subdirectory (SPIRV-Cross)

# SPIRV-Specification
add_subdirectory (SPIRV-Specification)

# GPUOpen/VulkanMemoryAllocator
add_subdirectory (VulkanMemoryAllocator)

# nlohmann/json
set (JSON_BuildTests OFF CACHE INTERNAL "")
add_subdirectory (json)

# ocornut/imgui
set (imgui_backends
    imgui/backends/imgui_impl_vulkan.h
    imgui/backends/imgui_impl_vulkan.cpp)

add_library (imgui STATIC
    imgui/imgui.h
    imgui/imgui.cpp
    imgui/imgui_demo.cpp
    imgui/imgui_draw.cpp
    imgui/imgui_tables.cpp
    imgui/imgui_widgets.cpp
    ${imgui_backends})

target_include_directories (imgui
    PUBLIC imgui
    PUBLIC imgui/backends)

target_compile_definitions (imgui
    PRIVATE VK_NO_PROTOTYPES=1)

target_link_libraries (imgui
    PUBLIC Vulkan-Headers)

<<<<<<< HEAD
# epezent/implot
add_library (implot STATIC
    implot/implot.h
    implot/implot.cpp
    implot/implot_internal.h
    implot/implot_items.cpp
    implot/implot_demo.cpp)

target_include_directories (implot
    PUBLIC implot)

target_link_libraries (implot
=======
# lstalmir/imgui-text-editor
add_library (imgui-text-editor STATIC
    imgui-text-editor/TextEditor.h
    imgui-text-editor/TextEditor.cpp)

target_include_directories (imgui-text-editor
    PUBLIC imgui-text-editor)

target_link_libraries (imgui-text-editor
    PUBLIC imgui)

# aiekick/ImGuiFileDialog
add_library (imgui-file-dialog STATIC
    imgui-file-dialog/ImGuiFileDialog.h
    imgui-file-dialog/ImGuiFileDialog.cpp
    imgui-file-dialog/ImGuiFileDialogConfig.h)

target_include_directories (imgui-file-dialog
    PUBLIC imgui-file-dialog)

target_link_libraries (imgui-file-dialog
>>>>>>> f5de24d1
    PUBLIC imgui)<|MERGE_RESOLUTION|>--- conflicted
+++ resolved
@@ -109,20 +109,6 @@
 target_link_libraries (imgui
     PUBLIC Vulkan-Headers)
 
-<<<<<<< HEAD
-# epezent/implot
-add_library (implot STATIC
-    implot/implot.h
-    implot/implot.cpp
-    implot/implot_internal.h
-    implot/implot_items.cpp
-    implot/implot_demo.cpp)
-
-target_include_directories (implot
-    PUBLIC implot)
-
-target_link_libraries (implot
-=======
 # lstalmir/imgui-text-editor
 add_library (imgui-text-editor STATIC
     imgui-text-editor/TextEditor.h
@@ -144,5 +130,18 @@
     PUBLIC imgui-file-dialog)
 
 target_link_libraries (imgui-file-dialog
->>>>>>> f5de24d1
+    PUBLIC imgui)
+
+# epezent/implot
+add_library (implot STATIC
+    implot/implot.h
+    implot/implot.cpp
+    implot/implot_internal.h
+    implot/implot_items.cpp
+    implot/implot_demo.cpp)
+
+target_include_directories (implot
+    PUBLIC implot)
+
+target_link_libraries (implot
     PUBLIC imgui)