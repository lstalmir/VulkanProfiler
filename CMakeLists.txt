--- conflicted
+++ resolved
@@ -29,74 +29,6 @@
 # Options
 option (BUILD_TESTS "Build tests." ON)
 
-<<<<<<< HEAD
-# Find Vulkan SDK and glslangValidator
-# Linux:    install libvulkan-dev and glslang-tools
-# Windows:  install Vulkan SDK
-find_package (Vulkan)
-find_program (glslangvalidator glslangValidator)
-
-if (NOT Vulkan_FOUND OR NOT glslangvalidator)
-    message (WARNING "Vulkan SDK and/or glslangValidator not found. Tests will be disabled.")
-    set (BUILD_TESTS OFF CACHE BOOL "" FORCE)
-endif ()
-
-# Detect available libraries
-if (UNIX)
-    # ECM is required on Linux to find Wayland and XCB
-    find_package (ECM REQUIRED NO_MODULE)
-    set (CMAKE_MODULE_PATH ${ECM_FIND_MODULE_DIR})
-
-    #find_package (Wayland)
-    find_package (XCB REQUIRED COMPONENTS XCB SHAPE)
-    find_package (X11 REQUIRED)
-
-    # Export symbols explicitly
-    set (CMAKE_CXX_VISIBILITY_PRESET hidden)
-    set (CMAKE_VISIBILITY_INLINES_HIDDEN 1)
-endif ()
-
-# Build with C++17
-set (CMAKE_CXX_STANDARD 17)
-
-set (VK_EXT_PROFILER_INCLUDE_DIR
-    "${CMAKE_CURRENT_LIST_DIR}/VkLayer_profiler_layer/profiler_ext"
-    )
-
-set (VULKAN_HEADERS_INSTALL_DIR
-    "${CMAKE_CURRENT_LIST_DIR}/Vulkan-Headers"
-    )
-
-set (VULKAN_HEADERS_INCLUDE_DIR
-    "${CMAKE_CURRENT_LIST_DIR}/Vulkan-Headers/include"
-    )
-
-set (SPIRV-Headers_SOURCE_DIR
-    "${CMAKE_CURRENT_LIST_DIR}/SPIRV-Headers"
-    )
-
-set (SPIRV_SKIP_EXECUTABLES ON)
-set (SPIRV_SKIP_TESTS ON)
-    
-include_directories (
-    "${CMAKE_CURRENT_LIST_DIR}/SPIRV-Headers/include"
-    "${VULKAN_HEADERS_INCLUDE_DIR}"
-    )
-
-# Disable 3-rd party library tests
-set (JSON_BuildTests OFF CACHE INTERNAL "")
-
-# Build third-party dependencies.
-add_subdirectory (External/json)
-add_subdirectory (SPIRV-Tools)
-add_subdirectory (Vulkan-Headers)
-
-include_directories (
-    "${CMAKE_CURRENT_LIST_DIR}/SPIRV-Headers/include"
-    "${CMAKE_CURRENT_LIST_DIR}/SPIRV-Tools/include"
-    )
-
-=======
 # Platform-specific configuration and dependencies.
 include (CMake/platform.cmake)
 
@@ -104,5 +36,4 @@
 add_subdirectory (External EXCLUDE_FROM_ALL)
 
 # Include sub-projects
->>>>>>> 99582b00
 add_subdirectory (VkLayer_profiler_layer)