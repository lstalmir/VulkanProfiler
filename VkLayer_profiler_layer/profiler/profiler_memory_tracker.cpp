--- conflicted
+++ resolved
@@ -44,12 +44,9 @@
         , m_Allocations()
         , m_Buffers()
         , m_Images()
-<<<<<<< HEAD
-        , m_pfnGetBufferDeviceAddress( nullptr )
-=======
         , m_AccelerationStructures()
         , m_Micromaps()
->>>>>>> 1860a242
+        , m_pfnGetBufferDeviceAddress( nullptr )
     {
     }
 
@@ -266,6 +263,12 @@
             binding.m_BufferOffset = 0;
             binding.m_Size = bufferData.m_BufferSize;
 
+            if( !( bufferData.m_BufferFlags & VK_BUFFER_CREATE_SPARSE_BINDING_BIT ) )
+            {
+                // Non-sparse buffers have address assigned upon memory binding.
+                bufferData.m_BufferAddress = GetBufferDeviceAddress( buffer, bufferData.m_BufferUsage );
+            }
+
             // Only one binding at a time is allowed using this API.
             bufferData.m_MemoryBindings = binding;
         }
@@ -288,48 +291,6 @@
         auto it = m_Buffers.unsafe_find( buffer );
         if( it != m_Buffers.end() )
         {
-<<<<<<< HEAD
-            it->second.m_MemoryBindingCount = 1;
-            it->second.m_pMemoryBindings.reset( new DeviceProfilerBufferMemoryBindingData[1] );
-
-            DeviceProfilerBufferMemoryBindingData& binding = it->second.m_pMemoryBindings[0];
-            binding.m_Memory = memory;
-            binding.m_MemoryOffset = offset;
-            binding.m_BufferOffset = 0;
-            binding.m_Size = it->second.m_BufferSize;
-
-            it->second.m_BufferAddress = GetBufferDeviceAddress( buffer, it->second.m_BufferUsage );
-        }
-    }
-
-    /***********************************************************************************\
-
-    Function:
-        BindBufferMemory
-
-    Description:
-
-    \***********************************************************************************/
-    void DeviceProfilerMemoryTracker::BindBufferMemory( const VkSparseBufferMemoryBindInfo* pBindInfo )
-    {
-        TipGuard tip( m_pDevice->TIP, __func__ );
-
-        std::shared_lock lk( m_Buffers );
-
-        auto it = m_Buffers.unsafe_find( pBindInfo->buffer );
-        if( it != m_Buffers.end() )
-        {
-            it->second.m_MemoryBindingCount = pBindInfo->bindCount;
-            it->second.m_pMemoryBindings.reset( new DeviceProfilerBufferMemoryBindingData[pBindInfo->bindCount] );
-
-            for( uint32_t i = 0; i < pBindInfo->bindCount; ++i )
-            {
-                DeviceProfilerBufferMemoryBindingData& binding = it->second.m_pMemoryBindings[i];
-                binding.m_Memory = pBindInfo->pBinds[i].memory;
-                binding.m_MemoryOffset = pBindInfo->pBinds[i].memoryOffset;
-                binding.m_BufferOffset = pBindInfo->pBinds[i].resourceOffset;
-                binding.m_Size = pBindInfo->pBinds[i].size;
-=======
             DeviceProfilerBufferMemoryData& bufferData = it->second;
             lk.unlock();
 
@@ -403,7 +364,6 @@
                         binding++;
                     }
                 }
->>>>>>> 1860a242
             }
         }
     }
@@ -703,7 +663,7 @@
     /***********************************************************************************\
 
     Function:
-        GetMemoryData
+        GetBufferAtAddress
 
     Description:
 
@@ -711,7 +671,6 @@
     std::pair<VkBuffer, DeviceProfilerBufferMemoryData> DeviceProfilerMemoryTracker::GetBufferAtAddress( VkDeviceAddress address, VkBufferUsageFlags requiredUsage ) const
     {
         TipGuard tip( m_pDevice->TIP, __func__ );
-
         std::shared_lock lk( m_Buffers );
 
         for( const auto& [buffer, data] : m_Buffers )
