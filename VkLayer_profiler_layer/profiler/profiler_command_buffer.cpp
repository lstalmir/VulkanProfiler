// Copyright (c) 2019-2025 Lukasz Stalmirski
//
// Permission is hereby granted, free of charge, to any person obtaining a copy
// of this software and associated documentation files (the "Software"), to deal
// in the Software without restriction, including without limitation the rights
// to use, copy, modify, merge, publish, distribute, sublicense, and/or sell
// copies of the Software, and to permit persons to whom the Software is
// furnished to do so, subject to the following conditions:
//
// The above copyright notice and this permission notice shall be included in all
// copies or substantial portions of the Software.
//
// THE SOFTWARE IS PROVIDED "AS IS", WITHOUT WARRANTY OF ANY KIND, EXPRESS OR
// IMPLIED, INCLUDING BUT NOT LIMITED TO THE WARRANTIES OF MERCHANTABILITY,
// FITNESS FOR A PARTICULAR PURPOSE AND NONINFRINGEMENT. IN NO EVENT SHALL THE
// AUTHORS OR COPYRIGHT HOLDERS BE LIABLE FOR ANY CLAIM, DAMAGES OR OTHER
// LIABILITY, WHETHER IN AN ACTION OF CONTRACT, TORT OR OTHERWISE, ARISING FROM,
// OUT OF OR IN CONNECTION WITH THE SOFTWARE OR THE USE OR OTHER DEALINGS IN THE
// SOFTWARE.

#include "profiler_command_buffer.h"
#include "profiler.h"
#include "profiler_helpers.h"
#include "profiler_stat_comparators.h"
#include "profiler_query_pool.h"
#include <algorithm>
#include <assert.h>

#define PROFILER_INDIRECT_ARGS_BUFFER_SIZE 65536

namespace Profiler
{
    /***********************************************************************************\

    Function:
        ProfilerCommandBuffer

    Description:
        Constructor.

    \***********************************************************************************/
    ProfilerCommandBuffer::ProfilerCommandBuffer( DeviceProfiler& profiler, DeviceProfilerCommandPool& commandPool, VkCommandBuffer commandBuffer, VkCommandBufferLevel level )
        : m_Profiler( profiler )
        , m_CommandPool( commandPool )
        , m_CommandBuffer( commandBuffer )
        , m_Level( level )
        , m_ProfilingEnabled( true )
        , m_SecondaryCommandBuffers()
        , m_pQueryPool( nullptr )
        , m_Stats()
        , m_Data()
        , m_pCurrentRenderPass( nullptr )
        , m_pCurrentRenderPassData( nullptr )
        , m_pCurrentSubpassData( nullptr )
        , m_pCurrentPipelineData( nullptr )
        , m_pCurrentDrawcallData( nullptr )
        , m_CurrentSubpassIndex( DeviceProfilerSubpassData::ImplicitSubpassIndex )
        , m_GraphicsPipeline()
        , m_ComputePipeline()
        , m_IndirectArgumentBufferList()
    {
        m_Data.m_Handle = m_Profiler.GetObjectHandle( commandBuffer );
        m_Data.m_Level = level;

        // Profile the command buffer only if it will be submitted to the queue supporting graphics or compute commands
        // This is requirement of vkCmdResetQueryPool (VUID-vkCmdResetQueryPool-commandBuffer-cmdpool)
        if( !m_CommandPool.SupportsTimestampQuery() )
        {
            m_ProfilingEnabled = false;
        }

        // Initialize performance query once
        if( m_ProfilingEnabled )
        {
            m_pQueryPool = new CommandBufferQueryPool(
                m_Profiler,
                m_CommandPool.GetQueueFamilyIndex(),
                m_Level );
        }
    }

    /***********************************************************************************\

    Function:
        ~ProfilerCommandBuffer

    Description:
        Destructor.

    \***********************************************************************************/
    ProfilerCommandBuffer::~ProfilerCommandBuffer()
    {
        delete m_pQueryPool;
    }

    /***********************************************************************************\

    Function:
        GetCommandPool

    Description:
        Returns VkCommandPool object associated with this instance.

    \***********************************************************************************/
    DeviceProfilerCommandPool& ProfilerCommandBuffer::GetCommandPool() const
    {
        return m_CommandPool;
    }

    /***********************************************************************************\

    Function:
        GetCommandBuffer

    Description:
        Returns VkCommandBuffer object associated with this instance.

    \***********************************************************************************/
    VkCommandBuffer ProfilerCommandBuffer::GetHandle() const
    {
        return m_CommandBuffer;
    }

    /***********************************************************************************\

    Function:
        Submit

    Description:
        Dirty cached profiling data.

    \***********************************************************************************/
    void ProfilerCommandBuffer::Submit()
    {
        TipGuard tip( m_Profiler.m_pDevice->TIP, __func__ );

        if( m_ProfilingEnabled )
        {
            // Contents of the command buffer did not change, but all queries will be executed again
            m_Data.m_DataValid = false;
        }

        // Secondary command buffers will be executed as well
        for( VkCommandBuffer commandBuffer : m_SecondaryCommandBuffers )
        {
            // Use direct access - m_CommandBuffers map is already locked
            m_Profiler.m_pCommandBuffers.unsafe_at( commandBuffer )->Submit();
        }
    }

    /***********************************************************************************\

    Function:
        Begin

    Description:
        Marks beginning of command buffer.

    \***********************************************************************************/
    void ProfilerCommandBuffer::Begin( const VkCommandBufferBeginInfo* pBeginInfo )
    {
        TipGuard tip( m_Profiler.m_pDevice->TIP, __func__ );

        if( m_ProfilingEnabled )
        {
            // Restore initial state
            Reset( 0 /*flags*/ );

            // Reset query pools.
            m_pQueryPool->Reset( m_CommandBuffer );

            // Make sure there is at least one query pool available.
            m_pQueryPool->PreallocateQueries( m_CommandBuffer );

            // Begin collection of vendor metrics.
            m_pQueryPool->BeginPerformanceQuery( m_CommandBuffer );

            // Send global timestamp query for the whole command buffer.
            m_Data.m_BeginTimestamp.m_Index = m_pQueryPool->WriteTimestamp( m_CommandBuffer );
        }
    }

    /***********************************************************************************\

    Function:
        End

    Description:
        Marks end of command buffer.

    \***********************************************************************************/
    void ProfilerCommandBuffer::End()
    {
        TipGuard tip( m_Profiler.m_pDevice->TIP, __func__ );

        if( m_ProfilingEnabled )
        {
            // Send global timestamp query for the whole command buffer.
            m_Data.m_EndTimestamp.m_Index =
                m_pQueryPool->WriteTimestamp( m_CommandBuffer, VK_PIPELINE_STAGE_BOTTOM_OF_PIPE_BIT );

            if( (m_pCurrentRenderPassData != nullptr) &&
                (m_Profiler.m_Config.m_SamplingMode <= VK_PROFILER_MODE_PER_RENDER_PASS_EXT) )
            {
                uint64_t lastTimestampInRenderPassIndex =
                    m_Data.m_EndTimestamp.m_Index;

                if( (m_Profiler.m_Config.m_SamplingMode == VK_PROFILER_MODE_PER_DRAWCALL_EXT) &&
                    (m_pCurrentPipelineData != nullptr) &&
                    !m_pCurrentPipelineData->m_Drawcalls.empty() &&
                    (m_pCurrentPipelineData->m_Drawcalls.back().m_EndTimestamp.m_Index != UINT64_MAX) )
                {
                    lastTimestampInRenderPassIndex =
                        m_pCurrentPipelineData->m_Drawcalls.back().m_EndTimestamp.m_Index;
                }

                // Update an ending timestamp for the previous render pass.
                m_pCurrentRenderPassData->m_EndTimestamp.m_Index = lastTimestampInRenderPassIndex;
                m_pCurrentSubpassData->m_EndTimestamp.m_Index = lastTimestampInRenderPassIndex;

                // Update pipeline end timestamp index.
                if( ( m_Profiler.m_Config.m_SamplingMode <= VK_PROFILER_MODE_PER_PIPELINE_EXT ) &&
                    ( m_pCurrentPipelineData != nullptr ) )
                {
                    m_pCurrentPipelineData->m_EndTimestamp.m_Index = lastTimestampInRenderPassIndex;
                }

                // Clear renderpass-scoped pointers.
                m_pCurrentRenderPass = nullptr;
                m_pCurrentRenderPassData = nullptr;
                m_pCurrentSubpassData = nullptr;
                m_pCurrentPipelineData = nullptr;
            }

            // End collection of vendor metrics.
            m_pQueryPool->EndPerformanceQuery( m_CommandBuffer );

            // Perform deferred indirect argument buffer copies.
            FlushIndirectArgumentCopyLists();
        }
    }

    /***********************************************************************************\

    Function:
        Reset

    Description:
        Stop profiling of the command buffer.

    \***********************************************************************************/
    void ProfilerCommandBuffer::Reset( VkCommandBufferResetFlags flags )
    {
        TipGuard tip( m_Profiler.m_pDevice->TIP, __func__ );

        if( m_ProfilingEnabled )
        {
            // The data must be collected before the command bufer is reused.
            m_Profiler.m_DataAggregator.Aggregate( this );

            // Reset data
            m_Stats = {};
            m_Data.m_RenderPasses.clear();
            m_SecondaryCommandBuffers.clear();

            m_CurrentSubpassIndex = DeviceProfilerSubpassData::ImplicitSubpassIndex;
            m_pCurrentRenderPass = nullptr;
            m_pCurrentRenderPassData = nullptr;
            m_pCurrentSubpassData = nullptr;
            m_pCurrentPipelineData = nullptr;
            m_pCurrentDrawcallData = nullptr;

            m_Data.m_DataValid = false;

            if( m_Profiler.m_Config.m_CaptureIndirectArguments )
            {
                // Reset indirect argument buffers.
                for( auto& buffer : m_IndirectArgumentBufferList )
                {
                    buffer.m_Offset = 0;
                    buffer.m_PendingCopyList.clear();
                }
            }
        }
    }

    /***********************************************************************************\

    Function:
        PreBeginRenderPass

    Description:
        Marks beginning of next render pass.

    \***********************************************************************************/
    void ProfilerCommandBuffer::PreBeginRenderPass( const VkRenderPassBeginInfo* pBeginInfo, VkSubpassContents )
    {
        TipGuard tip( m_Profiler.m_pDevice->TIP, __func__ );

        if( (m_ProfilingEnabled) &&
            (m_Profiler.m_Config.m_SamplingMode <= VK_PROFILER_MODE_PER_RENDER_PASS_EXT) )
        {
            PreBeginRenderPassCommonProlog();

            // Setup pointers for the new render pass.
            m_pCurrentRenderPass = &m_Profiler.GetRenderPass( pBeginInfo->renderPass );
            m_pCurrentRenderPassData = &m_Data.m_RenderPasses.emplace_back();
            m_pCurrentRenderPassData->m_Handle = m_pCurrentRenderPass->m_Handle;
            m_pCurrentRenderPassData->m_Type = m_pCurrentRenderPass->m_Type;

            // Clears issued when render pass begins
            if( m_pCurrentRenderPass->m_ClearColorAttachmentCount != 0 )
            {
                m_Stats.m_ClearColorStats.m_Count += m_pCurrentRenderPass->m_ClearColorAttachmentCount;
                m_pCurrentRenderPassData->m_ClearsColorAttachments = true;
            }

            if( m_pCurrentRenderPass->m_ClearDepthStencilAttachmentCount != 0 )
            {
                m_Stats.m_ClearDepthStencilStats.m_Count += m_pCurrentRenderPass->m_ClearDepthStencilAttachmentCount;
                m_pCurrentRenderPassData->m_ClearsDepthStencilAttachments = true;
            }

            PreBeginRenderPassCommonEpilog();
        }
    }

    /***********************************************************************************\

    Function:
        PostBeginRenderPass

    Description:
        Marks beginning of next render pass.

    \***********************************************************************************/
    void ProfilerCommandBuffer::PostBeginRenderPass( const VkRenderPassBeginInfo*, VkSubpassContents contents )
    {
        TipGuard tip( m_Profiler.m_pDevice->TIP, __func__ );

        if( (m_ProfilingEnabled) &&
            (m_Profiler.m_Config.m_SamplingMode <= VK_PROFILER_MODE_PER_RENDER_PASS_EXT) )
        {
            if( (m_Profiler.m_Config.m_SamplingMode <= VK_PROFILER_MODE_PER_PIPELINE_EXT) ||
                ((m_Profiler.m_Config.m_SamplingMode == VK_PROFILER_MODE_PER_RENDER_PASS_EXT) &&
                    m_Profiler.m_Config.m_EnableRenderPassBeginEndProfiling) )
            {
                m_pCurrentRenderPassData->m_Begin.m_EndTimestamp.m_Index =
                    m_pQueryPool->WriteTimestamp( m_CommandBuffer, VK_PIPELINE_STAGE_BOTTOM_OF_PIPE_BIT );
            }

            // Begin first subpass
            NextSubpass( contents );
        }
    }

    /***********************************************************************************\

    Function:
        EndRenderPass

    Description:
        Marks end of current render pass.

    \***********************************************************************************/
    void ProfilerCommandBuffer::PreEndRenderPass()
    {
        TipGuard tip( m_Profiler.m_pDevice->TIP, __func__ );

        if( (m_ProfilingEnabled) &&
            (m_Profiler.m_Config.m_SamplingMode <= VK_PROFILER_MODE_PER_RENDER_PASS_EXT) )
        {
            // End currently profiled subpass
            EndSubpass();

            // Record final transitions and resolves
            if( (m_Profiler.m_Config.m_SamplingMode <= VK_PROFILER_MODE_PER_PIPELINE_EXT) ||
                ((m_Profiler.m_Config.m_SamplingMode == VK_PROFILER_MODE_PER_RENDER_PASS_EXT) &&
                    m_Profiler.m_Config.m_EnableRenderPassBeginEndProfiling) )
            {
                m_pCurrentRenderPassData->m_End.m_BeginTimestamp.m_Index =
                    m_pQueryPool->WriteTimestamp( m_CommandBuffer, VK_PIPELINE_STAGE_TOP_OF_PIPE_BIT );
            }
        }
    }

    /***********************************************************************************\

    Function:
        PostEndRenderPass

    Description:
        Marks end of current render pass.

    \***********************************************************************************/
    void ProfilerCommandBuffer::PostEndRenderPass()
    {
        TipGuard tip( m_Profiler.m_pDevice->TIP, __func__ );

        if( (m_ProfilingEnabled) &&
            (m_Profiler.m_Config.m_SamplingMode <= VK_PROFILER_MODE_PER_RENDER_PASS_EXT) )
        {
            if( (m_Profiler.m_Config.m_SamplingMode <= VK_PROFILER_MODE_PER_PIPELINE_EXT) ||
                ((m_Profiler.m_Config.m_SamplingMode == VK_PROFILER_MODE_PER_RENDER_PASS_EXT) &&
                    m_Profiler.m_Config.m_EnableRenderPassBeginEndProfiling) )
            {
                m_pCurrentRenderPassData->m_End.m_EndTimestamp.m_Index =
                    m_pQueryPool->WriteTimestamp( m_CommandBuffer, VK_PIPELINE_STAGE_BOTTOM_OF_PIPE_BIT );

                // Use the end timestamp of the end command.
                m_pCurrentRenderPassData->m_EndTimestamp = m_pCurrentRenderPassData->m_End.m_EndTimestamp;
            }
            else
            {
                // Use the end timestamp of the last subpass in this render pass.
                m_pCurrentRenderPassData->m_EndTimestamp = m_pCurrentRenderPassData->m_Subpasses.back().m_EndTimestamp;
            }

            // No more subpasses in this render pass.
            m_CurrentSubpassIndex = DeviceProfilerSubpassData::ImplicitSubpassIndex;
            m_pCurrentRenderPass = nullptr;
            m_pCurrentRenderPassData = nullptr;
            m_pCurrentSubpassData = nullptr;
            m_pCurrentPipelineData = nullptr;
        }

        if( (m_ProfilingEnabled) &&
            (m_Profiler.m_Config.m_CaptureIndirectArguments) )
        {
            // Record pending indirect argument buffer copies after the render pass.
            FlushIndirectArgumentCopyLists();
        }
    }

    /***********************************************************************************\

    Function:
        PreBeginRendering

    Description:
        Marks beginning of next render pass (VK_KHR_dynamic_rendering).

    \***********************************************************************************/
    void ProfilerCommandBuffer::PreBeginRendering( const VkRenderingInfo* pRenderingInfo )
    {
        TipGuard tip( m_Profiler.m_pDevice->TIP, __func__ );

        if( (m_ProfilingEnabled) &&
            (m_Profiler.m_Config.m_SamplingMode <= VK_PROFILER_MODE_PER_RENDER_PASS_EXT) )
        {
            PreBeginRenderPassCommonProlog();

            // Setup pointers for the new render pass.
            m_pCurrentRenderPassData = &m_Data.m_RenderPasses.emplace_back();
            m_pCurrentRenderPassData->m_Handle = VK_NULL_HANDLE;
            m_pCurrentRenderPassData->m_Type = DeviceProfilerRenderPassType::eGraphics;
            m_pCurrentRenderPassData->m_Dynamic = true;

            // Helper function to accumulate common attachment operations.
            auto AccumulateAttachmentOperations = [&](
                const VkRenderingAttachmentInfo* pAttachmentInfo,
                bool& clearFlag,
                DeviceProfilerDrawcallStats::Stats& clearStats,
                DeviceProfilerDrawcallStats::Stats& resolveStats )
            {
                // Attachment operations are ignored if imageView is null.
                if( (pAttachmentInfo != nullptr) &&
                    (pAttachmentInfo->imageView != VK_NULL_HANDLE) )
                {
                    // Count clear operations only if the rendering is not resuming.
                    if( !(pRenderingInfo->flags & VK_RENDERING_RESUMING_BIT) )
                    {
                        if( pAttachmentInfo->loadOp == VK_ATTACHMENT_LOAD_OP_CLEAR )
                        {
                            clearStats.m_Count++;
                            clearFlag = true;
                        }
                    }

                    // Count resolve operations only if the rendering will not be suspended in this command buffer.
                    if( !(pRenderingInfo->flags & VK_RENDERING_SUSPENDING_BIT) )
                    {
                        if( (pAttachmentInfo->resolveMode != VK_RESOLVE_MODE_NONE) &&
                            (pAttachmentInfo->resolveImageView != VK_NULL_HANDLE) )
                        {
                            resolveStats.m_Count++;
                            m_pCurrentRenderPassData->m_ResolvesAttachments = true;
                        }
                    }
                }
            };

            // Clears and resolves issued when rendering begins.
            for( uint32_t i = 0; i < pRenderingInfo->colorAttachmentCount; ++i )
            {
                AccumulateAttachmentOperations(
                    &pRenderingInfo->pColorAttachments[i],
                    m_pCurrentRenderPassData->m_ClearsColorAttachments,
                    m_Stats.m_ClearColorStats,
                    m_Stats.m_ResolveStats );
            }

            AccumulateAttachmentOperations(
                pRenderingInfo->pDepthAttachment,
                m_pCurrentRenderPassData->m_ClearsDepthStencilAttachments,
                m_Stats.m_ClearDepthStencilStats,
                m_Stats.m_ResolveStats );

            AccumulateAttachmentOperations(
                pRenderingInfo->pStencilAttachment,
                m_pCurrentRenderPassData->m_ClearsDepthStencilAttachments,
                m_Stats.m_ClearDepthStencilStats,
                m_Stats.m_ResolveStats );

            PreBeginRenderPassCommonEpilog();
        }
    }
    
    /***********************************************************************************\

    Function:
        PostBeginRendering

    Description:
        Marks beginning of next render pass (VK_KHR_dynamic_rendering).

    \***********************************************************************************/
    void ProfilerCommandBuffer::PostBeginRendering( const VkRenderingInfo* )
    {
        PostBeginRenderPass( nullptr, VK_SUBPASS_CONTENTS_INLINE );
    }

    /***********************************************************************************\

    Function:
        PreEndRendering

    Description:
        Marks end of current render pass (VK_KHR_dynamic_rendering).

    \***********************************************************************************/
    void ProfilerCommandBuffer::PreEndRendering()
    {
        PreEndRenderPass();
    }

    /***********************************************************************************\

    Function:
        PostEndRendering

    Description:
        Marks end of current render pass (VK_KHR_dynamic_rendering).

    \***********************************************************************************/
    void ProfilerCommandBuffer::PostEndRendering()
    {
        PostEndRenderPass();
    }

    /***********************************************************************************\

    Function:
        NextSubpass

    Description:
        Marks beginning of next render pass subpass.

    \***********************************************************************************/
    void ProfilerCommandBuffer::NextSubpass( VkSubpassContents contents )
    {
        TipGuard tip( m_Profiler.m_pDevice->TIP, __func__ );

        if( (m_ProfilingEnabled) &&
            (m_Profiler.m_Config.m_SamplingMode <= VK_PROFILER_MODE_PER_RENDER_PASS_EXT) )
        {
            // End currently profiled subpass before beginning new one.
            EndSubpass();

            // Setup pointers for the next subpass.
            m_pCurrentSubpassData = &m_pCurrentRenderPassData->m_Subpasses.emplace_back();
            m_pCurrentSubpassData->m_Index = ++m_CurrentSubpassIndex;
            m_pCurrentSubpassData->m_Contents = contents;

            // Write begin timestamp of the subpass.
            m_pCurrentSubpassData->m_BeginTimestamp.m_Index =
                m_pQueryPool->WriteTimestamp( m_CommandBuffer, VK_PIPELINE_STAGE_TOP_OF_PIPE_BIT );
        }
    }

    /***********************************************************************************\

    Function:
        BindPipeline

    Description:
        Marks beginning of next render pass pipeline.

    \***********************************************************************************/
    void ProfilerCommandBuffer::BindPipeline( const DeviceProfilerPipeline& pipeline )
    {
        TipGuard tip( m_Profiler.m_pDevice->TIP, __func__ );

        if( m_ProfilingEnabled )
        {
            switch( pipeline.m_BindPoint )
            {
            case VK_PIPELINE_BIND_POINT_GRAPHICS:
                m_GraphicsPipeline = pipeline;
                break;

            case VK_PIPELINE_BIND_POINT_COMPUTE:
                m_ComputePipeline = pipeline;
                break;

            case VK_PIPELINE_BIND_POINT_RAY_TRACING_KHR:
                m_RayTracingPipeline = pipeline;
                break;
            }
        }
    }

    /***********************************************************************************\

    Function:
        BindShaders

    Description:
        Sets shader objects for the subsequent drawcalls.

    \***********************************************************************************/
    void ProfilerCommandBuffer::BindShaders( uint32_t shaderCount, const VkShaderStageFlagBits* pStages, const VkShaderEXT* pShaders )
    {
        TipGuard tip( m_Profiler.m_pDevice->TIP, __func__ );

        constexpr VkShaderStageFlags allGraphicsShaderStages =
            VK_SHADER_STAGE_ALL_GRAPHICS |
            VK_SHADER_STAGE_TASK_BIT_EXT |
            VK_SHADER_STAGE_MESH_BIT_EXT;

        constexpr VkShaderStageFlags allComputeShaderStages =
            VK_SHADER_STAGE_COMPUTE_BIT;

        // Check which pipelines have been impacted to recalculate the hashes.
        bool graphicsPipelineChanged = false;
        bool computePipelineChanged = false;

        for( uint32_t i = 0; i < shaderCount; ++i )
        {
            // Update appropriate pipeline state.
            DeviceProfilerPipeline* pPipeline = nullptr;
            DeviceProfilerPipelineType pipelineType = DeviceProfilerPipelineType::eNone;
            VkPipelineBindPoint pipelineBindPoint = {};
            VkShaderStageFlagBits stage = pStages[i];

            if( stage & allGraphicsShaderStages )
            {
                pPipeline = &m_GraphicsPipeline;
                pipelineType = DeviceProfilerPipelineType::eGraphics;
                pipelineBindPoint = VK_PIPELINE_BIND_POINT_GRAPHICS;
                graphicsPipelineChanged = true;
            }
            else if( stage & allComputeShaderStages )
            {
                pPipeline = &m_ComputePipeline;
                pipelineType = DeviceProfilerPipelineType::eCompute;
                pipelineBindPoint = VK_PIPELINE_BIND_POINT_COMPUTE;
                computePipelineChanged = true;
            }

            if( pPipeline != nullptr )
            {
                // When shader objects are used, the pipeline bound at the corresponding bind point is unbound.
                if( !pPipeline->m_UsesShaderObjects )
                {
                    pPipeline->m_Handle = VK_NULL_HANDLE;
                    pPipeline->m_BindPoint = pipelineBindPoint;
                    pPipeline->m_Type = pipelineType;
                    pPipeline->m_ShaderTuple.m_Hash = 0;
                    pPipeline->m_ShaderTuple.m_Shaders.clear();
                    pPipeline->m_ShaderTuple.m_ShaderExecutables.clear();
                    pPipeline->m_UsesRayQuery = false;
                    pPipeline->m_UsesRayTracing = false;
                    pPipeline->m_UsesShaderObjects = true;
                }

                // Bind the shader object to the pipeline.
                VkShaderEXT shaderHandle = pShaders ? pShaders[i] : VK_NULL_HANDLE;

                bool stageBound = false;
                for( auto it = pPipeline->m_ShaderTuple.m_Shaders.begin(), end = pPipeline->m_ShaderTuple.m_Shaders.end(); it != end; ++it )
                {
                    if( it->m_Stage == stage )
                    {
                        if( shaderHandle != VK_NULL_HANDLE )
                        {
                            // Override existing shader stage with a new object.
                            *it = m_Profiler.GetShader( shaderHandle );
                            stageBound = true;
                        }
                        else
                        {
                            // Unbind the shader object from the pipeline.
                            pPipeline->m_ShaderTuple.m_Shaders.erase( it );
                        }
                        break;
                    }
                }

                if( !stageBound && (shaderHandle != VK_NULL_HANDLE) )
                {
                    // Bind the shader to a new shader stage.
                    pPipeline->m_ShaderTuple.m_Shaders.push_back( m_Profiler.GetShader( shaderHandle ) );
                }
            }
        }

        // Refresh pipelines after changing the shaders.
        if( graphicsPipelineChanged )
        {
            m_GraphicsPipeline.Finalize();
        }

        if( computePipelineChanged )
        {
            m_ComputePipeline.Finalize();
        }
    }

    /***********************************************************************************\

    Function:
        PreCommand

    Description:
        Marks beginning of next drawcall.

    \***********************************************************************************/
    void ProfilerCommandBuffer::PreCommand( const DeviceProfilerDrawcall& drawcall )
    {
        TipGuard tip( m_Profiler.m_pDevice->TIP, __func__ );

        if( m_ProfilingEnabled )
        {
            const DeviceProfilerPipelineType pipelineType = drawcall.GetPipelineType();

            // Insert a timestamp in per-render pass mode if command is recorded outside of the render pass
            // and the internal render pass has changed.
            DeviceProfilerRenderPassData* pPreviousRenderPassData = m_pCurrentRenderPassData;
            DeviceProfilerSubpassData* pPreviousSubpassData = m_pCurrentSubpassData;

            // Pointer to the previous pipeline to update the end timestamp if needed.
            DeviceProfilerPipelineData* pPreviousPipelineData = nullptr;

            // Setup pipeline
            switch( pipelineType )
            {
            case DeviceProfilerPipelineType::eNone:
            case DeviceProfilerPipelineType::eDebug:
                SetupCommandBufferForStatCounting( { VK_NULL_HANDLE }, &pPreviousPipelineData );
                break;

            case DeviceProfilerPipelineType::eGraphics:
                SetupCommandBufferForStatCounting( m_GraphicsPipeline, &pPreviousPipelineData );
                break;

            case DeviceProfilerPipelineType::eCompute:
                SetupCommandBufferForStatCounting( m_ComputePipeline, &pPreviousPipelineData );
                break;

            case DeviceProfilerPipelineType::eRayTracingKHR:
                SetupCommandBufferForStatCounting( m_RayTracingPipeline, &pPreviousPipelineData );
                break;

            default: // Internal pipelines
                SetupCommandBufferForStatCounting( m_Profiler.GetPipeline( (VkPipeline)pipelineType ), &pPreviousPipelineData );
                break;
            }

            // Append drawcall to the current pipeline
            m_pCurrentDrawcallData = &m_pCurrentPipelineData->m_Drawcalls.emplace_back( drawcall );
            m_pCurrentDrawcallData->ResolveObjectHandles( m_Profiler );

            if( m_Profiler.m_Config.m_CaptureIndirectArguments )
            {
                // Save indirect arguments
                SaveIndirectArgs( *m_pCurrentDrawcallData );
            }

            // Increment drawcall stats
            m_Stats.AddCount( drawcall );

            if( (m_Profiler.m_Config.m_SamplingMode == VK_PROFILER_MODE_PER_DRAWCALL_EXT) ||
                ((m_Profiler.m_Config.m_SamplingMode == VK_PROFILER_MODE_PER_PIPELINE_EXT) &&
                    (m_pCurrentPipelineData != pPreviousPipelineData)) ||
                ((m_Profiler.m_Config.m_SamplingMode == VK_PROFILER_MODE_PER_RENDER_PASS_EXT) &&
                    (pPreviousRenderPassData != m_pCurrentRenderPassData)) )
            {
                // Begin timestamp query
                const uint64_t timestampIndex =
                    m_pQueryPool->WriteTimestamp( m_CommandBuffer, VK_PIPELINE_STAGE_TOP_OF_PIPE_BIT );

                // Update draw begin timestamp index.
                if( m_Profiler.m_Config.m_SamplingMode <= VK_PROFILER_MODE_PER_DRAWCALL_EXT )
                {
                    m_pCurrentDrawcallData->m_BeginTimestamp.m_Index = timestampIndex;
                }

                // Update pipeline begin timestamp index.
                if( (m_Profiler.m_Config.m_SamplingMode <= VK_PROFILER_MODE_PER_PIPELINE_EXT) &&
                    (m_pCurrentPipelineData->m_BeginTimestamp.m_Index == UINT64_MAX) )
                {
                    m_pCurrentPipelineData->m_BeginTimestamp.m_Index = timestampIndex;

                    // Update end timestamp of the previous pipeline.
                    if( pPreviousPipelineData != nullptr )
                    {
                        if( (m_Profiler.m_Config.m_SamplingMode <= VK_PROFILER_MODE_PER_DRAWCALL_EXT) &&
                            !pPreviousPipelineData->m_Drawcalls.empty() &&
                            (pPreviousPipelineData->m_Drawcalls.back().m_EndTimestamp.m_Index != UINT64_MAX) )
                        {
                            pPreviousPipelineData->m_EndTimestamp =
                                pPreviousPipelineData->m_Drawcalls.back().m_EndTimestamp;
                        }
                        else
                        {
                            pPreviousPipelineData->m_EndTimestamp.m_Index = timestampIndex;
                        }
                    }
                }

                // Update subpass begin timestamp index.
                if( (m_Profiler.m_Config.m_SamplingMode <= VK_PROFILER_MODE_PER_RENDER_PASS_EXT) &&
                    (m_pCurrentSubpassData->m_BeginTimestamp.m_Index == UINT64_MAX) )
                {
                    m_pCurrentSubpassData->m_BeginTimestamp.m_Index = timestampIndex;

                    // Update end timestamp of the previous subpass.
                    if( pPreviousSubpassData != nullptr )
                    {
                        if( (m_Profiler.m_Config.m_SamplingMode <= VK_PROFILER_MODE_PER_PIPELINE_EXT) &&
                            (pPreviousSubpassData->m_Contents == VK_SUBPASS_CONTENTS_INLINE ||
                                pPreviousSubpassData->m_Contents == VK_SUBPASS_CONTENTS_INLINE_AND_SECONDARY_COMMAND_BUFFERS_EXT) &&
                            !pPreviousSubpassData->m_Data.empty() &&
                            (pPreviousSubpassData->m_Data.back().GetType() == DeviceProfilerSubpassDataType::ePipeline) )
                        {
                            auto& pipeline = std::get<DeviceProfilerPipelineData>( pPreviousSubpassData->m_Data.back() );
                            pPreviousSubpassData->m_EndTimestamp = pipeline.m_EndTimestamp;
                        }
                        else
                        {
                            pPreviousSubpassData->m_EndTimestamp.m_Index = timestampIndex;
                        }
                    }
                }

                // Update render pass begin timestamp index.
                if( (m_Profiler.m_Config.m_SamplingMode <= VK_PROFILER_MODE_PER_RENDER_PASS_EXT) &&
                    (m_pCurrentRenderPassData->m_BeginTimestamp.m_Index == UINT64_MAX) )
                {
                    m_pCurrentRenderPassData->m_BeginTimestamp.m_Index = timestampIndex;

                    // Update end timestamp of the previous render pass.
                    if( pPreviousRenderPassData != nullptr )
                    {
                        pPreviousRenderPassData->m_EndTimestamp = pPreviousSubpassData->m_EndTimestamp;
                    }
                }
            }
        }
    }

    /***********************************************************************************\

    Function:
        PostCommand

    Description:
        Marks end of current drawcall.

    \***********************************************************************************/
    void ProfilerCommandBuffer::PostCommand( const DeviceProfilerDrawcall& drawcall )
    {
        TipGuard tip( m_Profiler.m_pDevice->TIP, __func__ );

        if( m_ProfilingEnabled )
        {
            // End timestamp query
            if( m_Profiler.m_Config.m_SamplingMode == VK_PROFILER_MODE_PER_DRAWCALL_EXT )
            {
                assert( m_pCurrentDrawcallData );

                if (drawcall.GetPipelineType() != DeviceProfilerPipelineType::eDebug)
                {
                    // Send a timestamp query at the end of the command.
                    m_pCurrentDrawcallData->m_EndTimestamp.m_Index =
                        m_pQueryPool->WriteTimestamp(m_CommandBuffer, VK_PIPELINE_STAGE_BOTTOM_OF_PIPE_BIT);
                }
                else
                {
                    // Debug labels have 0 duration, so there is no need for the second query.
                    m_pCurrentDrawcallData->m_EndTimestamp = m_pCurrentDrawcallData->m_BeginTimestamp;
                }

                m_pCurrentDrawcallData = nullptr;
            }
        }
    }

    /***********************************************************************************\

    Function:
        ExecuteCommands

    Description:
        Record secondary command buffers.

    \***********************************************************************************/
    void ProfilerCommandBuffer::ExecuteCommands( uint32_t count, const VkCommandBuffer* pCommandBuffers )
    {
        TipGuard tip( m_Profiler.m_pDevice->TIP, __func__ );

        if( m_ProfilingEnabled )
        {
            // Ensure there is a render pass and subpass with VK_SUBPASS_CONTENTS_SECONDARY_COMMAND_BUFFERS flag
            SetupCommandBufferForSecondaryBuffers();

            auto& currentRenderPass = m_Data.m_RenderPasses.back();
            auto& currentSubpass = currentRenderPass.m_Subpasses.back();

            for( uint32_t i = 0; i < count; ++i )
            {
                currentSubpass.m_Data.push_back( DeviceProfilerCommandBufferData{
                    m_Profiler.GetObjectHandle( pCommandBuffers[ i ] ),
                    VK_COMMAND_BUFFER_LEVEL_SECONDARY
                    } );

                // Add command buffer reference
                m_SecondaryCommandBuffers.insert( pCommandBuffers[ i ] );
            }
        }
    }

    /***********************************************************************************\

    Function:
        OnPipelineBarrier

    Description:
        Stores barrier statistics in currently profiled entity.

    \***********************************************************************************/
    void ProfilerCommandBuffer::PipelineBarrier(
        uint32_t memoryBarrierCount, const VkMemoryBarrier* pMemoryBarriers,
        uint32_t bufferMemoryBarrierCount, const VkBufferMemoryBarrier* pBufferMemoryBarriers,
        uint32_t imageMemoryBarrierCount, const VkImageMemoryBarrier* pImageMemoryBarriers )
    {
        TipGuard tip( m_Profiler.m_pDevice->TIP, __func__ );

        if( m_ProfilingEnabled )
        {
            // Pipeline barriers can occur only outside of the render pass, increment command buffer stats
            m_Stats.m_PipelineBarrierStats.m_Count +=
                memoryBarrierCount +
                bufferMemoryBarrierCount +
                imageMemoryBarrierCount;

            if( m_Profiler.m_Config.m_CaptureIndirectArguments )
            {
                // Flush any pending indirect argument buffer copies.
                FlushIndirectArgumentCopyLists();
            }
        }
    }

    /***********************************************************************************\

    Function:
        PipelineBarrier

    Description:
        Stores barrier statistics in currently profiled entity.

    \***********************************************************************************/
    void ProfilerCommandBuffer::PipelineBarrier( const VkDependencyInfo* pDependencyInfo )
    {
        TipGuard tip( m_Profiler.m_pDevice->TIP, __func__ );

        if( m_ProfilingEnabled )
        {
            // Pipeline barriers can occur only outside of the render pass, increment command buffer stats
            m_Stats.m_PipelineBarrierStats.m_Count +=
                pDependencyInfo->memoryBarrierCount +
                pDependencyInfo->bufferMemoryBarrierCount +
                pDependencyInfo->imageMemoryBarrierCount;

            if( m_Profiler.m_Config.m_CaptureIndirectArguments )
            {
                // Flush any pending indirect argument buffer copies.
                FlushIndirectArgumentCopyLists();
            }
        }
    }

    /***********************************************************************************\

    Function:
        GetRequiredQueryDataBufferSize

    Description:
        Return required query data buffer size in bytes.

    \***********************************************************************************/
    uint64_t ProfilerCommandBuffer::GetRequiredQueryDataBufferSize() const
    {
        if( m_ProfilingEnabled )
        {
            return m_pQueryPool->GetRequiredBufferSize();
        }
        return 0;
    }

    /***********************************************************************************\

    Function:
        WriteQueryData

    Description:
        Writes all timestamps to the data buffer.

    \***********************************************************************************/
    void ProfilerCommandBuffer::WriteQueryData( DeviceProfilerQueryDataBufferWriter& writer ) const
    {
        if( m_ProfilingEnabled )
        {
            writer.SetContext( this );
            m_pQueryPool->WriteQueryData( writer );

            for( VkCommandBuffer secondaryCommandBuffer : m_SecondaryCommandBuffers )
            {
                m_Profiler.GetCommandBuffer( secondaryCommandBuffer ).WriteQueryData( writer );
            }
        }
    }

    /***********************************************************************************\

    Function:
        GetData

    Description:
        Reads all queried timestamps.
        Returns structure containing ordered list of timestamps and statistics.

    \***********************************************************************************/
    const DeviceProfilerCommandBufferData& ProfilerCommandBuffer::GetData( DeviceProfilerQueryDataBufferReader& reader )
    {
        TipGuard tip( m_Profiler.m_pDevice->TIP, __func__ );

        if( m_ProfilingEnabled && !m_Data.m_DataValid )
        {
            reader.SetContext( this );

            // Reset accumulated stats if buffer is being reused
            m_Data.m_Stats = m_Stats;

            // Read global timestamp values
            m_Data.m_BeginTimestamp.m_Value = reader.ReadTimestampQueryResult( m_Data.m_BeginTimestamp.m_Index );

            if( m_Profiler.m_Config.m_SamplingMode <= VK_PROFILER_MODE_PER_RENDER_PASS_EXT )
            {
                for( auto& renderPass : m_Data.m_RenderPasses )
                {
                    // If this is a secondary command buffer and render pass starts with a nested command buffers,
                    // use the timestamp of the nested command buffer as a begin point of the render pass.
                    bool renderPassStartsWithNestedCommandBuffer = false;

                    if( ((m_Profiler.m_Config.m_SamplingMode <= VK_PROFILER_MODE_PER_PIPELINE_EXT) ||
                        ((m_Profiler.m_Config.m_SamplingMode == VK_PROFILER_MODE_PER_RENDER_PASS_EXT) &&
                            m_Profiler.m_Config.m_EnableRenderPassBeginEndProfiling)) &&
                        (renderPass.HasBeginCommand()) )
                    {
                        // Get vkCmdBeginRenderPass time
                        renderPass.m_Begin.m_BeginTimestamp.m_Value = reader.ReadTimestampQueryResult( renderPass.m_Begin.m_BeginTimestamp.m_Index );
                        renderPass.m_Begin.m_EndTimestamp.m_Value = reader.ReadTimestampQueryResult( renderPass.m_Begin.m_EndTimestamp.m_Index );

                        // Increment clear time stats
                        uint64_t renderPassBeginDuration = GetDuration( renderPass.m_Begin );

                        if( renderPass.m_ClearsColorAttachments )
                        {
                            m_Data.m_Stats.m_ClearColorStats.AddTicks( renderPassBeginDuration );
                        }
                        if( renderPass.m_ClearsDepthStencilAttachments )
                        {
                            m_Data.m_Stats.m_ClearDepthStencilStats.AddTicks( renderPassBeginDuration );
                        }
                    }

                    const size_t subpassCount = renderPass.m_Subpasses.size();
                    for( size_t subpassIndex = 0; subpassIndex < subpassCount; ++subpassIndex )
                    {
                        auto& subpass = renderPass.m_Subpasses[subpassIndex];
                        const size_t subpassDataCount = subpass.m_Data.size();

                        // Keep track of the first and last subpass data type.
                        // If it is a secondary command buffer, the timestamp queries are allocated from another query pool and their values have already been resolved.
                        bool firstTimestampFromSecondaryCommandBuffer = false;
                        bool lastTimestampFromSecondaryCommandBuffer = false;

                        // Treat data as pipelines if subpass contents are inline-only.
                        if( subpass.m_Contents == VK_SUBPASS_CONTENTS_INLINE )
                        {
                            if( m_Profiler.m_Config.m_SamplingMode <= VK_PROFILER_MODE_PER_PIPELINE_EXT )
                            {
                                for( size_t subpassDataIndex = 0; subpassDataIndex < subpassDataCount; ++subpassDataIndex )
                                {
                                    ResolveSubpassPipelineData(
                                        reader,
                                        subpass,
                                        subpassDataIndex );
                                }
                            }
                        }

                        // Treat data as secondary command buffers if subpass contents are secondary command buffers only.
                        else if( subpass.m_Contents == VK_SUBPASS_CONTENTS_SECONDARY_COMMAND_BUFFERS )
                        {
                            for( size_t subpassDataIndex = 0; subpassDataIndex < subpassDataCount; ++subpassDataIndex )
                            {
                                ResolveSubpassSecondaryCommandBufferData(
                                    reader,
                                    subpass,
                                    subpassDataIndex,
                                    subpassDataCount,
                                    firstTimestampFromSecondaryCommandBuffer,
                                    lastTimestampFromSecondaryCommandBuffer );
                            }
                        }

                        // With VK_EXT_nested_command_buffer, it is possible to insert both command buffers and inline commands in the same subpass.
                        else if( subpass.m_Contents == VK_SUBPASS_CONTENTS_INLINE_AND_SECONDARY_COMMAND_BUFFERS_EXT )
                        {
                            for( size_t subpassDataIndex = 0; subpassDataIndex < subpassDataCount; ++subpassDataIndex )
                            {
                                auto& data = subpass.m_Data[subpassDataIndex];
                                switch( data.GetType() )
                                {
                                case DeviceProfilerSubpassDataType::ePipeline:
                                {
                                    if( m_Profiler.m_Config.m_SamplingMode <= VK_PROFILER_MODE_PER_PIPELINE_EXT )
                                    {
                                        ResolveSubpassPipelineData(
                                            reader,
                                            subpass,
                                            subpassDataIndex );
                                    }
                                    break;
                                }
                                case DeviceProfilerSubpassDataType::eCommandBuffer:
                                {
                                    ResolveSubpassSecondaryCommandBufferData(
                                        reader,
                                        subpass,
                                        subpassDataIndex,
                                        subpassDataCount,
                                        firstTimestampFromSecondaryCommandBuffer,
                                        lastTimestampFromSecondaryCommandBuffer );
                                    break;
                                }
                                }
                            }
                        }

                        // Resolve subpass begin and end timestamps if not inherited from the secondary command buffers.
                        if( !firstTimestampFromSecondaryCommandBuffer )
                        {
                            subpass.m_BeginTimestamp.m_Value = reader.ReadTimestampQueryResult( subpass.m_BeginTimestamp.m_Index );
                        }
                        if( !lastTimestampFromSecondaryCommandBuffer )
                        {
                            subpass.m_EndTimestamp.m_Value = reader.ReadTimestampQueryResult( subpass.m_EndTimestamp.m_Index );
                        }

                        // Pass the subpass begin timestamp to render pass.
                        if( subpassIndex == 0 && firstTimestampFromSecondaryCommandBuffer )
                        {
                            renderPass.m_BeginTimestamp = subpass.m_BeginTimestamp;
                            renderPassStartsWithNestedCommandBuffer = true;
                        }
                    }

                    if( ((m_Profiler.m_Config.m_SamplingMode <= VK_PROFILER_MODE_PER_PIPELINE_EXT) ||
                        ((m_Profiler.m_Config.m_SamplingMode == VK_PROFILER_MODE_PER_RENDER_PASS_EXT) &&
                            m_Profiler.m_Config.m_EnableRenderPassBeginEndProfiling)) &&
                        (renderPass.HasEndCommand()) )
                    {
                        // Get vkCmdEndRenderPass time
                        renderPass.m_End.m_BeginTimestamp.m_Value = reader.ReadTimestampQueryResult( renderPass.m_End.m_BeginTimestamp.m_Index );
                        renderPass.m_End.m_EndTimestamp.m_Value = reader.ReadTimestampQueryResult( renderPass.m_End.m_EndTimestamp.m_Index );

                        // Increment resolve time if resolves were done on render pass end.
                        // TODO: This isn't necessarilly correct as the resolves may happen on end of subpass.
                        if( renderPass.m_ResolvesAttachments )
                        {
                            m_Stats.m_ResolveStats.AddTicks( GetDuration( renderPass.m_End ) );
                        }
                    }

                    // Resolve timestamp queries at the beginning and end of the render pass.
                    if( !renderPassStartsWithNestedCommandBuffer )
                    {
                        renderPass.m_BeginTimestamp.m_Value = reader.ReadTimestampQueryResult( renderPass.m_BeginTimestamp.m_Index );
                    }

                    renderPass.m_EndTimestamp.m_Value = reader.ReadTimestampQueryResult( renderPass.m_EndTimestamp.m_Index );
                }
            }

            m_Data.m_EndTimestamp.m_Value = reader.ReadTimestampQueryResult( m_Data.m_EndTimestamp.m_Index );

            // Read vendor-specific data
            if( reader.HasPerformanceQueryResult() )
            {
                assert( m_Profiler.m_pPerformanceCounters != nullptr );

                const uint32_t performanceQueryMetricsSetIndex = reader.GetPerformanceQueryMetricsSetIndex();
                const uint8_t* pPerformanceQueryResult = reader.ReadPerformanceQueryResult();

<<<<<<< HEAD
                m_Profiler.m_pPerformanceCounters->ParseReport(
                    performanceQueryMetricsSetIndex,
                    m_CommandPool.GetQueueFamilyIndex(),
=======
                assert( m_Profiler.m_pPerformanceCounters != nullptr );
                m_Profiler.m_pPerformanceCounters->ParseReport(
                    performanceQueryMetricsSetIndex,
                    m_CommandPool.GetQueueFamilyIndex(),
                    performanceQueryResultSize,
>>>>>>> 3c8a89ea
                    pPerformanceQueryResult,
                    m_Data.m_PerformanceCounters.m_Results );

                m_Data.m_PerformanceCounters.m_MetricsSetIndex = performanceQueryMetricsSetIndex;
            }

            // Copy captured indirect argument buffer data
            m_Data.m_IndirectPayload.clear();

            if( m_Profiler.m_Config.m_CaptureIndirectArguments )
            {
                ReadIndirectArgumentBuffers( m_Data.m_IndirectPayload );
            }

            // Subsequent calls to GetData will return the same results
            m_Data.m_DataValid = true;
        }

        return m_Data;
    }

    /***********************************************************************************\

    Function:
        ResolveSubpassPipelineData

    Description:
        Read timestamps for all drawcalls in the pipeline.

    \***********************************************************************************/
    void ProfilerCommandBuffer::ResolveSubpassPipelineData( const DeviceProfilerQueryDataBufferReader& reader, DeviceProfilerSubpassData& subpass, size_t subpassDataIndex )
    {
        TipGuard tip( m_Profiler.m_pDevice->TIP, __func__ );

        auto& data = subpass.m_Data[subpassDataIndex];
        assert( data.GetType() == DeviceProfilerSubpassDataType::ePipeline );

        auto& pipeline = std::get<DeviceProfilerPipelineData>( data );
        pipeline.m_BeginTimestamp.m_Value = reader.ReadTimestampQueryResult( pipeline.m_BeginTimestamp.m_Index );
        pipeline.m_EndTimestamp.m_Value = reader.ReadTimestampQueryResult( pipeline.m_EndTimestamp.m_Index );

        if( m_Profiler.m_Config.m_SamplingMode <= VK_PROFILER_MODE_PER_DRAWCALL_EXT )
        {
            for( auto& drawcall : pipeline.m_Drawcalls )
            {
                // Don't collect data for debug labels
                if( drawcall.GetPipelineType() != DeviceProfilerPipelineType::eDebug )
                {
                    // Update drawcall timestamps
                    drawcall.m_BeginTimestamp.m_Value = reader.ReadTimestampQueryResult( drawcall.m_BeginTimestamp.m_Index );
                    drawcall.m_EndTimestamp.m_Value = reader.ReadTimestampQueryResult( drawcall.m_EndTimestamp.m_Index );

                    // Increment drawcall stats
                    m_Data.m_Stats.AddTicks( drawcall.m_Type, GetDuration( drawcall ) );
                }
                else
                {
                    // Provide timestamps for debug commands
                    drawcall.m_BeginTimestamp.m_Value = reader.ReadTimestampQueryResult( drawcall.m_BeginTimestamp.m_Index );
                    drawcall.m_EndTimestamp.m_Value = drawcall.m_BeginTimestamp.m_Value;
                }
            }
        }
    }

    /***********************************************************************************\

    Function:
        ResolveSubpassSecondaryCommandBufferData

    Description:
        Get data from the secondary command buffer.

    \***********************************************************************************/
    void ProfilerCommandBuffer::ResolveSubpassSecondaryCommandBufferData(
        DeviceProfilerQueryDataBufferReader reader,
        DeviceProfilerSubpassData& subpass,
        size_t subpassDataIndex,
        size_t subpassDataCount,
        bool& firstTimestampFromSecondaryCommandBuffer,
        bool& lastTimestampFromSecondaryCommandBuffer )
    {
        TipGuard tip( m_Profiler.m_pDevice->TIP, __func__ );

        auto& data = subpass.m_Data[subpassDataIndex];
        assert( data.GetType() == DeviceProfilerSubpassDataType::eCommandBuffer );

        auto& commandBuffer = std::get<DeviceProfilerCommandBufferData>( data );
        VkCommandBuffer handle = commandBuffer.m_Handle;
        ProfilerCommandBuffer& profilerCommandBuffer = *m_Profiler.m_pCommandBuffers.unsafe_at( handle );

        // Collect secondary command buffer data
        commandBuffer = profilerCommandBuffer.GetData( reader );
        assert( commandBuffer.m_Handle == handle );

        // Propagate timestamps from command buffer to subpass
        if( subpassDataIndex == 0 )
        {
            subpass.m_BeginTimestamp = commandBuffer.m_BeginTimestamp;
            firstTimestampFromSecondaryCommandBuffer = true;
        }
        if( subpassDataIndex == subpassDataCount - 1 )
        {
            subpass.m_EndTimestamp = commandBuffer.m_EndTimestamp;
            lastTimestampFromSecondaryCommandBuffer = true;
        }

        // Collect secondary command buffer stats
        m_Data.m_Stats += commandBuffer.m_Stats;
    }

    /***********************************************************************************\

    Function:
        PreBeginRenderPassCommonProlog

    Description:
        Common code executed for both vkCmdBeginRenderPass and vkCmdBeginRendering
        before setting up the new render pass.

    \***********************************************************************************/
    void ProfilerCommandBuffer::PreBeginRenderPassCommonProlog()
    {
        TipGuard tip( m_Profiler.m_pDevice->TIP, __func__ );

        // End the current render pass, if any.
        if( m_pCurrentRenderPassData != nullptr )
        {
            // Insert a timestamp query at the render pass boundary.
            const uint64_t timestampIndex =
                m_pQueryPool->WriteTimestamp( m_CommandBuffer, VK_PIPELINE_STAGE_BOTTOM_OF_PIPE_BIT );

            // Update an ending timestamp for the previous render pass.
            m_pCurrentRenderPassData->m_EndTimestamp.m_Index = timestampIndex;
            m_pCurrentSubpassData->m_EndTimestamp.m_Index = timestampIndex;

            // Update pipeline end timestamp index.
            if( (m_Profiler.m_Config.m_SamplingMode <= VK_PROFILER_MODE_PER_PIPELINE_EXT) &&
                (m_pCurrentPipelineData != nullptr) )
            {
                m_pCurrentPipelineData->m_EndTimestamp.m_Index = timestampIndex;
            }

            // Clear renderpass-scoped pointers.
            m_pCurrentRenderPass = nullptr;
            m_pCurrentRenderPassData = nullptr;
            m_pCurrentSubpassData = nullptr;
            m_pCurrentPipelineData = nullptr;
        }
    }

    /***********************************************************************************\

    Function:
        PreBeginRenderPassCommonEpilog

    Description:
        Common code executed for both vkCmdBeginRenderPass and vkCmdBeginRendering
        after setting up the new render pass.

    \***********************************************************************************/
    void ProfilerCommandBuffer::PreBeginRenderPassCommonEpilog()
    {
        TipGuard tip( m_Profiler.m_pDevice->TIP, __func__ );

        // Ensure there are free queries that can be used in the render pass.
        // The spec forbids resetting the pools inside the render pass scope, so they have to be allocated now.
        m_pQueryPool->PreallocateQueries( m_CommandBuffer );

        m_pCurrentRenderPassData->m_BeginTimestamp.m_Index =
            m_pQueryPool->WriteTimestamp( m_CommandBuffer, VK_PIPELINE_STAGE_TOP_OF_PIPE_BIT );

        // Record initial transitions and clears.
        if( (m_Profiler.m_Config.m_SamplingMode <= VK_PROFILER_MODE_PER_PIPELINE_EXT) ||
            ((m_Profiler.m_Config.m_SamplingMode == VK_PROFILER_MODE_PER_RENDER_PASS_EXT) &&
                m_Profiler.m_Config.m_EnableRenderPassBeginEndProfiling) )
        {
            m_pCurrentRenderPassData->m_Begin.m_BeginTimestamp = m_pCurrentRenderPassData->m_BeginTimestamp;
        }
    }

    /***********************************************************************************\

    Function:
        EndSubpass

    Description:
        Marks end of current render pass subpass.

    \***********************************************************************************/
    void ProfilerCommandBuffer::EndSubpass()
    {
        TipGuard tip( m_Profiler.m_pDevice->TIP, __func__ );

        // Render pass must be already tracked
        assert( !m_Data.m_RenderPasses.empty() );

        if( m_CurrentSubpassIndex != DeviceProfilerSubpassData::ImplicitSubpassIndex )
        {
            assert( m_pCurrentSubpassData );

            // Check if any attachments are resolved at the end of current subpass.
            // m_pCurrentRenderPass may be null in case of dynamic rendering.
            if( m_pCurrentRenderPass )
            {
                m_Stats.m_ResolveStats.m_Count +=
                    m_pCurrentRenderPass->m_Subpasses[m_CurrentSubpassIndex].m_ResolveCount;
            }

            // Send timestamp query at the end of the subpass.
            if( (m_Profiler.m_Config.m_SamplingMode == VK_PROFILER_MODE_PER_DRAWCALL_EXT) &&
                (m_pCurrentPipelineData) &&
                !(m_pCurrentPipelineData->m_Drawcalls.empty()) &&
                (m_pCurrentPipelineData->m_Drawcalls.back().m_EndTimestamp.m_Index != UINT64_MAX) )
            {
                m_pCurrentSubpassData->m_EndTimestamp =
                    m_pCurrentPipelineData->m_Drawcalls.back().m_EndTimestamp;
            }
            else
            {
                m_pCurrentSubpassData->m_EndTimestamp.m_Index =
                    m_pQueryPool->WriteTimestamp( m_CommandBuffer, VK_PIPELINE_STAGE_BOTTOM_OF_PIPE_BIT );
            }

            // Update timestamp of the last pipeline in the subpass.
            if( (m_Profiler.m_Config.m_SamplingMode <= VK_PROFILER_MODE_PER_PIPELINE_EXT) &&
                (m_pCurrentPipelineData) )
            {
                m_pCurrentPipelineData->m_EndTimestamp = m_pCurrentSubpassData->m_EndTimestamp;
            }

            // Clear per-subpass pointers.
            m_pCurrentSubpassData = nullptr;
            m_pCurrentPipelineData = nullptr;
        }
    }

    /***********************************************************************************\

    Function:
        SetupCommandBufferForStatCounting

    Description:
        Returns pointer to the previous pipeline data in ppPreviousPipelineData.

        This is because appending to a vector may invalidate it, so caching previous
        state and calling this function may result in writing to a deallocated memory
        previously owned by the vector.

    \***********************************************************************************/
    void ProfilerCommandBuffer::SetupCommandBufferForStatCounting( const DeviceProfilerPipeline& pipeline, DeviceProfilerPipelineData** ppPreviousPipelineData )
    {
        TipGuard tip( m_Profiler.m_pDevice->TIP, __func__ );

        const DeviceProfilerRenderPassType renderPassType = GetRenderPassTypeFromPipelineType( pipeline.m_Type );

        // Save index of the current pipeline
        size_t previousPipelineIndex = SIZE_MAX;
        DeviceProfilerSubpassData* pPreviousSubpassData = nullptr;

        if( m_pCurrentPipelineData )
        {
            assert( m_pCurrentSubpassData );
            pPreviousSubpassData = m_pCurrentSubpassData;
            previousPipelineIndex = m_pCurrentSubpassData->m_Data.size();

            while( (previousPipelineIndex--) > 0 )
            {
                auto& data = m_pCurrentSubpassData->m_Data[previousPipelineIndex];
                if( (data.GetType() == DeviceProfilerSubpassDataType::ePipeline) &&
                    (&std::get<DeviceProfilerPipelineData>( data ) == m_pCurrentPipelineData) )
                {
                    break;
                }
            }
        }

        // Check if we're in render pass
        if( !m_pCurrentRenderPassData ||
            ((m_pCurrentRenderPassData->m_Handle == VK_NULL_HANDLE) &&
                (m_pCurrentRenderPassData->m_Dynamic == false) &&
                (m_pCurrentRenderPassData->m_Type != renderPassType)) )
        {
            m_pCurrentRenderPassData = &m_Data.m_RenderPasses.emplace_back();
            m_pCurrentRenderPassData->m_Handle = VK_NULL_HANDLE;
            m_pCurrentRenderPassData->m_Type = renderPassType;

            // Invalidate subpass pointer after changing the render pass.
            m_pCurrentSubpassData = nullptr;
        }

        // Check if current subpass allows inline commands
        if( !m_pCurrentSubpassData ||
            ((m_pCurrentSubpassData->m_Contents != VK_SUBPASS_CONTENTS_INLINE) &&
                (m_pCurrentSubpassData->m_Contents != VK_SUBPASS_CONTENTS_INLINE_AND_SECONDARY_COMMAND_BUFFERS_EXT)) )
        {
            m_pCurrentSubpassData = &m_pCurrentRenderPassData->m_Subpasses.emplace_back();
            m_pCurrentSubpassData->m_Index = m_CurrentSubpassIndex;
            m_pCurrentSubpassData->m_Contents = VK_SUBPASS_CONTENTS_INLINE;

            // Invalidate pipeline pointer after chainging the subpass.
            m_pCurrentPipelineData = nullptr;
        }

        // Check if we're in pipeline
        if( !m_pCurrentPipelineData ||
            (m_pCurrentPipelineData->m_Handle != pipeline.m_Handle) ||
            ((m_pCurrentPipelineData->m_Handle == VK_NULL_HANDLE) &&
                (m_pCurrentPipelineData->m_Type != pipeline.m_Type)) ||
            ((m_pCurrentPipelineData->m_UsesShaderObjects || pipeline.m_UsesShaderObjects) &&
                (m_pCurrentPipelineData->m_ShaderTuple.m_Hash != pipeline.m_ShaderTuple.m_Hash)) )
        {
            m_pCurrentPipelineData = &std::get<DeviceProfilerPipelineData>( m_pCurrentSubpassData->m_Data.emplace_back( pipeline ) );
        }

        // Return previous pipeline
        if( pPreviousSubpassData && previousPipelineIndex != SIZE_MAX )
        {
            (*ppPreviousPipelineData) = &std::get<DeviceProfilerPipelineData>( pPreviousSubpassData->m_Data[previousPipelineIndex] );
        }
    }

    /***********************************************************************************\

    Function:
        SetupCommandBufferForSecondaryCommandBuffers

    Description:

    \***********************************************************************************/
    void ProfilerCommandBuffer::SetupCommandBufferForSecondaryBuffers()
    {
        TipGuard tip( m_Profiler.m_pDevice->TIP, __func__ );

        // Check if we're in render pass
        if( !m_pCurrentRenderPassData )
        {
            m_pCurrentRenderPassData = &m_Data.m_RenderPasses.emplace_back();
            m_pCurrentRenderPassData->m_Handle = VK_NULL_HANDLE;
            m_pCurrentRenderPassData->m_Type = DeviceProfilerRenderPassType::eNone;
        }

        // Check if current subpass allows secondary command buffers
        if( !m_pCurrentSubpassData ||
            ((m_pCurrentSubpassData->m_Contents != VK_SUBPASS_CONTENTS_SECONDARY_COMMAND_BUFFERS) &&
                (m_pCurrentSubpassData->m_Contents != VK_SUBPASS_CONTENTS_INLINE_AND_SECONDARY_COMMAND_BUFFERS_EXT)) )
        {
            m_pCurrentSubpassData = &m_pCurrentRenderPassData->m_Subpasses.emplace_back();
            m_pCurrentSubpassData->m_Index = m_CurrentSubpassIndex;
            m_pCurrentSubpassData->m_Contents = VK_SUBPASS_CONTENTS_SECONDARY_COMMAND_BUFFERS;
        }
    }

    /***********************************************************************************\

    Function:
        GetRenderPassTypeFromPipelineType

    Description:

    \***********************************************************************************/
    DeviceProfilerRenderPassType ProfilerCommandBuffer::GetRenderPassTypeFromPipelineType(
        DeviceProfilerPipelineType pipelineType ) const
    {
        switch( pipelineType )
        {
        case DeviceProfilerPipelineType::eNone:
        case DeviceProfilerPipelineType::eDebug:
            return DeviceProfilerRenderPassType::eNone;
        case DeviceProfilerPipelineType::eGraphics:
        case DeviceProfilerPipelineType::eClearAttachments:
            return DeviceProfilerRenderPassType::eGraphics;

        case DeviceProfilerPipelineType::eCompute:
            return DeviceProfilerRenderPassType::eCompute;

        case DeviceProfilerPipelineType::eRayTracingKHR:
            return DeviceProfilerRenderPassType::eRayTracing;

        default:
            return DeviceProfilerRenderPassType::eCopy;
        }
    }

    /***********************************************************************************\

    Function:
        SaveIndirectArgs

    Description:
        Copy contents of indirect argument buffer to a temporary buffer.

    \***********************************************************************************/
    void ProfilerCommandBuffer::SaveIndirectArgs( DeviceProfilerDrawcall& drawcall )
    {
        switch( drawcall.m_Type )
        {
        case DeviceProfilerDrawcallType::eDrawIndirect:
        case DeviceProfilerDrawcallType::eDrawIndexedIndirect: {
            DeviceProfilerDrawcallDrawIndirectPayload& payload = drawcall.m_Payload.m_DrawIndirect;
            const size_t indirectPayloadSize = payload.m_DrawCount * payload.m_Stride;

            IndirectArgumentBuffer& buffer = AcquireIndirectArgumentBuffer( indirectPayloadSize );
            payload.m_IndirectArgsOffset = buffer.m_Offset;
            buffer.m_Offset += indirectPayloadSize;

            IndirectArgumentBufferCopy& copy = buffer.m_PendingCopyList.emplace_back();
            copy.m_SrcBuffer = payload.m_Buffer;
            copy.m_DstBuffer = buffer.m_Buffer;
            copy.m_Region.srcOffset = payload.m_Offset;
            copy.m_Region.dstOffset = payload.m_IndirectArgsOffset;
            copy.m_Region.size = indirectPayloadSize;

            break;
        }

        case DeviceProfilerDrawcallType::eDrawIndirectCount:
        case DeviceProfilerDrawcallType::eDrawIndexedIndirectCount: {
            DeviceProfilerDrawcallDrawIndirectCountPayload& payload = drawcall.m_Payload.m_DrawIndirectCount;
            const size_t indirectPayloadSize = sizeof( uint32_t ) + payload.m_MaxDrawCount * payload.m_Stride;

            IndirectArgumentBuffer& buffer = AcquireIndirectArgumentBuffer( indirectPayloadSize );
            payload.m_IndirectCountOffset = buffer.m_Offset;
            payload.m_IndirectArgsOffset = buffer.m_Offset + sizeof( uint32_t );
            buffer.m_Offset += indirectPayloadSize;

            IndirectArgumentBufferCopy& countCopy = buffer.m_PendingCopyList.emplace_back();
            countCopy.m_SrcBuffer = payload.m_CountBuffer;
            countCopy.m_DstBuffer = buffer.m_Buffer;
            countCopy.m_Region.srcOffset = payload.m_CountOffset;
            countCopy.m_Region.dstOffset = payload.m_IndirectCountOffset;
            countCopy.m_Region.size = sizeof( uint32_t );

            IndirectArgumentBufferCopy& argsCopy = buffer.m_PendingCopyList.emplace_back();
            argsCopy.m_SrcBuffer = payload.m_Buffer;
            argsCopy.m_DstBuffer = buffer.m_Buffer;
            argsCopy.m_Region.srcOffset = payload.m_Offset;
            argsCopy.m_Region.dstOffset = payload.m_IndirectArgsOffset;
            argsCopy.m_Region.size = indirectPayloadSize;

            break;
        }

        case DeviceProfilerDrawcallType::eDispatchIndirect: {
            DeviceProfilerDrawcallDispatchIndirectPayload& payload = drawcall.m_Payload.m_DispatchIndirect;
            const size_t indirectPayloadSize = sizeof( VkDispatchIndirectCommand );

            IndirectArgumentBuffer& buffer = AcquireIndirectArgumentBuffer( indirectPayloadSize );
            payload.m_IndirectArgsOffset = buffer.m_Offset;
            buffer.m_Offset += indirectPayloadSize;

            IndirectArgumentBufferCopy& copy = buffer.m_PendingCopyList.emplace_back();
            copy.m_SrcBuffer = payload.m_Buffer;
            copy.m_DstBuffer = buffer.m_Buffer;
            copy.m_Region.srcOffset = payload.m_Offset;
            copy.m_Region.dstOffset = payload.m_IndirectArgsOffset;
            copy.m_Region.size = indirectPayloadSize;

            break;
        }
        }
    }

    /***********************************************************************************\

    Function:
        FlushIndirectArgumentCopyLists

    Description:
        Execute all pending indirect argument buffer copies.

    \***********************************************************************************/
    void ProfilerCommandBuffer::FlushIndirectArgumentCopyLists()
    {
        std::vector<VkBufferCopy> bufferCopyRegions;

        for( IndirectArgumentBuffer& indirectArgumentBuffer : m_IndirectArgumentBufferList )
        {
            while( !indirectArgumentBuffer.m_PendingCopyList.empty() )
            {
                // Batch copies to the same buffer to save CPU cycles in the driver.
                VkBuffer srcBuffer = VK_NULL_HANDLE;

                auto firstCopy = indirectArgumentBuffer.m_PendingCopyList.begin();
                auto lastCopy = indirectArgumentBuffer.m_PendingCopyList.end();
                while( ( srcBuffer == VK_NULL_HANDLE ) && ( firstCopy != lastCopy ) )
                {
                    srcBuffer = ( firstCopy++ )->m_SrcBuffer;
                }

                if( srcBuffer == VK_NULL_HANDLE )
                {
                    // No more buffers to copy in this indirect argument buffer.
                    indirectArgumentBuffer.m_PendingCopyList.clear();
                    continue;
                }

                // Find all regions that copy from the same source buffer.
                for( auto it = firstCopy - 1; it != lastCopy; ++it )
                {
                    if( it->m_SrcBuffer == srcBuffer )
                    {
                        bufferCopyRegions.push_back( it->m_Region );
                        it->m_SrcBuffer = VK_NULL_HANDLE;
                    }
                }

                // Execute the copy.
                m_Profiler.m_pDevice->Callbacks.CmdCopyBuffer(
                    m_CommandBuffer,
                    srcBuffer,
                    indirectArgumentBuffer.m_Buffer,
                    static_cast<uint32_t>( bufferCopyRegions.size() ),
                    bufferCopyRegions.data() );

                bufferCopyRegions.clear();
            }
        }
    }

    /***********************************************************************************\

    Function:
        ReadIndirectArgumentBuffers

    Description:
        Copy captured indirect buffers to the destination buffer.

    \***********************************************************************************/
    void ProfilerCommandBuffer::ReadIndirectArgumentBuffers( std::vector<uint8_t>& dst )
    {
        for( const IndirectArgumentBuffer& indirectArgumentBuffer : m_IndirectArgumentBufferList )
        {
            const uint8_t* pIndirectData = static_cast<const uint8_t*>( indirectArgumentBuffer.m_AllocationInfo.pMappedData );
            const size_t indirectDataSize = indirectArgumentBuffer.m_Offset;

            if( indirectDataSize )
            {
                m_Profiler.m_MemoryManager.Invalidate( indirectArgumentBuffer.m_Allocation );
                dst.insert( dst.end(),
                    pIndirectData,
                    pIndirectData + indirectDataSize );
            }
        }
    }

    /***********************************************************************************\

    Function:
        AcquireIndirectArgumentBuffer

    Description:
        Get a buffer for storing indirect argument data.

    \***********************************************************************************/
    ProfilerCommandBuffer::IndirectArgumentBuffer& ProfilerCommandBuffer::AcquireIndirectArgumentBuffer( size_t size )
    {
        // Check for an existing buffer in the list.
        for( IndirectArgumentBuffer& buffer : m_IndirectArgumentBufferList )
        {
            if( buffer.m_AllocationInfo.size - buffer.m_Offset >= size )
            {
                return buffer;
            }
        }

        // Create a new buffer.
        VkBufferCreateInfo bufferCreateInfo = {};
        bufferCreateInfo.sType = VK_STRUCTURE_TYPE_BUFFER_CREATE_INFO;
        bufferCreateInfo.size = std::max<size_t>( size, PROFILER_INDIRECT_ARGS_BUFFER_SIZE );
        bufferCreateInfo.usage = VK_BUFFER_USAGE_TRANSFER_DST_BIT;

        VmaAllocationCreateInfo allocationCreateInfo = {};
        allocationCreateInfo.usage = VMA_MEMORY_USAGE_AUTO_PREFER_HOST;
        allocationCreateInfo.flags = VMA_ALLOCATION_CREATE_MAPPED_BIT | VMA_ALLOCATION_CREATE_HOST_ACCESS_RANDOM_BIT;

        IndirectArgumentBuffer& buffer = m_IndirectArgumentBufferList.emplace_back();
        m_Profiler.m_MemoryManager.AllocateBuffer(
            bufferCreateInfo,
            allocationCreateInfo,
            &buffer.m_Buffer,
            &buffer.m_Allocation,
            &buffer.m_AllocationInfo );

        buffer.m_Offset = 0;

        return buffer;
    }
}<|MERGE_RESOLUTION|>--- conflicted
+++ resolved
@@ -1222,22 +1222,15 @@
             // Read vendor-specific data
             if( reader.HasPerformanceQueryResult() )
             {
-                assert( m_Profiler.m_pPerformanceCounters != nullptr );
-
                 const uint32_t performanceQueryMetricsSetIndex = reader.GetPerformanceQueryMetricsSetIndex();
+                const uint32_t performanceQueryResultSize = reader.GetPerformanceQueryResultSize();
                 const uint8_t* pPerformanceQueryResult = reader.ReadPerformanceQueryResult();
 
-<<<<<<< HEAD
-                m_Profiler.m_pPerformanceCounters->ParseReport(
-                    performanceQueryMetricsSetIndex,
-                    m_CommandPool.GetQueueFamilyIndex(),
-=======
                 assert( m_Profiler.m_pPerformanceCounters != nullptr );
                 m_Profiler.m_pPerformanceCounters->ParseReport(
                     performanceQueryMetricsSetIndex,
                     m_CommandPool.GetQueueFamilyIndex(),
                     performanceQueryResultSize,
->>>>>>> 3c8a89ea
                     pPerformanceQueryResult,
                     m_Data.m_PerformanceCounters.m_Results );
 
