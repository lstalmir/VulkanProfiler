// Copyright (c) 2019-2025 Lukasz Stalmirski
//
// Permission is hereby granted, free of charge, to any person obtaining a copy
// of this software and associated documentation files (the "Software"), to deal
// in the Software without restriction, including without limitation the rights
// to use, copy, modify, merge, publish, distribute, sublicense, and/or sell
// copies of the Software, and to permit persons to whom the Software is
// furnished to do so, subject to the following conditions:
//
// The above copyright notice and this permission notice shall be included in all
// copies or substantial portions of the Software.
//
// THE SOFTWARE IS PROVIDED "AS IS", WITHOUT WARRANTY OF ANY KIND, EXPRESS OR
// IMPLIED, INCLUDING BUT NOT LIMITED TO THE WARRANTIES OF MERCHANTABILITY,
// FITNESS FOR A PARTICULAR PURPOSE AND NONINFRINGEMENT. IN NO EVENT SHALL THE
// AUTHORS OR COPYRIGHT HOLDERS BE LIABLE FOR ANY CLAIM, DAMAGES OR OTHER
// LIABILITY, WHETHER IN AN ACTION OF CONTRACT, TORT OR OTHERWISE, ARISING FROM,
// OUT OF OR IN CONNECTION WITH THE SOFTWARE OR THE USE OR OTHER DEALINGS IN THE
// SOFTWARE.

#include "profiler_command_buffer.h"
#include "profiler.h"
#include "profiler_helpers.h"
#include "profiler_stat_comparators.h"
#include "profiler_query_pool.h"
#include <algorithm>
#include <assert.h>

#define PROFILER_INDIRECT_ARGS_BUFFER_SIZE 65536

namespace Profiler
{
    /***********************************************************************************\

    Function:
        ProfilerCommandBuffer

    Description:
        Constructor.

    \***********************************************************************************/
    ProfilerCommandBuffer::ProfilerCommandBuffer( DeviceProfiler& profiler, DeviceProfilerCommandPool& commandPool, VkCommandBuffer commandBuffer, VkCommandBufferLevel level )
        : m_Profiler( profiler )
        , m_CommandPool( commandPool )
        , m_CommandBuffer( commandBuffer )
        , m_Level( level )
        , m_ProfilingEnabled( true )
        , m_SecondaryCommandBuffers()
        , m_pQueryPool( nullptr )
        , m_Stats()
        , m_Data()
        , m_pCurrentRenderPass( nullptr )
        , m_pCurrentRenderPassData( nullptr )
        , m_pCurrentSubpassData( nullptr )
        , m_pCurrentPipelineData( nullptr )
        , m_pCurrentDrawcallData( nullptr )
        , m_CurrentSubpassIndex( DeviceProfilerSubpassData::ImplicitSubpassIndex )
        , m_GraphicsPipeline()
        , m_ComputePipeline()
        , m_IndirectArgumentBufferList()
    {
<<<<<<< HEAD
        m_Data.m_Handle = m_Profiler.GetObjectHandle( commandBuffer, VK_OBJECT_TYPE_COMMAND_BUFFER );
=======
        m_Data.m_Handle = m_Profiler.ResolveObjectHandle<VkCommandBufferHandle>( commandBuffer );
>>>>>>> 12a52dbb
        m_Data.m_Level = level;

        // Profile the command buffer only if it will be submitted to the queue supporting graphics or compute commands
        // This is requirement of vkCmdResetQueryPool (VUID-vkCmdResetQueryPool-commandBuffer-cmdpool)
        if( !m_CommandPool.SupportsTimestampQuery() )
        {
            m_ProfilingEnabled = false;
        }

        // Initialize performance query once
        if( m_ProfilingEnabled )
        {
            m_pQueryPool = new CommandBufferQueryPool(
                m_Profiler,
                m_CommandPool.GetQueueFamilyIndex(),
                m_Level );
        }
    }

    /***********************************************************************************\

    Function:
        ~ProfilerCommandBuffer

    Description:
        Destructor.

    \***********************************************************************************/
    ProfilerCommandBuffer::~ProfilerCommandBuffer()
    {
        delete m_pQueryPool;
    }

    /***********************************************************************************\

    Function:
        GetCommandPool

    Description:
        Returns VkCommandPool object associated with this instance.

    \***********************************************************************************/
    DeviceProfilerCommandPool& ProfilerCommandBuffer::GetCommandPool() const
    {
        return m_CommandPool;
    }

    /***********************************************************************************\

    Function:
        GetCommandBuffer

    Description:
        Returns VkCommandBuffer object associated with this instance.

    \***********************************************************************************/
    VkCommandBuffer ProfilerCommandBuffer::GetHandle() const
    {
        return m_CommandBuffer;
    }

    /***********************************************************************************\

    Function:
        Submit

    Description:
        Dirty cached profiling data.

    \***********************************************************************************/
    void ProfilerCommandBuffer::Submit()
    {
        TipGuard tip( m_Profiler.m_pDevice->TIP, __func__ );

        if( m_ProfilingEnabled )
        {
            // Contents of the command buffer did not change, but all queries will be executed again
            m_Data.m_DataValid = false;
        }

        // Secondary command buffers will be executed as well
        for( VkCommandBuffer commandBuffer : m_SecondaryCommandBuffers )
        {
            // Use direct access - m_CommandBuffers map is already locked
            m_Profiler.m_pCommandBuffers.unsafe_at( commandBuffer )->Submit();
        }
    }

    /***********************************************************************************\

    Function:
        Begin

    Description:
        Marks beginning of command buffer.

    \***********************************************************************************/
    void ProfilerCommandBuffer::Begin( const VkCommandBufferBeginInfo* pBeginInfo )
    {
        TipGuard tip( m_Profiler.m_pDevice->TIP, __func__ );

        if( m_ProfilingEnabled )
        {
            // Restore initial state
            Reset( 0 /*flags*/ );

            // Reset query pools.
            m_pQueryPool->Reset( m_CommandBuffer );

            // Make sure there is at least one query pool available.
            m_pQueryPool->PreallocateQueries( m_CommandBuffer );

            // Begin collection of vendor metrics.
            m_pQueryPool->BeginPerformanceQuery( m_CommandBuffer );

            // Send global timestamp query for the whole command buffer.
            m_Data.m_BeginTimestamp.m_Index = m_pQueryPool->WriteTimestamp( m_CommandBuffer );
        }
    }

    /***********************************************************************************\

    Function:
        End

    Description:
        Marks end of command buffer.

    \***********************************************************************************/
    void ProfilerCommandBuffer::End()
    {
        TipGuard tip( m_Profiler.m_pDevice->TIP, __func__ );

        if( m_ProfilingEnabled )
        {
            // Send global timestamp query for the whole command buffer.
            m_Data.m_EndTimestamp.m_Index =
                m_pQueryPool->WriteTimestamp( m_CommandBuffer, VK_PIPELINE_STAGE_BOTTOM_OF_PIPE_BIT );

            if( (m_pCurrentRenderPassData != nullptr) &&
                (m_Profiler.m_Config.m_SamplingMode <= VK_PROFILER_MODE_PER_RENDER_PASS_EXT) )
            {
                uint64_t lastTimestampInRenderPassIndex =
                    m_Data.m_EndTimestamp.m_Index;

                if( (m_Profiler.m_Config.m_SamplingMode == VK_PROFILER_MODE_PER_DRAWCALL_EXT) &&
                    (m_pCurrentPipelineData != nullptr) &&
                    !m_pCurrentPipelineData->m_Drawcalls.empty() &&
                    (m_pCurrentPipelineData->m_Drawcalls.back().m_EndTimestamp.m_Index != UINT64_MAX) )
                {
                    lastTimestampInRenderPassIndex =
                        m_pCurrentPipelineData->m_Drawcalls.back().m_EndTimestamp.m_Index;
                }

                // Update an ending timestamp for the previous render pass.
                m_pCurrentRenderPassData->m_EndTimestamp.m_Index = lastTimestampInRenderPassIndex;
                m_pCurrentSubpassData->m_EndTimestamp.m_Index = lastTimestampInRenderPassIndex;

                // Update pipeline end timestamp index.
                if( ( m_Profiler.m_Config.m_SamplingMode <= VK_PROFILER_MODE_PER_PIPELINE_EXT ) &&
                    ( m_pCurrentPipelineData != nullptr ) )
                {
                    m_pCurrentPipelineData->m_EndTimestamp.m_Index = lastTimestampInRenderPassIndex;
                }

                // Clear renderpass-scoped pointers.
                m_pCurrentRenderPass = nullptr;
                m_pCurrentRenderPassData = nullptr;
                m_pCurrentSubpassData = nullptr;
                m_pCurrentPipelineData = nullptr;
            }

            // End collection of vendor metrics.
            m_pQueryPool->EndPerformanceQuery( m_CommandBuffer );

            // Perform deferred indirect argument buffer copies.
            FlushIndirectArgumentCopyLists();
        }
    }

    /***********************************************************************************\

    Function:
        Reset

    Description:
        Stop profiling of the command buffer.

    \***********************************************************************************/
    void ProfilerCommandBuffer::Reset( VkCommandBufferResetFlags flags )
    {
        TipGuard tip( m_Profiler.m_pDevice->TIP, __func__ );

        if( m_ProfilingEnabled )
        {
            // The data must be collected before the command bufer is reused.
            m_Profiler.m_DataAggregator.Aggregate( this );

            // Reset data
            m_Stats = {};
            m_Data.m_RenderPasses.clear();
            m_SecondaryCommandBuffers.clear();

            m_CurrentSubpassIndex = DeviceProfilerSubpassData::ImplicitSubpassIndex;
            m_pCurrentRenderPass = nullptr;
            m_pCurrentRenderPassData = nullptr;
            m_pCurrentSubpassData = nullptr;
            m_pCurrentPipelineData = nullptr;
            m_pCurrentDrawcallData = nullptr;

            m_Data.m_DataValid = false;

            if( m_Profiler.m_Config.m_CaptureIndirectArguments )
            {
                // Reset indirect argument buffers.
                for( auto& buffer : m_IndirectArgumentBufferList )
                {
                    buffer.m_Offset = 0;
                    buffer.m_PendingCopyList.clear();
                }
            }
        }
    }

    /***********************************************************************************\

    Function:
        PreBeginRenderPass

    Description:
        Marks beginning of next render pass.

    \***********************************************************************************/
    void ProfilerCommandBuffer::PreBeginRenderPass( const VkRenderPassBeginInfo* pBeginInfo, VkSubpassContents )
    {
        TipGuard tip( m_Profiler.m_pDevice->TIP, __func__ );

        if( (m_ProfilingEnabled) &&
            (m_Profiler.m_Config.m_SamplingMode <= VK_PROFILER_MODE_PER_RENDER_PASS_EXT) )
        {
            PreBeginRenderPassCommonProlog();

            // Setup pointers for the new render pass.
            m_pCurrentRenderPass = &m_Profiler.GetRenderPass( pBeginInfo->renderPass );
            m_pCurrentRenderPassData = &m_Data.m_RenderPasses.emplace_back();
            m_pCurrentRenderPassData->m_Handle = m_pCurrentRenderPass->m_Handle;
            m_pCurrentRenderPassData->m_Type = m_pCurrentRenderPass->m_Type;

            // Clears issued when render pass begins
            if( m_pCurrentRenderPass->m_ClearColorAttachmentCount != 0 )
            {
                m_Stats.m_ClearColorStats.m_Count += m_pCurrentRenderPass->m_ClearColorAttachmentCount;
                m_pCurrentRenderPassData->m_ClearsColorAttachments = true;
            }

            if( m_pCurrentRenderPass->m_ClearDepthStencilAttachmentCount != 0 )
            {
                m_Stats.m_ClearDepthStencilStats.m_Count += m_pCurrentRenderPass->m_ClearDepthStencilAttachmentCount;
                m_pCurrentRenderPassData->m_ClearsDepthStencilAttachments = true;
            }

            PreBeginRenderPassCommonEpilog();
        }
    }

    /***********************************************************************************\

    Function:
        PostBeginRenderPass

    Description:
        Marks beginning of next render pass.

    \***********************************************************************************/
    void ProfilerCommandBuffer::PostBeginRenderPass( const VkRenderPassBeginInfo*, VkSubpassContents contents )
    {
        TipGuard tip( m_Profiler.m_pDevice->TIP, __func__ );

        if( (m_ProfilingEnabled) &&
            (m_Profiler.m_Config.m_SamplingMode <= VK_PROFILER_MODE_PER_RENDER_PASS_EXT) )
        {
            if( (m_Profiler.m_Config.m_SamplingMode <= VK_PROFILER_MODE_PER_PIPELINE_EXT) ||
                ((m_Profiler.m_Config.m_SamplingMode == VK_PROFILER_MODE_PER_RENDER_PASS_EXT) &&
                    m_Profiler.m_Config.m_EnableRenderPassBeginEndProfiling) )
            {
                m_pCurrentRenderPassData->m_Begin.m_EndTimestamp.m_Index =
                    m_pQueryPool->WriteTimestamp( m_CommandBuffer, VK_PIPELINE_STAGE_BOTTOM_OF_PIPE_BIT );
            }

            // Begin first subpass
            NextSubpass( contents );
        }
    }

    /***********************************************************************************\

    Function:
        EndRenderPass

    Description:
        Marks end of current render pass.

    \***********************************************************************************/
    void ProfilerCommandBuffer::PreEndRenderPass()
    {
        TipGuard tip( m_Profiler.m_pDevice->TIP, __func__ );

        if( (m_ProfilingEnabled) &&
            (m_Profiler.m_Config.m_SamplingMode <= VK_PROFILER_MODE_PER_RENDER_PASS_EXT) )
        {
            // End currently profiled subpass
            EndSubpass();

            // Record final transitions and resolves
            if( (m_Profiler.m_Config.m_SamplingMode <= VK_PROFILER_MODE_PER_PIPELINE_EXT) ||
                ((m_Profiler.m_Config.m_SamplingMode == VK_PROFILER_MODE_PER_RENDER_PASS_EXT) &&
                    m_Profiler.m_Config.m_EnableRenderPassBeginEndProfiling) )
            {
                m_pCurrentRenderPassData->m_End.m_BeginTimestamp.m_Index =
                    m_pQueryPool->WriteTimestamp( m_CommandBuffer, VK_PIPELINE_STAGE_TOP_OF_PIPE_BIT );
            }
        }
    }

    /***********************************************************************************\

    Function:
        PostEndRenderPass

    Description:
        Marks end of current render pass.

    \***********************************************************************************/
    void ProfilerCommandBuffer::PostEndRenderPass()
    {
        TipGuard tip( m_Profiler.m_pDevice->TIP, __func__ );

        if( (m_ProfilingEnabled) &&
            (m_Profiler.m_Config.m_SamplingMode <= VK_PROFILER_MODE_PER_RENDER_PASS_EXT) )
        {
            if( (m_Profiler.m_Config.m_SamplingMode <= VK_PROFILER_MODE_PER_PIPELINE_EXT) ||
                ((m_Profiler.m_Config.m_SamplingMode == VK_PROFILER_MODE_PER_RENDER_PASS_EXT) &&
                    m_Profiler.m_Config.m_EnableRenderPassBeginEndProfiling) )
            {
                m_pCurrentRenderPassData->m_End.m_EndTimestamp.m_Index =
                    m_pQueryPool->WriteTimestamp( m_CommandBuffer, VK_PIPELINE_STAGE_BOTTOM_OF_PIPE_BIT );

                // Use the end timestamp of the end command.
                m_pCurrentRenderPassData->m_EndTimestamp = m_pCurrentRenderPassData->m_End.m_EndTimestamp;
            }
            else
            {
                // Use the end timestamp of the last subpass in this render pass.
                m_pCurrentRenderPassData->m_EndTimestamp = m_pCurrentRenderPassData->m_Subpasses.back().m_EndTimestamp;
            }

            // No more subpasses in this render pass.
            m_CurrentSubpassIndex = DeviceProfilerSubpassData::ImplicitSubpassIndex;
            m_pCurrentRenderPass = nullptr;
            m_pCurrentRenderPassData = nullptr;
            m_pCurrentSubpassData = nullptr;
            m_pCurrentPipelineData = nullptr;
        }

        if( (m_ProfilingEnabled) &&
            (m_Profiler.m_Config.m_CaptureIndirectArguments) )
        {
            // Record pending indirect argument buffer copies after the render pass.
            FlushIndirectArgumentCopyLists();
        }
    }

    /***********************************************************************************\

    Function:
        PreBeginRendering

    Description:
        Marks beginning of next render pass (VK_KHR_dynamic_rendering).

    \***********************************************************************************/
    void ProfilerCommandBuffer::PreBeginRendering( const VkRenderingInfo* pRenderingInfo )
    {
        TipGuard tip( m_Profiler.m_pDevice->TIP, __func__ );

        if( (m_ProfilingEnabled) &&
            (m_Profiler.m_Config.m_SamplingMode <= VK_PROFILER_MODE_PER_RENDER_PASS_EXT) )
        {
            PreBeginRenderPassCommonProlog();

            // Setup pointers for the new render pass.
            m_pCurrentRenderPassData = &m_Data.m_RenderPasses.emplace_back();
            m_pCurrentRenderPassData->m_Handle = VK_NULL_HANDLE;
            m_pCurrentRenderPassData->m_Type = DeviceProfilerRenderPassType::eGraphics;
            m_pCurrentRenderPassData->m_Dynamic = true;

            // Helper function to accumulate common attachment operations.
            auto AccumulateAttachmentOperations = [&](
                const VkRenderingAttachmentInfo* pAttachmentInfo,
                bool& clearFlag,
                DeviceProfilerDrawcallStats::Stats& clearStats,
                DeviceProfilerDrawcallStats::Stats& resolveStats )
            {
                // Attachment operations are ignored if imageView is null.
                if( (pAttachmentInfo != nullptr) &&
                    (pAttachmentInfo->imageView != VK_NULL_HANDLE) )
                {
                    // Count clear operations only if the rendering is not resuming.
                    if( !(pRenderingInfo->flags & VK_RENDERING_RESUMING_BIT) )
                    {
                        if( pAttachmentInfo->loadOp == VK_ATTACHMENT_LOAD_OP_CLEAR )
                        {
                            clearStats.m_Count++;
                            clearFlag = true;
                        }
                    }

                    // Count resolve operations only if the rendering will not be suspended in this command buffer.
                    if( !(pRenderingInfo->flags & VK_RENDERING_SUSPENDING_BIT) )
                    {
                        if( (pAttachmentInfo->resolveMode != VK_RESOLVE_MODE_NONE) &&
                            (pAttachmentInfo->resolveImageView != VK_NULL_HANDLE) )
                        {
                            resolveStats.m_Count++;
                            m_pCurrentRenderPassData->m_ResolvesAttachments = true;
                        }
                    }
                }
            };

            // Clears and resolves issued when rendering begins.
            for( uint32_t i = 0; i < pRenderingInfo->colorAttachmentCount; ++i )
            {
                AccumulateAttachmentOperations(
                    &pRenderingInfo->pColorAttachments[i],
                    m_pCurrentRenderPassData->m_ClearsColorAttachments,
                    m_Stats.m_ClearColorStats,
                    m_Stats.m_ResolveStats );
            }

            AccumulateAttachmentOperations(
                pRenderingInfo->pDepthAttachment,
                m_pCurrentRenderPassData->m_ClearsDepthStencilAttachments,
                m_Stats.m_ClearDepthStencilStats,
                m_Stats.m_ResolveStats );

            AccumulateAttachmentOperations(
                pRenderingInfo->pStencilAttachment,
                m_pCurrentRenderPassData->m_ClearsDepthStencilAttachments,
                m_Stats.m_ClearDepthStencilStats,
                m_Stats.m_ResolveStats );

            PreBeginRenderPassCommonEpilog();
        }
    }
    
    /***********************************************************************************\

    Function:
        PostBeginRendering

    Description:
        Marks beginning of next render pass (VK_KHR_dynamic_rendering).

    \***********************************************************************************/
    void ProfilerCommandBuffer::PostBeginRendering( const VkRenderingInfo* )
    {
        PostBeginRenderPass( nullptr, VK_SUBPASS_CONTENTS_INLINE );
    }

    /***********************************************************************************\

    Function:
        PreEndRendering

    Description:
        Marks end of current render pass (VK_KHR_dynamic_rendering).

    \***********************************************************************************/
    void ProfilerCommandBuffer::PreEndRendering()
    {
        PreEndRenderPass();
    }

    /***********************************************************************************\

    Function:
        PostEndRendering

    Description:
        Marks end of current render pass (VK_KHR_dynamic_rendering).

    \***********************************************************************************/
    void ProfilerCommandBuffer::PostEndRendering()
    {
        PostEndRenderPass();
    }

    /***********************************************************************************\

    Function:
        NextSubpass

    Description:
        Marks beginning of next render pass subpass.

    \***********************************************************************************/
    void ProfilerCommandBuffer::NextSubpass( VkSubpassContents contents )
    {
        TipGuard tip( m_Profiler.m_pDevice->TIP, __func__ );

        if( (m_ProfilingEnabled) &&
            (m_Profiler.m_Config.m_SamplingMode <= VK_PROFILER_MODE_PER_RENDER_PASS_EXT) )
        {
            // End currently profiled subpass before beginning new one.
            EndSubpass();

            // Setup pointers for the next subpass.
            m_pCurrentSubpassData = &m_pCurrentRenderPassData->m_Subpasses.emplace_back();
            m_pCurrentSubpassData->m_Index = ++m_CurrentSubpassIndex;
            m_pCurrentSubpassData->m_Contents = contents;

            // Write begin timestamp of the subpass.
            m_pCurrentSubpassData->m_BeginTimestamp.m_Index =
                m_pQueryPool->WriteTimestamp( m_CommandBuffer, VK_PIPELINE_STAGE_TOP_OF_PIPE_BIT );
        }
    }

    /***********************************************************************************\

    Function:
        BindPipeline

    Description:
        Marks beginning of next render pass pipeline.

    \***********************************************************************************/
    void ProfilerCommandBuffer::BindPipeline( const DeviceProfilerPipeline& pipeline )
    {
        TipGuard tip( m_Profiler.m_pDevice->TIP, __func__ );

        if( m_ProfilingEnabled )
        {
            switch( pipeline.m_BindPoint )
            {
            case VK_PIPELINE_BIND_POINT_GRAPHICS:
                m_GraphicsPipeline = pipeline;
                break;

            case VK_PIPELINE_BIND_POINT_COMPUTE:
                m_ComputePipeline = pipeline;
                break;

            case VK_PIPELINE_BIND_POINT_RAY_TRACING_KHR:
                m_RayTracingPipeline = pipeline;
                break;
            }
        }
    }

    /***********************************************************************************\

    Function:
        BindShaders

    Description:
        Sets shader objects for the subsequent drawcalls.

    \***********************************************************************************/
    void ProfilerCommandBuffer::BindShaders( uint32_t shaderCount, const VkShaderStageFlagBits* pStages, const VkShaderEXT* pShaders )
    {
        TipGuard tip( m_Profiler.m_pDevice->TIP, __func__ );

        constexpr VkShaderStageFlags allGraphicsShaderStages =
            VK_SHADER_STAGE_ALL_GRAPHICS |
            VK_SHADER_STAGE_TASK_BIT_EXT |
            VK_SHADER_STAGE_MESH_BIT_EXT;

        constexpr VkShaderStageFlags allComputeShaderStages =
            VK_SHADER_STAGE_COMPUTE_BIT;

        // Check which pipelines have been impacted to recalculate the hashes.
        bool graphicsPipelineChanged = false;
        bool computePipelineChanged = false;

        for( uint32_t i = 0; i < shaderCount; ++i )
        {
            // Update appropriate pipeline state.
            DeviceProfilerPipeline* pPipeline = nullptr;
            DeviceProfilerPipelineType pipelineType = DeviceProfilerPipelineType::eNone;
            VkPipelineBindPoint pipelineBindPoint = {};
            VkShaderStageFlagBits stage = pStages[i];

            if( stage & allGraphicsShaderStages )
            {
                pPipeline = &m_GraphicsPipeline;
                pipelineType = DeviceProfilerPipelineType::eGraphics;
                pipelineBindPoint = VK_PIPELINE_BIND_POINT_GRAPHICS;
                graphicsPipelineChanged = true;
            }
            else if( stage & allComputeShaderStages )
            {
                pPipeline = &m_ComputePipeline;
                pipelineType = DeviceProfilerPipelineType::eCompute;
                pipelineBindPoint = VK_PIPELINE_BIND_POINT_COMPUTE;
                computePipelineChanged = true;
            }

            if( pPipeline != nullptr )
            {
                // When shader objects are used, the pipeline bound at the corresponding bind point is unbound.
                if( !pPipeline->m_UsesShaderObjects )
                {
                    pPipeline->m_Handle = VK_NULL_HANDLE;
                    pPipeline->m_BindPoint = pipelineBindPoint;
                    pPipeline->m_Type = pipelineType;
                    pPipeline->m_ShaderTuple.m_Hash = 0;
                    pPipeline->m_ShaderTuple.m_Shaders.clear();
                    pPipeline->m_ShaderTuple.m_ShaderExecutables.clear();
                    pPipeline->m_UsesRayQuery = false;
                    pPipeline->m_UsesRayTracing = false;
                    pPipeline->m_UsesShaderObjects = true;
                }

                // Bind the shader object to the pipeline.
                VkShaderEXT shaderHandle = pShaders ? pShaders[i] : VK_NULL_HANDLE;

                bool stageBound = false;
                for( auto it = pPipeline->m_ShaderTuple.m_Shaders.begin(), end = pPipeline->m_ShaderTuple.m_Shaders.end(); it != end; ++it )
                {
                    if( it->m_Stage == stage )
                    {
                        if( shaderHandle != VK_NULL_HANDLE )
                        {
                            // Override existing shader stage with a new object.
                            *it = m_Profiler.GetShader( shaderHandle );
                            stageBound = true;
                        }
                        else
                        {
                            // Unbind the shader object from the pipeline.
                            pPipeline->m_ShaderTuple.m_Shaders.erase( it );
                        }
                        break;
                    }
                }

                if( !stageBound && (shaderHandle != VK_NULL_HANDLE) )
                {
                    // Bind the shader to a new shader stage.
                    pPipeline->m_ShaderTuple.m_Shaders.push_back( m_Profiler.GetShader( shaderHandle ) );
                }
            }
        }

        // Refresh pipelines after changing the shaders.
        if( graphicsPipelineChanged )
        {
            m_GraphicsPipeline.Finalize();
        }

        if( computePipelineChanged )
        {
            m_ComputePipeline.Finalize();
        }
    }

    /***********************************************************************************\

    Function:
        PreCommand

    Description:
        Marks beginning of next drawcall.

    \***********************************************************************************/
    void ProfilerCommandBuffer::PreCommand( const DeviceProfilerDrawcall& drawcall )
    {
        TipGuard tip( m_Profiler.m_pDevice->TIP, __func__ );

        if( m_ProfilingEnabled )
        {
            const DeviceProfilerPipelineType pipelineType = drawcall.GetPipelineType();

            // Insert a timestamp in per-render pass mode if command is recorded outside of the render pass
            // and the internal render pass has changed.
            DeviceProfilerRenderPassData* pPreviousRenderPassData = m_pCurrentRenderPassData;
            DeviceProfilerSubpassData* pPreviousSubpassData = m_pCurrentSubpassData;

            // Pointer to the previous pipeline to update the end timestamp if needed.
            DeviceProfilerPipelineData* pPreviousPipelineData = nullptr;

            // Setup pipeline
            switch( pipelineType )
            {
            case DeviceProfilerPipelineType::eNone:
            case DeviceProfilerPipelineType::eDebug:
                SetupCommandBufferForStatCounting( { VK_NULL_HANDLE }, &pPreviousPipelineData );
                break;

            case DeviceProfilerPipelineType::eGraphics:
                SetupCommandBufferForStatCounting( m_GraphicsPipeline, &pPreviousPipelineData );
                break;

            case DeviceProfilerPipelineType::eCompute:
                SetupCommandBufferForStatCounting( m_ComputePipeline, &pPreviousPipelineData );
                break;

            case DeviceProfilerPipelineType::eRayTracingKHR:
                SetupCommandBufferForStatCounting( m_RayTracingPipeline, &pPreviousPipelineData );
                break;

            default: // Internal pipelines
                SetupCommandBufferForStatCounting( m_Profiler.GetPipeline( (VkPipeline)pipelineType ), &pPreviousPipelineData );
                break;
            }

            // Append drawcall to the current pipeline
            m_pCurrentDrawcallData = &m_pCurrentPipelineData->m_Drawcalls.emplace_back( drawcall );
            m_pCurrentDrawcallData->ResolveObjectHandles( m_Profiler );

            if( m_Profiler.m_Config.m_CaptureIndirectArguments )
            {
                // Save indirect arguments
                SaveIndirectArgs( *m_pCurrentDrawcallData );
            }

            // Increment drawcall stats
            m_Stats.AddCount( drawcall );

            if( (m_Profiler.m_Config.m_SamplingMode == VK_PROFILER_MODE_PER_DRAWCALL_EXT) ||
                ((m_Profiler.m_Config.m_SamplingMode == VK_PROFILER_MODE_PER_PIPELINE_EXT) &&
                    (m_pCurrentPipelineData != pPreviousPipelineData)) ||
                ((m_Profiler.m_Config.m_SamplingMode == VK_PROFILER_MODE_PER_RENDER_PASS_EXT) &&
                    (pPreviousRenderPassData != m_pCurrentRenderPassData)) )
            {
                // Begin timestamp query
                const uint64_t timestampIndex =
                    m_pQueryPool->WriteTimestamp( m_CommandBuffer, VK_PIPELINE_STAGE_TOP_OF_PIPE_BIT );

                // Update draw begin timestamp index.
                if( m_Profiler.m_Config.m_SamplingMode <= VK_PROFILER_MODE_PER_DRAWCALL_EXT )
                {
                    m_pCurrentDrawcallData->m_BeginTimestamp.m_Index = timestampIndex;
                }

                // Update pipeline begin timestamp index.
                if( (m_Profiler.m_Config.m_SamplingMode <= VK_PROFILER_MODE_PER_PIPELINE_EXT) &&
                    (m_pCurrentPipelineData->m_BeginTimestamp.m_Index == UINT64_MAX) )
                {
                    m_pCurrentPipelineData->m_BeginTimestamp.m_Index = timestampIndex;

                    // Update end timestamp of the previous pipeline.
                    if( pPreviousPipelineData != nullptr )
                    {
                        if( (m_Profiler.m_Config.m_SamplingMode <= VK_PROFILER_MODE_PER_DRAWCALL_EXT) &&
                            !pPreviousPipelineData->m_Drawcalls.empty() &&
                            (pPreviousPipelineData->m_Drawcalls.back().m_EndTimestamp.m_Index != UINT64_MAX) )
                        {
                            pPreviousPipelineData->m_EndTimestamp =
                                pPreviousPipelineData->m_Drawcalls.back().m_EndTimestamp;
                        }
                        else
                        {
                            pPreviousPipelineData->m_EndTimestamp.m_Index = timestampIndex;
                        }
                    }
                }

                // Update subpass begin timestamp index.
                if( (m_Profiler.m_Config.m_SamplingMode <= VK_PROFILER_MODE_PER_RENDER_PASS_EXT) &&
                    (m_pCurrentSubpassData->m_BeginTimestamp.m_Index == UINT64_MAX) )
                {
                    m_pCurrentSubpassData->m_BeginTimestamp.m_Index = timestampIndex;

                    // Update end timestamp of the previous subpass.
                    if( pPreviousSubpassData != nullptr )
                    {
                        if( (m_Profiler.m_Config.m_SamplingMode <= VK_PROFILER_MODE_PER_PIPELINE_EXT) &&
                            (pPreviousSubpassData->m_Contents == VK_SUBPASS_CONTENTS_INLINE ||
                                pPreviousSubpassData->m_Contents == VK_SUBPASS_CONTENTS_INLINE_AND_SECONDARY_COMMAND_BUFFERS_EXT) &&
                            !pPreviousSubpassData->m_Data.empty() &&
                            (pPreviousSubpassData->m_Data.back().GetType() == DeviceProfilerSubpassDataType::ePipeline) )
                        {
                            auto& pipeline = std::get<DeviceProfilerPipelineData>( pPreviousSubpassData->m_Data.back() );
                            pPreviousSubpassData->m_EndTimestamp = pipeline.m_EndTimestamp;
                        }
                        else
                        {
                            pPreviousSubpassData->m_EndTimestamp.m_Index = timestampIndex;
                        }
                    }
                }

                // Update render pass begin timestamp index.
                if( (m_Profiler.m_Config.m_SamplingMode <= VK_PROFILER_MODE_PER_RENDER_PASS_EXT) &&
                    (m_pCurrentRenderPassData->m_BeginTimestamp.m_Index == UINT64_MAX) )
                {
                    m_pCurrentRenderPassData->m_BeginTimestamp.m_Index = timestampIndex;

                    // Update end timestamp of the previous render pass.
                    if( pPreviousRenderPassData != nullptr )
                    {
                        pPreviousRenderPassData->m_EndTimestamp = pPreviousSubpassData->m_EndTimestamp;
                    }
                }
            }
        }
    }

    /***********************************************************************************\

    Function:
        PostCommand

    Description:
        Marks end of current drawcall.

    \***********************************************************************************/
    void ProfilerCommandBuffer::PostCommand( const DeviceProfilerDrawcall& drawcall )
    {
        TipGuard tip( m_Profiler.m_pDevice->TIP, __func__ );

        if( m_ProfilingEnabled )
        {
            // End timestamp query
            if( m_Profiler.m_Config.m_SamplingMode == VK_PROFILER_MODE_PER_DRAWCALL_EXT )
            {
                assert( m_pCurrentDrawcallData );

                if (drawcall.GetPipelineType() != DeviceProfilerPipelineType::eDebug)
                {
                    // Send a timestamp query at the end of the command.
                    m_pCurrentDrawcallData->m_EndTimestamp.m_Index =
                        m_pQueryPool->WriteTimestamp(m_CommandBuffer, VK_PIPELINE_STAGE_BOTTOM_OF_PIPE_BIT);
                }
                else
                {
                    // Debug labels have 0 duration, so there is no need for the second query.
                    m_pCurrentDrawcallData->m_EndTimestamp = m_pCurrentDrawcallData->m_BeginTimestamp;
                }

                m_pCurrentDrawcallData = nullptr;
            }
        }
    }

    /***********************************************************************************\

    Function:
        ExecuteCommands

    Description:
        Record secondary command buffers.

    \***********************************************************************************/
    void ProfilerCommandBuffer::ExecuteCommands( uint32_t count, const VkCommandBuffer* pCommandBuffers )
    {
        TipGuard tip( m_Profiler.m_pDevice->TIP, __func__ );

        if( m_ProfilingEnabled )
        {
            // Ensure there is a render pass and subpass with VK_SUBPASS_CONTENTS_SECONDARY_COMMAND_BUFFERS flag
            SetupCommandBufferForSecondaryBuffers();

            auto& currentRenderPass = m_Data.m_RenderPasses.back();
            auto& currentSubpass = currentRenderPass.m_Subpasses.back();

            for( uint32_t i = 0; i < count; ++i )
            {
                currentSubpass.m_Data.push_back( DeviceProfilerCommandBufferData{
<<<<<<< HEAD
                    m_Profiler.GetObjectHandle( pCommandBuffers[ i ], VK_OBJECT_TYPE_COMMAND_BUFFER ),
=======
                    m_Profiler.ResolveObjectHandle<VkCommandBufferHandle>( pCommandBuffers[i] ),
>>>>>>> 12a52dbb
                    VK_COMMAND_BUFFER_LEVEL_SECONDARY
                    } );

                // Add command buffer reference
                m_SecondaryCommandBuffers.insert( pCommandBuffers[ i ] );
            }
        }
    }

    /***********************************************************************************\

    Function:
        OnPipelineBarrier

    Description:
        Stores barrier statistics in currently profiled entity.

    \***********************************************************************************/
    void ProfilerCommandBuffer::PipelineBarrier(
        uint32_t memoryBarrierCount, const VkMemoryBarrier* pMemoryBarriers,
        uint32_t bufferMemoryBarrierCount, const VkBufferMemoryBarrier* pBufferMemoryBarriers,
        uint32_t imageMemoryBarrierCount, const VkImageMemoryBarrier* pImageMemoryBarriers )
    {
        TipGuard tip( m_Profiler.m_pDevice->TIP, __func__ );

        if( m_ProfilingEnabled )
        {
            // Pipeline barriers can occur only outside of the render pass, increment command buffer stats
            m_Stats.m_PipelineBarrierStats.m_Count +=
                memoryBarrierCount +
                bufferMemoryBarrierCount +
                imageMemoryBarrierCount;

            if( m_Profiler.m_Config.m_CaptureIndirectArguments )
            {
                // Flush any pending indirect argument buffer copies.
                FlushIndirectArgumentCopyLists();
            }
        }
    }

    /***********************************************************************************\

    Function:
        PipelineBarrier

    Description:
        Stores barrier statistics in currently profiled entity.

    \***********************************************************************************/
    void ProfilerCommandBuffer::PipelineBarrier( const VkDependencyInfo* pDependencyInfo )
    {
        TipGuard tip( m_Profiler.m_pDevice->TIP, __func__ );

        if( m_ProfilingEnabled )
        {
            // Pipeline barriers can occur only outside of the render pass, increment command buffer stats
            m_Stats.m_PipelineBarrierStats.m_Count +=
                pDependencyInfo->memoryBarrierCount +
                pDependencyInfo->bufferMemoryBarrierCount +
                pDependencyInfo->imageMemoryBarrierCount;

            if( m_Profiler.m_Config.m_CaptureIndirectArguments )
            {
                // Flush any pending indirect argument buffer copies.
                FlushIndirectArgumentCopyLists();
            }
        }
    }

    /***********************************************************************************\

    Function:
        GetRequiredQueryDataBufferSize

    Description:
        Return required query data buffer size in bytes.

    \***********************************************************************************/
    uint64_t ProfilerCommandBuffer::GetRequiredQueryDataBufferSize() const
    {
        if( m_ProfilingEnabled )
        {
            return m_pQueryPool->GetRequiredBufferSize();
        }
        return 0;
    }

    /***********************************************************************************\

    Function:
        WriteQueryData

    Description:
        Writes all timestamps to the data buffer.

    \***********************************************************************************/
    void ProfilerCommandBuffer::WriteQueryData( DeviceProfilerQueryDataBufferWriter& writer ) const
    {
        if( m_ProfilingEnabled )
        {
            writer.SetContext( this );
            m_pQueryPool->WriteQueryData( writer );

            for( VkCommandBuffer secondaryCommandBuffer : m_SecondaryCommandBuffers )
            {
                m_Profiler.GetCommandBuffer( secondaryCommandBuffer ).WriteQueryData( writer );
            }
        }
    }

    /***********************************************************************************\

    Function:
        GetData

    Description:
        Reads all queried timestamps.
        Returns structure containing ordered list of timestamps and statistics.

    \***********************************************************************************/
    const DeviceProfilerCommandBufferData& ProfilerCommandBuffer::GetData( DeviceProfilerQueryDataBufferReader& reader )
    {
        TipGuard tip( m_Profiler.m_pDevice->TIP, __func__ );

        if( m_ProfilingEnabled && !m_Data.m_DataValid )
        {
            reader.SetContext( this );

            // Reset accumulated stats if buffer is being reused
            m_Data.m_Stats = m_Stats;

            // Read global timestamp values
            m_Data.m_BeginTimestamp.m_Value = reader.ReadTimestampQueryResult( m_Data.m_BeginTimestamp.m_Index );

            if( m_Profiler.m_Config.m_SamplingMode <= VK_PROFILER_MODE_PER_RENDER_PASS_EXT )
            {
                for( auto& renderPass : m_Data.m_RenderPasses )
                {
                    // If this is a secondary command buffer and render pass starts with a nested command buffers,
                    // use the timestamp of the nested command buffer as a begin point of the render pass.
                    bool renderPassStartsWithNestedCommandBuffer = false;

                    if( ((m_Profiler.m_Config.m_SamplingMode <= VK_PROFILER_MODE_PER_PIPELINE_EXT) ||
                        ((m_Profiler.m_Config.m_SamplingMode == VK_PROFILER_MODE_PER_RENDER_PASS_EXT) &&
                            m_Profiler.m_Config.m_EnableRenderPassBeginEndProfiling)) &&
                        (renderPass.HasBeginCommand()) )
                    {
                        // Get vkCmdBeginRenderPass time
                        renderPass.m_Begin.m_BeginTimestamp.m_Value = reader.ReadTimestampQueryResult( renderPass.m_Begin.m_BeginTimestamp.m_Index );
                        renderPass.m_Begin.m_EndTimestamp.m_Value = reader.ReadTimestampQueryResult( renderPass.m_Begin.m_EndTimestamp.m_Index );

                        // Increment clear time stats
                        uint64_t renderPassBeginDuration = GetDuration( renderPass.m_Begin );

                        if( renderPass.m_ClearsColorAttachments )
                        {
                            m_Data.m_Stats.m_ClearColorStats.AddTicks( renderPassBeginDuration );
                        }
                        if( renderPass.m_ClearsDepthStencilAttachments )
                        {
                            m_Data.m_Stats.m_ClearDepthStencilStats.AddTicks( renderPassBeginDuration );
                        }
                    }

                    const size_t subpassCount = renderPass.m_Subpasses.size();
                    for( size_t subpassIndex = 0; subpassIndex < subpassCount; ++subpassIndex )
                    {
                        auto& subpass = renderPass.m_Subpasses[subpassIndex];
                        const size_t subpassDataCount = subpass.m_Data.size();

                        // Keep track of the first and last subpass data type.
                        // If it is a secondary command buffer, the timestamp queries are allocated from another query pool and their values have already been resolved.
                        bool firstTimestampFromSecondaryCommandBuffer = false;
                        bool lastTimestampFromSecondaryCommandBuffer = false;

                        // Treat data as pipelines if subpass contents are inline-only.
                        if( subpass.m_Contents == VK_SUBPASS_CONTENTS_INLINE )
                        {
                            if( m_Profiler.m_Config.m_SamplingMode <= VK_PROFILER_MODE_PER_PIPELINE_EXT )
                            {
                                for( size_t subpassDataIndex = 0; subpassDataIndex < subpassDataCount; ++subpassDataIndex )
                                {
                                    ResolveSubpassPipelineData(
                                        reader,
                                        subpass,
                                        subpassDataIndex );
                                }
                            }
                        }

                        // Treat data as secondary command buffers if subpass contents are secondary command buffers only.
                        else if( subpass.m_Contents == VK_SUBPASS_CONTENTS_SECONDARY_COMMAND_BUFFERS )
                        {
                            for( size_t subpassDataIndex = 0; subpassDataIndex < subpassDataCount; ++subpassDataIndex )
                            {
                                ResolveSubpassSecondaryCommandBufferData(
                                    reader,
                                    subpass,
                                    subpassDataIndex,
                                    subpassDataCount,
                                    firstTimestampFromSecondaryCommandBuffer,
                                    lastTimestampFromSecondaryCommandBuffer );
                            }
                        }

                        // With VK_EXT_nested_command_buffer, it is possible to insert both command buffers and inline commands in the same subpass.
                        else if( subpass.m_Contents == VK_SUBPASS_CONTENTS_INLINE_AND_SECONDARY_COMMAND_BUFFERS_EXT )
                        {
                            for( size_t subpassDataIndex = 0; subpassDataIndex < subpassDataCount; ++subpassDataIndex )
                            {
                                auto& data = subpass.m_Data[subpassDataIndex];
                                switch( data.GetType() )
                                {
                                case DeviceProfilerSubpassDataType::ePipeline:
                                {
                                    if( m_Profiler.m_Config.m_SamplingMode <= VK_PROFILER_MODE_PER_PIPELINE_EXT )
                                    {
                                        ResolveSubpassPipelineData(
                                            reader,
                                            subpass,
                                            subpassDataIndex );
                                    }
                                    break;
                                }
                                case DeviceProfilerSubpassDataType::eCommandBuffer:
                                {
                                    ResolveSubpassSecondaryCommandBufferData(
                                        reader,
                                        subpass,
                                        subpassDataIndex,
                                        subpassDataCount,
                                        firstTimestampFromSecondaryCommandBuffer,
                                        lastTimestampFromSecondaryCommandBuffer );
                                    break;
                                }
                                }
                            }
                        }

                        // Resolve subpass begin and end timestamps if not inherited from the secondary command buffers.
                        if( !firstTimestampFromSecondaryCommandBuffer )
                        {
                            subpass.m_BeginTimestamp.m_Value = reader.ReadTimestampQueryResult( subpass.m_BeginTimestamp.m_Index );
                        }
                        if( !lastTimestampFromSecondaryCommandBuffer )
                        {
                            subpass.m_EndTimestamp.m_Value = reader.ReadTimestampQueryResult( subpass.m_EndTimestamp.m_Index );
                        }

                        // Pass the subpass begin timestamp to render pass.
                        if( subpassIndex == 0 && firstTimestampFromSecondaryCommandBuffer )
                        {
                            renderPass.m_BeginTimestamp = subpass.m_BeginTimestamp;
                            renderPassStartsWithNestedCommandBuffer = true;
                        }
                    }

                    if( ((m_Profiler.m_Config.m_SamplingMode <= VK_PROFILER_MODE_PER_PIPELINE_EXT) ||
                        ((m_Profiler.m_Config.m_SamplingMode == VK_PROFILER_MODE_PER_RENDER_PASS_EXT) &&
                            m_Profiler.m_Config.m_EnableRenderPassBeginEndProfiling)) &&
                        (renderPass.HasEndCommand()) )
                    {
                        // Get vkCmdEndRenderPass time
                        renderPass.m_End.m_BeginTimestamp.m_Value = reader.ReadTimestampQueryResult( renderPass.m_End.m_BeginTimestamp.m_Index );
                        renderPass.m_End.m_EndTimestamp.m_Value = reader.ReadTimestampQueryResult( renderPass.m_End.m_EndTimestamp.m_Index );

                        // Increment resolve time if resolves were done on render pass end.
                        // TODO: This isn't necessarilly correct as the resolves may happen on end of subpass.
                        if( renderPass.m_ResolvesAttachments )
                        {
                            m_Stats.m_ResolveStats.AddTicks( GetDuration( renderPass.m_End ) );
                        }
                    }

                    // Resolve timestamp queries at the beginning and end of the render pass.
                    if( !renderPassStartsWithNestedCommandBuffer )
                    {
                        renderPass.m_BeginTimestamp.m_Value = reader.ReadTimestampQueryResult( renderPass.m_BeginTimestamp.m_Index );
                    }

                    renderPass.m_EndTimestamp.m_Value = reader.ReadTimestampQueryResult( renderPass.m_EndTimestamp.m_Index );
                }
            }

            m_Data.m_EndTimestamp.m_Value = reader.ReadTimestampQueryResult( m_Data.m_EndTimestamp.m_Index );

            // Read vendor-specific data
            if( reader.HasPerformanceQueryResult() )
            {
                const uint32_t performanceQueryMetricsSetIndex = reader.GetPerformanceQueryMetricsSetIndex();
                const uint32_t performanceQueryResultSize = reader.GetPerformanceQueryResultSize();
                const uint8_t* pPerformanceQueryResult = reader.ReadPerformanceQueryResult();

                assert( m_Profiler.m_pPerformanceCounters != nullptr );
                m_Profiler.m_pPerformanceCounters->ParseReport(
                    performanceQueryMetricsSetIndex,
                    m_CommandPool.GetQueueFamilyIndex(),
                    performanceQueryResultSize,
                    pPerformanceQueryResult,
                    m_Data.m_PerformanceCounters.m_Results );

                m_Data.m_PerformanceCounters.m_MetricsSetIndex = performanceQueryMetricsSetIndex;
            }

            // Copy captured indirect argument buffer data
            m_Data.m_IndirectPayload.clear();

            if( m_Profiler.m_Config.m_CaptureIndirectArguments )
            {
                ReadIndirectArgumentBuffers( m_Data.m_IndirectPayload );
            }

            // Subsequent calls to GetData will return the same results
            m_Data.m_DataValid = true;
        }

        return m_Data;
    }

    /***********************************************************************************\

    Function:
        ResolveSubpassPipelineData

    Description:
        Read timestamps for all drawcalls in the pipeline.

    \***********************************************************************************/
    void ProfilerCommandBuffer::ResolveSubpassPipelineData( const DeviceProfilerQueryDataBufferReader& reader, DeviceProfilerSubpassData& subpass, size_t subpassDataIndex )
    {
        TipGuard tip( m_Profiler.m_pDevice->TIP, __func__ );

        auto& data = subpass.m_Data[subpassDataIndex];
        assert( data.GetType() == DeviceProfilerSubpassDataType::ePipeline );

        auto& pipeline = std::get<DeviceProfilerPipelineData>( data );
        pipeline.m_BeginTimestamp.m_Value = reader.ReadTimestampQueryResult( pipeline.m_BeginTimestamp.m_Index );
        pipeline.m_EndTimestamp.m_Value = reader.ReadTimestampQueryResult( pipeline.m_EndTimestamp.m_Index );

        if( m_Profiler.m_Config.m_SamplingMode <= VK_PROFILER_MODE_PER_DRAWCALL_EXT )
        {
            for( auto& drawcall : pipeline.m_Drawcalls )
            {
                // Don't collect data for debug labels
                if( drawcall.GetPipelineType() != DeviceProfilerPipelineType::eDebug )
                {
                    // Update drawcall timestamps
                    drawcall.m_BeginTimestamp.m_Value = reader.ReadTimestampQueryResult( drawcall.m_BeginTimestamp.m_Index );
                    drawcall.m_EndTimestamp.m_Value = reader.ReadTimestampQueryResult( drawcall.m_EndTimestamp.m_Index );

                    // Increment drawcall stats
                    m_Data.m_Stats.AddTicks( drawcall.m_Type, GetDuration( drawcall ) );
                }
                else
                {
                    // Provide timestamps for debug commands
                    drawcall.m_BeginTimestamp.m_Value = reader.ReadTimestampQueryResult( drawcall.m_BeginTimestamp.m_Index );
                    drawcall.m_EndTimestamp.m_Value = drawcall.m_BeginTimestamp.m_Value;
                }
            }
        }
    }

    /***********************************************************************************\

    Function:
        ResolveSubpassSecondaryCommandBufferData

    Description:
        Get data from the secondary command buffer.

    \***********************************************************************************/
    void ProfilerCommandBuffer::ResolveSubpassSecondaryCommandBufferData(
        DeviceProfilerQueryDataBufferReader reader,
        DeviceProfilerSubpassData& subpass,
        size_t subpassDataIndex,
        size_t subpassDataCount,
        bool& firstTimestampFromSecondaryCommandBuffer,
        bool& lastTimestampFromSecondaryCommandBuffer )
    {
        TipGuard tip( m_Profiler.m_pDevice->TIP, __func__ );

        auto& data = subpass.m_Data[subpassDataIndex];
        assert( data.GetType() == DeviceProfilerSubpassDataType::eCommandBuffer );

        auto& commandBuffer = std::get<DeviceProfilerCommandBufferData>( data );
        VkCommandBuffer handle = commandBuffer.m_Handle;
        ProfilerCommandBuffer& profilerCommandBuffer = *m_Profiler.m_pCommandBuffers.unsafe_at( handle );

        // Collect secondary command buffer data
        commandBuffer = profilerCommandBuffer.GetData( reader );
        assert( commandBuffer.m_Handle == handle );

        // Propagate timestamps from command buffer to subpass
        if( subpassDataIndex == 0 )
        {
            subpass.m_BeginTimestamp = commandBuffer.m_BeginTimestamp;
            firstTimestampFromSecondaryCommandBuffer = true;
        }
        if( subpassDataIndex == subpassDataCount - 1 )
        {
            subpass.m_EndTimestamp = commandBuffer.m_EndTimestamp;
            lastTimestampFromSecondaryCommandBuffer = true;
        }

        // Collect secondary command buffer stats
        m_Data.m_Stats += commandBuffer.m_Stats;
    }

    /***********************************************************************************\

    Function:
        PreBeginRenderPassCommonProlog

    Description:
        Common code executed for both vkCmdBeginRenderPass and vkCmdBeginRendering
        before setting up the new render pass.

    \***********************************************************************************/
    void ProfilerCommandBuffer::PreBeginRenderPassCommonProlog()
    {
        TipGuard tip( m_Profiler.m_pDevice->TIP, __func__ );

        // End the current render pass, if any.
        if( m_pCurrentRenderPassData != nullptr )
        {
            // Insert a timestamp query at the render pass boundary.
            const uint64_t timestampIndex =
                m_pQueryPool->WriteTimestamp( m_CommandBuffer, VK_PIPELINE_STAGE_BOTTOM_OF_PIPE_BIT );

            // Update an ending timestamp for the previous render pass.
            m_pCurrentRenderPassData->m_EndTimestamp.m_Index = timestampIndex;
            m_pCurrentSubpassData->m_EndTimestamp.m_Index = timestampIndex;

            // Update pipeline end timestamp index.
            if( (m_Profiler.m_Config.m_SamplingMode <= VK_PROFILER_MODE_PER_PIPELINE_EXT) &&
                (m_pCurrentPipelineData != nullptr) )
            {
                m_pCurrentPipelineData->m_EndTimestamp.m_Index = timestampIndex;
            }

            // Clear renderpass-scoped pointers.
            m_pCurrentRenderPass = nullptr;
            m_pCurrentRenderPassData = nullptr;
            m_pCurrentSubpassData = nullptr;
            m_pCurrentPipelineData = nullptr;
        }
    }

    /***********************************************************************************\

    Function:
        PreBeginRenderPassCommonEpilog

    Description:
        Common code executed for both vkCmdBeginRenderPass and vkCmdBeginRendering
        after setting up the new render pass.

    \***********************************************************************************/
    void ProfilerCommandBuffer::PreBeginRenderPassCommonEpilog()
    {
        TipGuard tip( m_Profiler.m_pDevice->TIP, __func__ );

        // Ensure there are free queries that can be used in the render pass.
        // The spec forbids resetting the pools inside the render pass scope, so they have to be allocated now.
        m_pQueryPool->PreallocateQueries( m_CommandBuffer );

        m_pCurrentRenderPassData->m_BeginTimestamp.m_Index =
            m_pQueryPool->WriteTimestamp( m_CommandBuffer, VK_PIPELINE_STAGE_TOP_OF_PIPE_BIT );

        // Record initial transitions and clears.
        if( (m_Profiler.m_Config.m_SamplingMode <= VK_PROFILER_MODE_PER_PIPELINE_EXT) ||
            ((m_Profiler.m_Config.m_SamplingMode == VK_PROFILER_MODE_PER_RENDER_PASS_EXT) &&
                m_Profiler.m_Config.m_EnableRenderPassBeginEndProfiling) )
        {
            m_pCurrentRenderPassData->m_Begin.m_BeginTimestamp = m_pCurrentRenderPassData->m_BeginTimestamp;
        }
    }

    /***********************************************************************************\

    Function:
        EndSubpass

    Description:
        Marks end of current render pass subpass.

    \***********************************************************************************/
    void ProfilerCommandBuffer::EndSubpass()
    {
        TipGuard tip( m_Profiler.m_pDevice->TIP, __func__ );

        // Render pass must be already tracked
        assert( !m_Data.m_RenderPasses.empty() );

        if( m_CurrentSubpassIndex != DeviceProfilerSubpassData::ImplicitSubpassIndex )
        {
            assert( m_pCurrentSubpassData );

            // Check if any attachments are resolved at the end of current subpass.
            // m_pCurrentRenderPass may be null in case of dynamic rendering.
            if( m_pCurrentRenderPass )
            {
                m_Stats.m_ResolveStats.m_Count +=
                    m_pCurrentRenderPass->m_Subpasses[m_CurrentSubpassIndex].m_ResolveCount;
            }

            // Send timestamp query at the end of the subpass.
            if( (m_Profiler.m_Config.m_SamplingMode == VK_PROFILER_MODE_PER_DRAWCALL_EXT) &&
                (m_pCurrentPipelineData) &&
                !(m_pCurrentPipelineData->m_Drawcalls.empty()) &&
                (m_pCurrentPipelineData->m_Drawcalls.back().m_EndTimestamp.m_Index != UINT64_MAX) )
            {
                m_pCurrentSubpassData->m_EndTimestamp =
                    m_pCurrentPipelineData->m_Drawcalls.back().m_EndTimestamp;
            }
            else
            {
                m_pCurrentSubpassData->m_EndTimestamp.m_Index =
                    m_pQueryPool->WriteTimestamp( m_CommandBuffer, VK_PIPELINE_STAGE_BOTTOM_OF_PIPE_BIT );
            }

            // Update timestamp of the last pipeline in the subpass.
            if( (m_Profiler.m_Config.m_SamplingMode <= VK_PROFILER_MODE_PER_PIPELINE_EXT) &&
                (m_pCurrentPipelineData) )
            {
                m_pCurrentPipelineData->m_EndTimestamp = m_pCurrentSubpassData->m_EndTimestamp;
            }

            // Clear per-subpass pointers.
            m_pCurrentSubpassData = nullptr;
            m_pCurrentPipelineData = nullptr;
        }
    }

    /***********************************************************************************\

    Function:
        SetupCommandBufferForStatCounting

    Description:
        Returns pointer to the previous pipeline data in ppPreviousPipelineData.

        This is because appending to a vector may invalidate it, so caching previous
        state and calling this function may result in writing to a deallocated memory
        previously owned by the vector.

    \***********************************************************************************/
    void ProfilerCommandBuffer::SetupCommandBufferForStatCounting( const DeviceProfilerPipeline& pipeline, DeviceProfilerPipelineData** ppPreviousPipelineData )
    {
        TipGuard tip( m_Profiler.m_pDevice->TIP, __func__ );

        const DeviceProfilerRenderPassType renderPassType = GetRenderPassTypeFromPipelineType( pipeline.m_Type );

        // Save index of the current pipeline
        size_t previousPipelineIndex = SIZE_MAX;
        DeviceProfilerSubpassData* pPreviousSubpassData = nullptr;

        if( m_pCurrentPipelineData )
        {
            assert( m_pCurrentSubpassData );
            pPreviousSubpassData = m_pCurrentSubpassData;
            previousPipelineIndex = m_pCurrentSubpassData->m_Data.size();

            while( (previousPipelineIndex--) > 0 )
            {
                auto& data = m_pCurrentSubpassData->m_Data[previousPipelineIndex];
                if( (data.GetType() == DeviceProfilerSubpassDataType::ePipeline) &&
                    (&std::get<DeviceProfilerPipelineData>( data ) == m_pCurrentPipelineData) )
                {
                    break;
                }
            }
        }

        // Check if we're in render pass
        if( !m_pCurrentRenderPassData ||
            ((m_pCurrentRenderPassData->m_Handle == VK_NULL_HANDLE) &&
                (m_pCurrentRenderPassData->m_Dynamic == false) &&
                (m_pCurrentRenderPassData->m_Type != renderPassType)) )
        {
            m_pCurrentRenderPassData = &m_Data.m_RenderPasses.emplace_back();
            m_pCurrentRenderPassData->m_Handle = VK_NULL_HANDLE;
            m_pCurrentRenderPassData->m_Type = renderPassType;

            // Invalidate subpass pointer after changing the render pass.
            m_pCurrentSubpassData = nullptr;
        }

        // Check if current subpass allows inline commands
        if( !m_pCurrentSubpassData ||
            ((m_pCurrentSubpassData->m_Contents != VK_SUBPASS_CONTENTS_INLINE) &&
                (m_pCurrentSubpassData->m_Contents != VK_SUBPASS_CONTENTS_INLINE_AND_SECONDARY_COMMAND_BUFFERS_EXT)) )
        {
            m_pCurrentSubpassData = &m_pCurrentRenderPassData->m_Subpasses.emplace_back();
            m_pCurrentSubpassData->m_Index = m_CurrentSubpassIndex;
            m_pCurrentSubpassData->m_Contents = VK_SUBPASS_CONTENTS_INLINE;

            // Invalidate pipeline pointer after chainging the subpass.
            m_pCurrentPipelineData = nullptr;
        }

        // Check if we're in pipeline
        if( !m_pCurrentPipelineData ||
            (m_pCurrentPipelineData->m_Handle != pipeline.m_Handle) ||
            ((m_pCurrentPipelineData->m_Handle == VK_NULL_HANDLE) &&
                (m_pCurrentPipelineData->m_Type != pipeline.m_Type)) ||
            ((m_pCurrentPipelineData->m_UsesShaderObjects || pipeline.m_UsesShaderObjects) &&
                (m_pCurrentPipelineData->m_ShaderTuple.m_Hash != pipeline.m_ShaderTuple.m_Hash)) )
        {
            m_pCurrentPipelineData = &std::get<DeviceProfilerPipelineData>( m_pCurrentSubpassData->m_Data.emplace_back( pipeline ) );
        }

        // Return previous pipeline
        if( pPreviousSubpassData && previousPipelineIndex != SIZE_MAX )
        {
            (*ppPreviousPipelineData) = &std::get<DeviceProfilerPipelineData>( pPreviousSubpassData->m_Data[previousPipelineIndex] );
        }
    }

    /***********************************************************************************\

    Function:
        SetupCommandBufferForSecondaryCommandBuffers

    Description:

    \***********************************************************************************/
    void ProfilerCommandBuffer::SetupCommandBufferForSecondaryBuffers()
    {
        TipGuard tip( m_Profiler.m_pDevice->TIP, __func__ );

        // Check if we're in render pass
        if( !m_pCurrentRenderPassData )
        {
            m_pCurrentRenderPassData = &m_Data.m_RenderPasses.emplace_back();
            m_pCurrentRenderPassData->m_Handle = VK_NULL_HANDLE;
            m_pCurrentRenderPassData->m_Type = DeviceProfilerRenderPassType::eNone;
        }

        // Check if current subpass allows secondary command buffers
        if( !m_pCurrentSubpassData ||
            ((m_pCurrentSubpassData->m_Contents != VK_SUBPASS_CONTENTS_SECONDARY_COMMAND_BUFFERS) &&
                (m_pCurrentSubpassData->m_Contents != VK_SUBPASS_CONTENTS_INLINE_AND_SECONDARY_COMMAND_BUFFERS_EXT)) )
        {
            m_pCurrentSubpassData = &m_pCurrentRenderPassData->m_Subpasses.emplace_back();
            m_pCurrentSubpassData->m_Index = m_CurrentSubpassIndex;
            m_pCurrentSubpassData->m_Contents = VK_SUBPASS_CONTENTS_SECONDARY_COMMAND_BUFFERS;
        }
    }

    /***********************************************************************************\

    Function:
        GetRenderPassTypeFromPipelineType

    Description:

    \***********************************************************************************/
    DeviceProfilerRenderPassType ProfilerCommandBuffer::GetRenderPassTypeFromPipelineType(
        DeviceProfilerPipelineType pipelineType ) const
    {
        switch( pipelineType )
        {
        case DeviceProfilerPipelineType::eNone:
        case DeviceProfilerPipelineType::eDebug:
            return DeviceProfilerRenderPassType::eNone;
        case DeviceProfilerPipelineType::eGraphics:
        case DeviceProfilerPipelineType::eClearAttachments:
            return DeviceProfilerRenderPassType::eGraphics;

        case DeviceProfilerPipelineType::eCompute:
            return DeviceProfilerRenderPassType::eCompute;

        case DeviceProfilerPipelineType::eRayTracingKHR:
            return DeviceProfilerRenderPassType::eRayTracing;

        default:
            return DeviceProfilerRenderPassType::eCopy;
        }
    }

    /***********************************************************************************\

    Function:
        SaveIndirectArgs

    Description:
        Copy contents of indirect argument buffer to a temporary buffer.

    \***********************************************************************************/
    void ProfilerCommandBuffer::SaveIndirectArgs( DeviceProfilerDrawcall& drawcall )
    {
        switch( drawcall.m_Type )
        {
        case DeviceProfilerDrawcallType::eDrawIndirect:
        case DeviceProfilerDrawcallType::eDrawIndexedIndirect: {
            DeviceProfilerDrawcallDrawIndirectPayload& payload = drawcall.m_Payload.m_DrawIndirect;
            const size_t indirectPayloadSize = payload.m_DrawCount * payload.m_Stride;

            IndirectArgumentBuffer& buffer = AcquireIndirectArgumentBuffer( indirectPayloadSize );
            payload.m_IndirectArgsOffset = buffer.m_Offset;
            buffer.m_Offset += indirectPayloadSize;

            IndirectArgumentBufferCopy& copy = buffer.m_PendingCopyList.emplace_back();
            copy.m_SrcBuffer = payload.m_Buffer;
            copy.m_DstBuffer = buffer.m_Buffer;
            copy.m_Region.srcOffset = payload.m_Offset;
            copy.m_Region.dstOffset = payload.m_IndirectArgsOffset;
            copy.m_Region.size = indirectPayloadSize;

            break;
        }

        case DeviceProfilerDrawcallType::eDrawIndirectCount:
        case DeviceProfilerDrawcallType::eDrawIndexedIndirectCount: {
            DeviceProfilerDrawcallDrawIndirectCountPayload& payload = drawcall.m_Payload.m_DrawIndirectCount;
            const size_t indirectPayloadSize = sizeof( uint32_t ) + payload.m_MaxDrawCount * payload.m_Stride;

            IndirectArgumentBuffer& buffer = AcquireIndirectArgumentBuffer( indirectPayloadSize );
            payload.m_IndirectCountOffset = buffer.m_Offset;
            payload.m_IndirectArgsOffset = buffer.m_Offset + sizeof( uint32_t );
            buffer.m_Offset += indirectPayloadSize;

            IndirectArgumentBufferCopy& countCopy = buffer.m_PendingCopyList.emplace_back();
            countCopy.m_SrcBuffer = payload.m_CountBuffer;
            countCopy.m_DstBuffer = buffer.m_Buffer;
            countCopy.m_Region.srcOffset = payload.m_CountOffset;
            countCopy.m_Region.dstOffset = payload.m_IndirectCountOffset;
            countCopy.m_Region.size = sizeof( uint32_t );

            IndirectArgumentBufferCopy& argsCopy = buffer.m_PendingCopyList.emplace_back();
            argsCopy.m_SrcBuffer = payload.m_Buffer;
            argsCopy.m_DstBuffer = buffer.m_Buffer;
            argsCopy.m_Region.srcOffset = payload.m_Offset;
            argsCopy.m_Region.dstOffset = payload.m_IndirectArgsOffset;
            argsCopy.m_Region.size = indirectPayloadSize;

            break;
        }

        case DeviceProfilerDrawcallType::eDispatchIndirect: {
            DeviceProfilerDrawcallDispatchIndirectPayload& payload = drawcall.m_Payload.m_DispatchIndirect;
            const size_t indirectPayloadSize = sizeof( VkDispatchIndirectCommand );

            IndirectArgumentBuffer& buffer = AcquireIndirectArgumentBuffer( indirectPayloadSize );
            payload.m_IndirectArgsOffset = buffer.m_Offset;
            buffer.m_Offset += indirectPayloadSize;

            IndirectArgumentBufferCopy& copy = buffer.m_PendingCopyList.emplace_back();
            copy.m_SrcBuffer = payload.m_Buffer;
            copy.m_DstBuffer = buffer.m_Buffer;
            copy.m_Region.srcOffset = payload.m_Offset;
            copy.m_Region.dstOffset = payload.m_IndirectArgsOffset;
            copy.m_Region.size = indirectPayloadSize;

            break;
        }
        }
    }

    /***********************************************************************************\

    Function:
        FlushIndirectArgumentCopyLists

    Description:
        Execute all pending indirect argument buffer copies.

    \***********************************************************************************/
    void ProfilerCommandBuffer::FlushIndirectArgumentCopyLists()
    {
        std::vector<VkBufferCopy> bufferCopyRegions;

        for( IndirectArgumentBuffer& indirectArgumentBuffer : m_IndirectArgumentBufferList )
        {
            while( !indirectArgumentBuffer.m_PendingCopyList.empty() )
            {
                // Batch copies to the same buffer to save CPU cycles in the driver.
                VkBuffer srcBuffer = VK_NULL_HANDLE;

                auto firstCopy = indirectArgumentBuffer.m_PendingCopyList.begin();
                auto lastCopy = indirectArgumentBuffer.m_PendingCopyList.end();
                while( ( srcBuffer == VK_NULL_HANDLE ) && ( firstCopy != lastCopy ) )
                {
                    srcBuffer = ( firstCopy++ )->m_SrcBuffer;
                }

                if( srcBuffer == VK_NULL_HANDLE )
                {
                    // No more buffers to copy in this indirect argument buffer.
                    indirectArgumentBuffer.m_PendingCopyList.clear();
                    continue;
                }

                // Find all regions that copy from the same source buffer.
                for( auto it = firstCopy - 1; it != lastCopy; ++it )
                {
                    if( it->m_SrcBuffer == srcBuffer )
                    {
                        bufferCopyRegions.push_back( it->m_Region );
                        it->m_SrcBuffer = VK_NULL_HANDLE;
                    }
                }

                // Execute the copy.
                m_Profiler.m_pDevice->Callbacks.CmdCopyBuffer(
                    m_CommandBuffer,
                    srcBuffer,
                    indirectArgumentBuffer.m_Buffer,
                    static_cast<uint32_t>( bufferCopyRegions.size() ),
                    bufferCopyRegions.data() );

                bufferCopyRegions.clear();
            }
        }
    }

    /***********************************************************************************\

    Function:
        ReadIndirectArgumentBuffers

    Description:
        Copy captured indirect buffers to the destination buffer.

    \***********************************************************************************/
    void ProfilerCommandBuffer::ReadIndirectArgumentBuffers( std::vector<uint8_t>& dst )
    {
        for( const IndirectArgumentBuffer& indirectArgumentBuffer : m_IndirectArgumentBufferList )
        {
            const uint8_t* pIndirectData = static_cast<const uint8_t*>( indirectArgumentBuffer.m_AllocationInfo.pMappedData );
            const size_t indirectDataSize = indirectArgumentBuffer.m_Offset;

            if( indirectDataSize )
            {
                m_Profiler.m_MemoryManager.Invalidate( indirectArgumentBuffer.m_Allocation );
                dst.insert( dst.end(),
                    pIndirectData,
                    pIndirectData + indirectDataSize );
            }
        }
    }

    /***********************************************************************************\

    Function:
        AcquireIndirectArgumentBuffer

    Description:
        Get a buffer for storing indirect argument data.

    \***********************************************************************************/
    ProfilerCommandBuffer::IndirectArgumentBuffer& ProfilerCommandBuffer::AcquireIndirectArgumentBuffer( size_t size )
    {
        // Check for an existing buffer in the list.
        for( IndirectArgumentBuffer& buffer : m_IndirectArgumentBufferList )
        {
            if( buffer.m_AllocationInfo.size - buffer.m_Offset >= size )
            {
                return buffer;
            }
        }

        // Create a new buffer.
        VkBufferCreateInfo bufferCreateInfo = {};
        bufferCreateInfo.sType = VK_STRUCTURE_TYPE_BUFFER_CREATE_INFO;
        bufferCreateInfo.size = std::max<size_t>( size, PROFILER_INDIRECT_ARGS_BUFFER_SIZE );
        bufferCreateInfo.usage = VK_BUFFER_USAGE_TRANSFER_DST_BIT;

        VmaAllocationCreateInfo allocationCreateInfo = {};
        allocationCreateInfo.usage = VMA_MEMORY_USAGE_AUTO_PREFER_HOST;
        allocationCreateInfo.flags = VMA_ALLOCATION_CREATE_MAPPED_BIT | VMA_ALLOCATION_CREATE_HOST_ACCESS_RANDOM_BIT;

        IndirectArgumentBuffer& buffer = m_IndirectArgumentBufferList.emplace_back();
        m_Profiler.m_MemoryManager.AllocateBuffer(
            bufferCreateInfo,
            allocationCreateInfo,
            &buffer.m_Buffer,
            &buffer.m_Allocation,
            &buffer.m_AllocationInfo );

        buffer.m_Offset = 0;

        return buffer;
    }
}<|MERGE_RESOLUTION|>--- conflicted
+++ resolved
@@ -59,11 +59,7 @@
         , m_ComputePipeline()
         , m_IndirectArgumentBufferList()
     {
-<<<<<<< HEAD
-        m_Data.m_Handle = m_Profiler.GetObjectHandle( commandBuffer, VK_OBJECT_TYPE_COMMAND_BUFFER );
-=======
         m_Data.m_Handle = m_Profiler.ResolveObjectHandle<VkCommandBufferHandle>( commandBuffer );
->>>>>>> 12a52dbb
         m_Data.m_Level = level;
 
         // Profile the command buffer only if it will be submitted to the queue supporting graphics or compute commands
@@ -935,11 +931,7 @@
             for( uint32_t i = 0; i < count; ++i )
             {
                 currentSubpass.m_Data.push_back( DeviceProfilerCommandBufferData{
-<<<<<<< HEAD
-                    m_Profiler.GetObjectHandle( pCommandBuffers[ i ], VK_OBJECT_TYPE_COMMAND_BUFFER ),
-=======
                     m_Profiler.ResolveObjectHandle<VkCommandBufferHandle>( pCommandBuffers[i] ),
->>>>>>> 12a52dbb
                     VK_COMMAND_BUFFER_LEVEL_SECONDARY
                     } );
 
