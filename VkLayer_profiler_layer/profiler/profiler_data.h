--- conflicted
+++ resolved
@@ -1391,20 +1391,6 @@
         inline DeviceProfilerTimestamp GetBeginTimestamp() const { return m_BeginTimestamp; }
         inline DeviceProfilerTimestamp GetEndTimestamp() const { return m_EndTimestamp; }
     };
-    
-    /***********************************************************************************\
-
-    Structure:
-        DeviceProfilerPerformanceCounterData
-
-    Description:
-
-    \***********************************************************************************/
-    struct DeviceProfilerPerformanceCountersData
-    {
-        uint32_t                                            m_MetricsSetIndex = UINT32_MAX;
-        std::vector<VkProfilerPerformanceCounterResultEXT>  m_Results = {};
-    };
 
     /***********************************************************************************\
 
@@ -1855,11 +1841,7 @@
         DeviceProfilerCPUData                               m_CPU = {};
         std::vector<struct TipRange>                        m_TIP = {};
 
-<<<<<<< HEAD
-        DeviceProfilerPerformanceCountersData               m_FramePerformanceCounters = {};
-=======
         DeviceProfilerPerformanceCountersData               m_PerformanceCounters = {};
->>>>>>> 3c8a89ea
 
         DeviceProfilerSynchronizationTimestamps             m_SyncTimestamps = {};
     };
