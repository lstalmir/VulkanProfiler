--- conflicted
+++ resolved
@@ -48,17 +48,10 @@
         void RegisterAllocation( VkObjectHandle<VkDeviceMemory> memory, const VkMemoryAllocateInfo* pAllocateInfo );
         void UnregisterAllocation( VkObjectHandle<VkDeviceMemory> memory );
 
-<<<<<<< HEAD
-        void RegisterBuffer( VkBuffer buffer, const VkBufferCreateInfo* pCreateInfo );
-        void UnregisterBuffer( VkBuffer buffer );
-        void BindBufferMemory( VkBuffer buffer, VkDeviceMemory memory, VkDeviceSize offset );
-        void BindBufferMemory( const VkSparseBufferMemoryBindInfo* );
-=======
         void RegisterBuffer( VkObjectHandle<VkBuffer> buffer, const VkBufferCreateInfo* pCreateInfo );
         void UnregisterBuffer( VkObjectHandle<VkBuffer> buffer );
         void BindBufferMemory( VkObjectHandle<VkBuffer> buffer, VkObjectHandle<VkDeviceMemory> memory, VkDeviceSize offset );
         void BindSparseBufferMemory( VkObjectHandle<VkBuffer> buffer, VkDeviceSize bufferOffset, VkObjectHandle<VkDeviceMemory> memory, VkDeviceSize memoryOffset, VkDeviceSize size, VkSparseMemoryBindFlags flags );
->>>>>>> 1860a242
 
         void RegisterImage( VkObjectHandle<VkImage> image, const VkImageCreateInfo* pCreateInfo );
         void UnregisterImage( VkObjectHandle<VkImage> image );
