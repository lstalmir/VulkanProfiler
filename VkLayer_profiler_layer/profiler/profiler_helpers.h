// Copyright (c) 2019-2022 Lukasz Stalmirski
// 
// Permission is hereby granted, free of charge, to any person obtaining a copy
// of this software and associated documentation files (the "Software"), to deal
// in the Software without restriction, including without limitation the rights
// to use, copy, modify, merge, publish, distribute, sublicense, and/or sell
// copies of the Software, and to permit persons to whom the Software is
// furnished to do so, subject to the following conditions:
// 
// The above copyright notice and this permission notice shall be included in all
// copies or substantial portions of the Software.
// 
// THE SOFTWARE IS PROVIDED "AS IS", WITHOUT WARRANTY OF ANY KIND, EXPRESS OR
// IMPLIED, INCLUDING BUT NOT LIMITED TO THE WARRANTIES OF MERCHANTABILITY,
// FITNESS FOR A PARTICULAR PURPOSE AND NONINFRINGEMENT. IN NO EVENT SHALL THE
// AUTHORS OR COPYRIGHT HOLDERS BE LIABLE FOR ANY CLAIM, DAMAGES OR OTHER
// LIABILITY, WHETHER IN AN ACTION OF CONTRACT, TORT OR OTHERWISE, ARISING FROM,
// OUT OF OR IN CONNECTION WITH THE SOFTWARE OR THE USE OR OTHER DEALINGS IN THE
// SOFTWARE.

#pragma once
#include <assert.h>
#include <algorithm>
#include <array>
#include <cmath>
#include <cstring>
#include <filesystem>
#include <mutex>
#include <unordered_map>
#include <unordered_set>
#include <vulkan/vk_layer.h>
#include <vulkan/vulkan.h>
#include <vector>
#include <optional>

#include "VkLayer_profiler_layer.generated.h"

// Exit current function without fixing the state
#define RETURNONFAIL( VKRESULT )            \
    {                                       \
        VkResult result = (VKRESULT);       \
        if( result != VK_SUCCESS )          \
        {                                   \
            return result;                  \
        }                                   \
    }

// Helper macro for rolling-back to valid state
#define DESTROYANDRETURNONFAIL( VKRESULT )  \
    {                                       \
        VkResult result = (VKRESULT);       \
        if( result != VK_SUCCESS )          \
        {                                   \
            /* Destroy() must be defined */ \
            Destroy();                      \
            return result;                  \
        }                                   \
    }

// Helper macro for converting non-string literals to C string literals
#define PROFILER_MAKE_STRING_IMPL( LIT ) #LIT
#define PROFILER_MAKE_STRING( LIT ) PROFILER_MAKE_STRING_IMPL( LIT )

// Force inlining of some functions for performance reasons
#if defined( _MSC_VER )
#define PROFILER_FORCE_INLINE __forceinline
#elif defined( __GNUC__ )
#define PROFILER_FORCE_INLINE inline __attribute__((always_inline))
#else
#define PROFILER_FORCE_INLINE inline
#endif

namespace Profiler
{
    /***********************************************************************************\

    Class:
        Iterable

    Description:
        Iterable class concept.

    \***********************************************************************************/
    template<typename T>
    using Iterable =
        std::void_t<
            std::enable_if_t<std::is_same_v<
                decltype( std::begin( std::declval<const T&>() ) ),
                decltype( std::end( std::declval<const T&>() ) )>>,
            decltype( *std::begin( std::declval<const T&>() ) )>;

    template<typename T, typename = void>
    struct IsIterable : std::false_type
    {
    };

    template<typename T>
    struct IsIterable<T, Iterable<T>> : std::true_type
    {
    };

    /***********************************************************************************\

    Function:
        ClearMemory

    Description:
        Fill memory region with zeros.

    \***********************************************************************************/
    template<typename T>
    PROFILER_FORCE_INLINE void ClearMemory( T* pMemory )
    {
        memset( pMemory, 0, sizeof( T ) );
    }

    /***********************************************************************************\

    Function:
        ClearStructure

    Description:
        Fill memory region with zeros and set sType member to provided value.

    \***********************************************************************************/
    template<typename T>
    PROFILER_FORCE_INLINE void ClearStructure( T* pStruct, VkStructureType type )
    {
        memset( pStruct, 0, sizeof( T ) );
        pStruct->sType = type;
    }

    /***********************************************************************************\

    Function:
        DigitCount

    Description:
        Get number of digits in the string representation of the number (decimal).

    \***********************************************************************************/
    template<typename T, typename = std::enable_if_t<std::is_integral_v<T>>>
    PROFILER_FORCE_INLINE uint32_t DigitCount( T value )
    {
        if( value == 0 )
        {
            return 1;
        }

        // Count sign character
        const uint32_t sign = (value < 0) ? 1 : 0;

        // Log needs positive value
        const uint64_t absValue = std::abs( static_cast<int64_t>(value) );

        return static_cast<uint32_t>(std::log10( absValue ) + 1 + sign);
    }

    /***********************************************************************************\

    Function:
        GetNthElement

    Description:
        Returns the N-th element of an iterable collection.

    \***********************************************************************************/
    template<typename Iterable>
    PROFILER_FORCE_INLINE auto GetNthElement( const Iterable& iterable, size_t n )
    {
        if( n >= std::size( iterable ) )
        {
            throw std::out_of_range( "Index out of range" );
        }
        auto it = std::begin( iterable );
        std::advance( it, n );
        return *it;
    }

    /***********************************************************************************\

    Function:
        Contains

    Description:
        Checks whether the iterable collection contains the given value.

    \***********************************************************************************/
    template<typename Iterable, typename ValueType = typename Iterable::value_type>
    PROFILER_FORCE_INLINE bool Contains( const Iterable& iterable, const ValueType& value )
    {
<<<<<<< HEAD
        return std::find(
                   std::begin( iterable ),
                   std::end( iterable ), value ) != std::end( iterable );
=======
        auto end = std::end( iterable );
        return std::find( std::begin( iterable ), end, value ) != end;
>>>>>>> d54ff502
    }

    /***********************************************************************************\

    Function:
        Erase

    Description:
        Remove all occurrences of the given value from the iterable collection.

    \***********************************************************************************/
    template<typename Iterable, typename ValueType = typename Iterable::value_type>
    PROFILER_FORCE_INLINE void Erase( Iterable& iterable, const ValueType& value )
    {
        auto end = std::end( iterable );
        auto firstRemoved = std::remove( std::begin( iterable ), end, value );
        if( firstRemoved != end )
        {
            iterable.erase( firstRemoved, end );
        }
    }

    /***********************************************************************************\

    Function:
<<<<<<< HEAD
        Erase
=======
        EraseIf
>>>>>>> d54ff502

    Description:
        Remove all elements that satisfy the predicate from the iterable collection.

    \***********************************************************************************/
    template<typename Iterable, typename PredicateType>
    PROFILER_FORCE_INLINE void EraseIf( Iterable& iterable, const PredicateType& predicate )
    {
        auto end = std::end( iterable );
        auto firstRemoved = std::remove_if( std::begin( iterable ), end, predicate );
        if( firstRemoved != end )
        {
            iterable.erase( firstRemoved, end );
        }
    }

    /***********************************************************************************\

    Function:
<<<<<<< HEAD
        Erase

    Description:
        Remove all elements that satisfy the predicate from the iterable collection.
=======
        ReplaceIfs

    Description:
        Replace all elements that satisfy the predicate with the given value.
>>>>>>> d54ff502

    \***********************************************************************************/
    template<typename Iterable, typename PredicateType, typename ValueType = typename Iterable::value_type>
    PROFILER_FORCE_INLINE void ReplaceIf( Iterable& iterable, const PredicateType& predicate, const ValueType& value )
    {
        auto it = std::begin( iterable );
        auto end = std::end( iterable );
        while( it != end )
        {
            if( predicate( *it ) )
            {
                *it = value;
            }
            it++;
        }
    }

    /***********************************************************************************\

    Function:
<<<<<<< HEAD
        Erase

    Description:
        Remove all occurrences of the given value from the iterable collection.
=======
        Fill

    Description:
        Fill the iterable collection with the given value.
>>>>>>> d54ff502

    \***********************************************************************************/
    template<typename Iterable, typename ValueType = typename Iterable::value_type>
    PROFILER_FORCE_INLINE void Fill( Iterable& iterable, const ValueType& value )
    {
        std::fill( std::begin( iterable ), std::end( iterable ), value );
    }

    /***********************************************************************************\

    Class:
        __PNextTypeTraits

    Description:
        For internal use by PNextIterator.

    \***********************************************************************************/
    template<typename T> struct __PNextTypeTraits;
    template<> struct __PNextTypeTraits<void*> { using StructureType = VkBaseOutStructure*; };
    template<> struct __PNextTypeTraits<const void*> { using StructureType = const VkBaseInStructure*; };

    /***********************************************************************************\

    Class:
        PNextIterator

    Description:
        Helper class for iterating over pNext structure chain.

    \***********************************************************************************/
    template<typename PNextType>
    class PNextIterator
    {
    private:
        using StructureType = typename __PNextTypeTraits<PNextType>::StructureType;
        using ReferenceType = std::add_lvalue_reference_t<std::remove_pointer_t<StructureType>>;

        StructureType pNext;

    public:
        struct IteratorType
        {
            StructureType pStruct;

            inline explicit IteratorType( StructureType pStruct_ ) : pStruct( pStruct_ ) {}

            inline IteratorType operator++( int ) { pStruct = pStruct->pNext; return *this; }
            inline IteratorType operator++() { IteratorType it( pStruct ); pStruct = pStruct->pNext; return it; }
            inline ReferenceType operator*() { return *pStruct; }
            inline bool operator==( const IteratorType& rh ) const { return pStruct == rh.pStruct; }
            inline bool operator!=( const IteratorType& rh ) const { return pStruct != rh.pStruct; }
        };

        inline PNextIterator( PNextType pNext_ ) : pNext( reinterpret_cast<StructureType>(pNext_) ) {}

        inline IteratorType begin() { return IteratorType( pNext ); }
        inline IteratorType end()   { return IteratorType( nullptr ); }
    };

    /***********************************************************************************\

    Struct:
        PNextChain

    Description:
        Helper structure for dynamic pNext chain creation.

    \***********************************************************************************/
    struct PNextChain
    {
        // Head of the pNext chain.
        void* m_pHead;

        // Pointer to the tail of the chain provided by the application.
        // Used to mark end of dynamic allocations made by the layer.
        const void* m_pTail;

        // Create a new chain initialized with data from the application.
        explicit PNextChain( const void* pNext = nullptr )
            : m_pHead( nullptr )
            , m_pTail( pNext )
        {
        }

        const void* GetHead() const
        {
            return ( m_pHead != nullptr ) ? m_pHead : m_pTail;
        }

        bool Contains( VkStructureType sType ) const
        {
            return Find( sType ) != nullptr;
        }

        const void* Find( VkStructureType sType ) const
        {
            const VkBaseInStructure* pStructure = reinterpret_cast<const VkBaseInStructure*>( GetHead() );
            while( pStructure )
            {
                if( pStructure->sType == sType )
                {
                    return pStructure;
                }
                pStructure = pStructure->pNext;
            }
            return nullptr;
        }

        template<typename T>
        const T* Find( VkStructureType sType ) const
        {
            return reinterpret_cast<const T*>( Find( sType ) );
        }

        template<typename T>
        void Append( const T& structure )
        {
            assert( !Contains( structure.sType ) );

            void* pStructure = malloc( sizeof( T ) );
            if( pStructure )
            {
                memcpy( pStructure, &structure, sizeof( T ) );
                reinterpret_cast<VkBaseInStructure*>( pStructure )->pNext =
                    reinterpret_cast<const VkBaseInStructure*>( GetHead() );

                m_pHead = pStructure;
            }
        }
    };

    /***********************************************************************************\

    Class:
        HashInput

    Description:
        Helper class that allows to compute hash of given data.

    \***********************************************************************************/
    class HashInput
    {
    public:
        void Reset()
        {
            m_Buffer.clear();
        }

        void Add( const void* pData, size_t dataSize )
        {
            const char* pCharData = reinterpret_cast<const char*>( pData );
            m_Buffer.insert( m_Buffer.end(), pCharData, pCharData + dataSize );
        }

        void Add( const std::string& str )
        {
            Add( str.c_str(), str.length() );
        }

        template<bool Sort = false, typename T>
        std::enable_if_t<IsIterable<T>::value> Add( const T& iterable )
        {
            Add<Sort>( std::begin( iterable ), std::end( iterable ) );
        }

        template<typename T>
        std::enable_if_t<!IsIterable<T>::value> Add( const T& value )
        {
            Add( &value, sizeof( T ) );
        }

        template<bool Sort = false, typename IteratorT>
        void Add( const IteratorT& begin, const IteratorT& end )
        {
            using ValueT = typename std::iterator_traits<IteratorT>::value_type;
            static_assert( !IsIterable<ValueT>::value, "Nested iterables are not supported." );

            if constexpr( Sort )
            {
                // Align the input buffer to allow cast to ValueT*.
                size_t currentSize = m_Buffer.size();
                size_t alignedSize = ( currentSize + alignof( ValueT ) - 1 ) & ~( alignof( ValueT ) - 1 );
                m_Buffer.resize( alignedSize, 0 );
            }

            const size_t insertOffset = m_Buffer.size();
            m_Buffer.reserve( m_Buffer.size() + std::distance( begin, end ) * sizeof( ValueT ) );

            for( IteratorT it = begin; it != end; ++it )
            {
                Add( *it );
            }

            if constexpr( Sort )
            {
                // Sort the inserted values.
                ValueT* pValues = reinterpret_cast<ValueT*>( m_Buffer.data() + insertOffset );
                size_t valueCount = ( m_Buffer.size() - insertOffset ) / sizeof( ValueT );
                std::sort( pValues, pValues + valueCount );
            }
        }

        const char* GetData() const
        {
            return m_Buffer.data();
        }

        size_t GetSize() const
        {
            return m_Buffer.size();
        }

    private:
        std::vector<char> m_Buffer;
    };

    /***********************************************************************************\

    Class:
        ProfilerStringFunctions

    Description:
        Common operations on strings of characters.

    \***********************************************************************************/
    struct ProfilerStringFunctions
    {
        template<size_t dstSize, typename... ArgsT>
        static void Format( char( &dst )[ dstSize ], const char* fmt, ArgsT... args )
        {
#if defined( _MSC_VER )
            sprintf_s( dst, fmt, args... );
#else
            sprintf( dst, fmt, args... );
#endif
        }
        
        template<typename... ArgsT>
        static void Format( char* dst, size_t dstSize, const char* fmt, ArgsT... args )
        {
#if defined( _MSC_VER )
            sprintf_s( dst, dstSize, fmt, args... );
#else
            (void) dstSize;
            sprintf( dst, fmt, args... );
#endif
        }

        template<typename CharT>
        static void CopyString( CharT* pDst, size_t dstSize, const CharT* pSrc, size_t srcSize )
        {
            if( dstSize > 0 )
            {
                // Avoid buffer overruns.
                const size_t maxCopySize = std::min( dstSize, srcSize );

                size_t copySize = 0;
                while( (*pSrc) && (copySize < maxCopySize) )
                {
                    *(pDst++) = *(pSrc++);
                    copySize++;
                }

                // Write null terminator at the end of the copied string.
                if( (maxCopySize == dstSize) && (copySize == maxCopySize) )
                {
                    // If the source string did not fit in the destination buffer,
                    // the null terminator must be inserted in the place of the last copied character,
                    // because currently pDst points at the end of the available memory.
                    pDst[-1] = 0;
                }
                else
                {
                    // If there is still place in the destination buffer,
                    // insert the null terminator after the last copied character.
                    *pDst = 0;
                }
            }
        }

        template<typename CharT, size_t dstSize, size_t srcSize>
        static void CopyString( CharT( &dst )[ dstSize ], const CharT( &src )[ srcSize ] )
        {
            static_assert( dstSize >= srcSize,
                "The destination buffer is insufficient to receive a full copy of the string. "
                "The resulting string would be truncated." );

            CopyString( dst, dstSize, src, srcSize );
        }

        template<typename CharT, size_t dstSize>
        static void CopyString( CharT( &dst )[ dstSize ], const CharT* pSrc, size_t srcSize )
        {
            CopyString( dst, dstSize, pSrc, srcSize );
        }

        template<typename CharT, size_t srcSize>
        static void CopyString( CharT* pDst, size_t dstSize, const CharT( &src )[ srcSize ] )
        {
            CopyString( pDst, dstSize, src, srcSize );
        }

        template<typename CharT>
        static CharT* DuplicateString( const CharT* pString, size_t maxCount )
        {
            if( maxCount == 0 )
            {
                // Nothing to duplicate.
                return nullptr;
            }

            // Allocate space for the duplicated string.
            CharT* pDuplicated = static_cast<CharT*>( malloc( (maxCount + 1) * sizeof( CharT ) ) );
            if( pDuplicated == nullptr )
            {
                // Failed to duplicate the string.
                return nullptr;
            }

            // Copy the source string to the new string.
            CopyString( pDuplicated, maxCount + 1, pString, maxCount );

            return pDuplicated;
        }

        template<typename CharT, size_t srcSize>
        static CharT* DuplicateString( const CharT( &string )[ srcSize ] )
        {
            return DuplicateString( string, GetLength( string ) );
        }

        template<typename CharT>
        static CharT* DuplicateString( const CharT* const& pString )
        {
            return DuplicateString( pString, GetLength( pString ) );
        }

        template<typename CharT>
        static constexpr size_t GetLength( const CharT* const& pString )
        {
            size_t length = 0;
            if( pString != nullptr )
            {
                while( pString[ length ] )
                    length++;
            }
            return length;
        }

        template<typename CharT>
        static CharT* Append( CharT* pBuffer, const CharT* pString )
        {
            while( *pString )
                *pBuffer++ = *pString++;
            *pBuffer = 0;
            return pBuffer;
        }

        template<typename CharT>
        static CharT* Append( CharT* pBuffer, CharT ch )
        {
            *pBuffer++ = ch;
            *pBuffer = 0;
            return pBuffer;
        }

        template<typename CharT, typename T>
        static std::enable_if_t<std::is_integral_v<T>, CharT*> Hex( CharT* pBuffer, T value )
        {
            static constexpr size_t bitcount = sizeof( T ) * 8;
            static constexpr size_t wordcount = bitcount / 4;

            for( size_t i = 0; i < wordcount; ++i )
            {
                // Begin with most significant bit:
                // out[0] = hex[ (V >> 60) & 0xF ]
                // out[1] = hex[ (V >> 56) & 0xF ]
                *pBuffer++ = m_scHexDigits[( value >> (bitcount - ((i + 1) << 2)) ) & 0xF];
            }

            *pBuffer = 0;
            return pBuffer;
        }

        template<typename CharT, typename T>
        static CharT* Hex( CharT* pBuffer, const T* pData, size_t dataCount = 1 )
        {
            const size_t dataSize = dataCount * sizeof( T );

            for( int i = 0; i < dataSize; ++i )
            {
                const int byte = reinterpret_cast<const char*>( pData )[i] & 0xFF;
                *pBuffer++ = m_scHexDigits[byte >> 4];
                *pBuffer++ = m_scHexDigits[byte & 0xF];
            }

            *pBuffer = 0;
            return pBuffer;
        }

        static constexpr char m_scHexDigits[] = { '0', '1', '2', '3', '4', '5', '6', '7', '8', '9', 'A', 'B', 'C', 'D', 'E', 'F' };
        static_assert( sizeof( m_scHexDigits ) == 16 );
    };
    
    /***********************************************************************************\

    Class:
        ProfilerPlatformFunctions

    Description:

    \***********************************************************************************/
    class ProfilerPlatformFunctions
    {
    public:
        inline static std::filesystem::path GetCustomConfigPath()
        {
            static bool customConfigPathInitialized = false;
            std::filesystem::path customConfigPath = "";

            if( !customConfigPathInitialized )
            {
                // Check environment variable
                const auto envProfilerConfigPath = GetEnvironmentVar( "PROFILER_CONFIG_PATH" );

                if( envProfilerConfigPath.has_value() )
                {
                    customConfigPath = envProfilerConfigPath.value();
                }

                customConfigPathInitialized = true;
            }

            // Returns empty if custom config path not defined
            return customConfigPath;
        }

        inline static std::filesystem::path GetApplicationDir()
        {
            static std::filesystem::path applicationDir;

            if( applicationDir.empty() )
            {
                // Get full application path and remove filename component
                applicationDir = GetApplicationPath().remove_filename();
            }

            return applicationDir;
        }

        static std::filesystem::path GetApplicationPath();

        static bool IsPreemptionEnabled();

        static bool SetStablePowerState( struct VkDevice_Object* pDevice, void** ppStateHandle );
        static void ResetStablePowerState( void* pStateHandle );

        // Used on Windows for hooking on window messages (param is HINSTANCE).
        static void SetLibraryInstanceHandle( void* hLibraryInstance );
        static void* GetLibraryInstanceHandle();

        template<typename... Args>
        inline static void WriteDebug( const char* fmt, Args... args )
        {
            static constexpr size_t messageBufferLength = 256;

            // Include layer prefix to filter debug output
            // Skip ' ' at the end and include string terminator instead
            static constexpr size_t messagePrefixLength = sizeof( VK_LAYER_profiler_name ":" );

            char debugMessageBuffer[ messageBufferLength ] = VK_LAYER_profiler_name ": ";
            ProfilerStringFunctions::Format(
                debugMessageBuffer + messagePrefixLength,
                messageBufferLength - messagePrefixLength, fmt, args... );

            // Invoke OS-specific implementation
            WriteDebugUnformatted( debugMessageBuffer );
        }

        static void WriteDebugUnformatted( const char* str );

        inline static std::filesystem::path FindFile(
            const std::filesystem::path& directory,
            const std::filesystem::path& filename,
            const bool recurse = true )
        {
            if( std::filesystem::exists( directory ) )
            {
                // Enumerate all files in the directory
                for( const auto& directoryEntry : std::filesystem::directory_iterator( directory ) )
                {
                    if( directoryEntry.path().filename() == filename )
                    {
                        return directoryEntry;
                    }

                    // Check in subdirectories
                    if( directoryEntry.is_directory() && recurse )
                    {
                        std::filesystem::path result = FindFile( directoryEntry, filename, recurse );

                        if( !result.empty() )
                        {
                            return result;
                        }
                    }
                }
            }
            return "";
        }

        inline static std::string GetProcessName()
        {
            // Extract filename component from the path
            return GetApplicationPath().filename().u8string().c_str();
        }

        static uint32_t GetCurrentThreadId();
        static uint32_t GetCurrentProcessId();

        static void GetLocalTime( tm*, const time_t& );

        static std::optional<std::string> GetEnvironmentVar(const char* pVariableName);
    };

    /***********************************************************************************\

    Class:
        EnumArray

    Description:
        Enumerated array can be indexed using enum values.

    \***********************************************************************************/
    template<typename EnumT, typename ValueT, size_t count>
    class EnumArray : public std::array<ValueT, count>
    {
    public:
        using std::array<ValueT, count>::operator[];

        inline ValueT& operator[]( EnumT e ) { return this->operator[]( static_cast<size_t>( e ) ); }
        inline const ValueT& operator[]( EnumT e ) const { return this->operator[]( static_cast<size_t>( e ) ); }
    };

    /***********************************************************************************\

    Class:
        BitsetArray

    Description:
        Enumerated array can be indexed using bit flags.

    \***********************************************************************************/
    template<typename EnumT, typename ValueT, size_t count>
    class BitsetArray : public std::array<ValueT, count>
    {
    public:
        using std::array<ValueT, count>::operator[];

        inline ValueT& operator[]( EnumT e ) { return this->operator[]( IndexOf( e ) ); }
        inline const ValueT& operator[]( EnumT e ) const { return this->operator[]( IndexOf( e ) ); }

    private:
        inline static constexpr size_t IndexOf( EnumT e )
        {
            for( size_t i = 0; i < 64; ++i )
                if (((e >> i) & 1U) == 1U)
                    return i;
            return SIZE_MAX;
        }
    };

    /***********************************************************************************\

    Function:
        CopyElements

    Description:
        Allocates an array of <count> elements and copies the data from pElements to
        the new location.

    \***********************************************************************************/
    template<typename T>
    PROFILER_FORCE_INLINE T* CopyElements(uint32_t count, const T* pElements)
    {
        T* pDuplicated = nullptr;
        if (count > 0)
        {
            pDuplicated = reinterpret_cast<T*>(malloc(count * sizeof(T)));
            if (pDuplicated)
            {
                memcpy(pDuplicated, pElements, count * sizeof(T));
            }
        }
        return pDuplicated;
    }

    /***********************************************************************************\

    Function:
        GetFormatAllAspectFlags

    Description:
        Returns all aspect flags for the given format.

    \***********************************************************************************/
    inline VkImageAspectFlags GetFormatAllAspectFlags( VkFormat format )
    {
        switch( format )
        {
        // Most of the formats are color formats.
        default:
            return VK_IMAGE_ASPECT_COLOR_BIT;

        // Undefined format has no aspects.
        case VK_FORMAT_UNDEFINED:
            return VK_IMAGE_ASPECT_NONE;

        // Depth-stencil formats.
        case VK_FORMAT_D16_UNORM:
        case VK_FORMAT_X8_D24_UNORM_PACK32:
        case VK_FORMAT_D32_SFLOAT:
            return VK_IMAGE_ASPECT_DEPTH_BIT;

        case VK_FORMAT_S8_UINT:
            return VK_IMAGE_ASPECT_STENCIL_BIT;

        case VK_FORMAT_D16_UNORM_S8_UINT:
        case VK_FORMAT_D24_UNORM_S8_UINT:
        case VK_FORMAT_D32_SFLOAT_S8_UINT:
            return VK_IMAGE_ASPECT_DEPTH_BIT | VK_IMAGE_ASPECT_STENCIL_BIT;

        // Planar formats.
        case VK_FORMAT_G8_B8R8_2PLANE_420_UNORM:
        case VK_FORMAT_G8_B8R8_2PLANE_422_UNORM:
        case VK_FORMAT_G10X6_B10X6R10X6_2PLANE_420_UNORM_3PACK16:
        case VK_FORMAT_G10X6_B10X6R10X6_2PLANE_422_UNORM_3PACK16:
        case VK_FORMAT_G12X4_B12X4R12X4_2PLANE_420_UNORM_3PACK16:
        case VK_FORMAT_G12X4_B12X4R12X4_2PLANE_422_UNORM_3PACK16:
        case VK_FORMAT_G16_B16R16_2PLANE_420_UNORM:
        case VK_FORMAT_G16_B16R16_2PLANE_422_UNORM:
        case VK_FORMAT_G8_B8R8_2PLANE_444_UNORM:
        case VK_FORMAT_G10X6_B10X6R10X6_2PLANE_444_UNORM_3PACK16:
        case VK_FORMAT_G12X4_B12X4R12X4_2PLANE_444_UNORM_3PACK16:
        case VK_FORMAT_G16_B16R16_2PLANE_444_UNORM:
            return VK_IMAGE_ASPECT_PLANE_0_BIT | VK_IMAGE_ASPECT_PLANE_1_BIT;

        case VK_FORMAT_G8_B8_R8_3PLANE_420_UNORM:
        case VK_FORMAT_G8_B8_R8_3PLANE_422_UNORM:
        case VK_FORMAT_G8_B8_R8_3PLANE_444_UNORM:
        case VK_FORMAT_G10X6_B10X6_R10X6_3PLANE_420_UNORM_3PACK16:
        case VK_FORMAT_G10X6_B10X6_R10X6_3PLANE_422_UNORM_3PACK16:
        case VK_FORMAT_G10X6_B10X6_R10X6_3PLANE_444_UNORM_3PACK16:
        case VK_FORMAT_G12X4_B12X4_R12X4_3PLANE_420_UNORM_3PACK16:
        case VK_FORMAT_G12X4_B12X4_R12X4_3PLANE_422_UNORM_3PACK16:
        case VK_FORMAT_G12X4_B12X4_R12X4_3PLANE_444_UNORM_3PACK16:
        case VK_FORMAT_G16_B16_R16_3PLANE_420_UNORM:
        case VK_FORMAT_G16_B16_R16_3PLANE_422_UNORM:
        case VK_FORMAT_G16_B16_R16_3PLANE_444_UNORM:
            return VK_IMAGE_ASPECT_PLANE_0_BIT | VK_IMAGE_ASPECT_PLANE_1_BIT | VK_IMAGE_ASPECT_PLANE_2_BIT;
        }
    }
}<|MERGE_RESOLUTION|>--- conflicted
+++ resolved
@@ -189,14 +189,8 @@
     template<typename Iterable, typename ValueType = typename Iterable::value_type>
     PROFILER_FORCE_INLINE bool Contains( const Iterable& iterable, const ValueType& value )
     {
-<<<<<<< HEAD
-        return std::find(
-                   std::begin( iterable ),
-                   std::end( iterable ), value ) != std::end( iterable );
-=======
         auto end = std::end( iterable );
         return std::find( std::begin( iterable ), end, value ) != end;
->>>>>>> d54ff502
     }
 
     /***********************************************************************************\
@@ -222,11 +216,7 @@
     /***********************************************************************************\
 
     Function:
-<<<<<<< HEAD
-        Erase
-=======
         EraseIf
->>>>>>> d54ff502
 
     Description:
         Remove all elements that satisfy the predicate from the iterable collection.
@@ -246,17 +236,10 @@
     /***********************************************************************************\
 
     Function:
-<<<<<<< HEAD
-        Erase
-
-    Description:
-        Remove all elements that satisfy the predicate from the iterable collection.
-=======
         ReplaceIfs
 
     Description:
         Replace all elements that satisfy the predicate with the given value.
->>>>>>> d54ff502
 
     \***********************************************************************************/
     template<typename Iterable, typename PredicateType, typename ValueType = typename Iterable::value_type>
@@ -277,17 +260,10 @@
     /***********************************************************************************\
 
     Function:
-<<<<<<< HEAD
-        Erase
-
-    Description:
-        Remove all occurrences of the given value from the iterable collection.
-=======
         Fill
 
     Description:
         Fill the iterable collection with the given value.
->>>>>>> d54ff502
 
     \***********************************************************************************/
     template<typename Iterable, typename ValueType = typename Iterable::value_type>
