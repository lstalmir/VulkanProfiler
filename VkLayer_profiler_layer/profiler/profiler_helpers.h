// Copyright (c) 2019-2022 Lukasz Stalmirski
// 
// Permission is hereby granted, free of charge, to any person obtaining a copy
// of this software and associated documentation files (the "Software"), to deal
// in the Software without restriction, including without limitation the rights
// to use, copy, modify, merge, publish, distribute, sublicense, and/or sell
// copies of the Software, and to permit persons to whom the Software is
// furnished to do so, subject to the following conditions:
// 
// The above copyright notice and this permission notice shall be included in all
// copies or substantial portions of the Software.
// 
// THE SOFTWARE IS PROVIDED "AS IS", WITHOUT WARRANTY OF ANY KIND, EXPRESS OR
// IMPLIED, INCLUDING BUT NOT LIMITED TO THE WARRANTIES OF MERCHANTABILITY,
// FITNESS FOR A PARTICULAR PURPOSE AND NONINFRINGEMENT. IN NO EVENT SHALL THE
// AUTHORS OR COPYRIGHT HOLDERS BE LIABLE FOR ANY CLAIM, DAMAGES OR OTHER
// LIABILITY, WHETHER IN AN ACTION OF CONTRACT, TORT OR OTHERWISE, ARISING FROM,
// OUT OF OR IN CONNECTION WITH THE SOFTWARE OR THE USE OR OTHER DEALINGS IN THE
// SOFTWARE.

#pragma once
#include <array>
#include <cmath>
#include <cstring>
#include <filesystem>
#include <mutex>
#include <unordered_map>
#include <unordered_set>
#include <vulkan/vk_layer.h>
#include <vulkan/vulkan.h>
#include <vector>
#include <optional>

#include "VkLayer_profiler_layer.generated.h"

// Exit current function without fixing the state
#define RETURNONFAIL( VKRESULT )            \
    {                                       \
        VkResult result = (VKRESULT);       \
        if( result != VK_SUCCESS )          \
        {                                   \
            return result;                  \
        }                                   \
    }

// Helper macro for rolling-back to valid state
#define DESTROYANDRETURNONFAIL( VKRESULT )  \
    {                                       \
        VkResult result = (VKRESULT);       \
        if( result != VK_SUCCESS )          \
        {                                   \
            /* Destroy() must be defined */ \
            Destroy();                      \
            return result;                  \
        }                                   \
    }

// Helper macro for converting non-string literals to C string literals
#define PROFILER_MAKE_STRING_IMPL( LIT ) #LIT
#define PROFILER_MAKE_STRING( LIT ) PROFILER_MAKE_STRING_IMPL( LIT )

// Force inlining of some functions for performance reasons
#if defined( _MSC_VER )
#define PROFILER_FORCE_INLINE __forceinline
#elif defined( __GNUC__ )
#define PROFILER_FORCE_INLINE inline __attribute__((always_inline))
#else
#define PROFILER_FORCE_INLINE inline
#endif

namespace Profiler
{
    /***********************************************************************************\

    Function:
        ClearMemory

    Description:
        Fill memory region with zeros.

    \***********************************************************************************/
    template<typename T>
    PROFILER_FORCE_INLINE void ClearMemory( T* pMemory )
    {
        memset( pMemory, 0, sizeof( T ) );
    }

    /***********************************************************************************\

    Function:
        ClearStructure

    Description:
        Fill memory region with zeros and set sType member to provided value.

    \***********************************************************************************/
    template<typename T>
    PROFILER_FORCE_INLINE void ClearStructure( T* pStruct, VkStructureType type )
    {
        memset( pStruct, 0, sizeof( T ) );
        pStruct->sType = type;
    }

    /***********************************************************************************\

    Function:
        u8tohex

    Description:
        Convert 8-bit unsigned number to hexadecimal string.

    \***********************************************************************************/
    PROFILER_FORCE_INLINE void u8tohex( char* pBuffer, uint8_t value )
    {
        static const char hexDigits[] = { '0', '1', '2', '3', '4', '5', '6', '7', '8', '9', 'A', 'B', 'C', 'D', 'E', 'F' };
        static_assert(sizeof( hexDigits ) == 16);

        for( int i = 0; i < 2; ++i )
        {
            // Begin with most significant bit:
            // out[0] = hex[ (V >> 28) & 0xF ]
            // out[1] = hex[ (V >> 24) & 0xF ] ...
            pBuffer[ i ] = hexDigits[ (value >> (8 - ((i + 1) << 2))) & 0xF ];
        }
    }

    /***********************************************************************************\

    Function:
        u16tohex

    Description:
        Convert 16-bit unsigned number to hexadecimal string.

    \***********************************************************************************/
    PROFILER_FORCE_INLINE void u16tohex( char* pBuffer, uint16_t value )
    {
        static const char hexDigits[] = { '0', '1', '2', '3', '4', '5', '6', '7', '8', '9', 'A', 'B', 'C', 'D', 'E', 'F' };
        static_assert(sizeof( hexDigits ) == 16);

        for( int i = 0; i < 4; ++i )
        {
            // Begin with most significant bit:
            // out[0] = hex[ (V >> 28) & 0xF ]
            // out[1] = hex[ (V >> 24) & 0xF ] ...
            pBuffer[ i ] = hexDigits[ (value >> (16 - ((i + 1) << 2))) & 0xF ];
        }
    }

    /***********************************************************************************\

    Function:
        u32tohex

    Description:
        Convert 32-bit unsigned number to hexadecimal string.

    \***********************************************************************************/
    PROFILER_FORCE_INLINE void u32tohex( char* pBuffer, uint32_t value )
    {
        static const char hexDigits[] = { '0', '1', '2', '3', '4', '5', '6', '7', '8', '9', 'A', 'B', 'C', 'D', 'E', 'F' };
        static_assert( sizeof( hexDigits ) == 16 );

        for( int i = 0; i < 8; ++i )
        {
            // Begin with most significant bit:
            // out[0] = hex[ (V >> 28) & 0xF ]
            // out[1] = hex[ (V >> 24) & 0xF ] ...
            pBuffer[ i ] = hexDigits[ (value >> (32 - ((i + 1) << 2))) & 0xF ];
        }
    }

    /***********************************************************************************\

    Function:
        u64tohex

    Description:
        Convert 64-bit unsigned number to hexadecimal string.

    \***********************************************************************************/
    PROFILER_FORCE_INLINE void u64tohex( char* pBuffer, uint64_t value )
    {
        static const char hexDigits[] = { '0', '1', '2', '3', '4', '5', '6', '7', '8', '9', 'A', 'B', 'C', 'D', 'E', 'F' };
        static_assert( sizeof( hexDigits ) == 16 );

        for( int i = 0; i < 16; ++i )
        {
            // Begin with most significant bit:
            // out[0] = hex[ (V >> 60) & 0xF ]
            // out[1] = hex[ (V >> 56) & 0xF ]
            pBuffer[ i ] = hexDigits[ (value >> (64 - ((i + 1) << 2))) & 0xF ];
        }
    }

    /***********************************************************************************\

    Function:
        structtohex

    Description:
        Convert structure to hexadecimal string.

    \***********************************************************************************/
    template<typename T, size_t Size>
    PROFILER_FORCE_INLINE void structtohex( char( &pBuffer )[ Size ], const T& value )
    {
        static const char hexDigits[] = { '0', '1', '2', '3', '4', '5', '6', '7', '8', '9', 'A', 'B', 'C', 'D', 'E', 'F' };
        static_assert(sizeof( hexDigits ) == 16);
        static_assert(sizeof( T ) <= (Size / 2));

        for( int i = 0; i < sizeof( T ); ++i )
        {
            const int byte = reinterpret_cast<const char*>(&value)[ i ] & 0xFF;

            pBuffer[ 2 * i ] = hexDigits[ byte >> 4 ];
            pBuffer[ 2 * i + 1 ] = hexDigits[ byte & 0xF ];
        }
    }

    /***********************************************************************************\

    Function:
        DigitCount

    Description:
        Get number of digits in the string representation of the number (decimal).

    \***********************************************************************************/
    template<typename T, typename = std::enable_if_t<std::is_integral_v<T>>>
    PROFILER_FORCE_INLINE uint32_t DigitCount( T value )
    {
        if( value == 0 )
        {
            return 1;
        }

        // Count sign character
        const uint32_t sign = (value < 0) ? 1 : 0;

        // Log needs positive value
        const uint64_t absValue = std::abs( static_cast<int64_t>(value) );

        return static_cast<uint32_t>(std::log10( absValue ) + 1 + sign);
    }

    /***********************************************************************************\

    Class:
        __PNextTypeTraits

    Description:
        For internal use by PNextIterator.

    \***********************************************************************************/
    template<typename T> struct __PNextTypeTraits;
    template<> struct __PNextTypeTraits<void*> { using StructureType = VkBaseOutStructure*; };
    template<> struct __PNextTypeTraits<const void*> { using StructureType = const VkBaseInStructure*; };

    /***********************************************************************************\

    Class:
        PNextIterator

    Description:
        Helper class for iterating over pNext structure chain.

    \***********************************************************************************/
    template<typename PNextType>
    class PNextIterator
    {
    private:
        using StructureType = typename __PNextTypeTraits<PNextType>::StructureType;
        using ReferenceType = std::add_lvalue_reference_t<std::remove_pointer_t<StructureType>>;

        StructureType pNext;

    public:
        struct IteratorType
        {
            StructureType pStruct;

            inline explicit IteratorType( StructureType pStruct_ ) : pStruct( pStruct_ ) {}

            inline IteratorType operator++( int ) { pStruct = pStruct->pNext; return *this; }
            inline IteratorType operator++() { IteratorType it( pStruct ); pStruct = pStruct->pNext; return it; }
            inline ReferenceType operator*() { return *pStruct; }
            inline bool operator==( const IteratorType& rh ) const { return pStruct == rh.pStruct; }
            inline bool operator!=( const IteratorType& rh ) const { return pStruct != rh.pStruct; }
        };

        inline PNextIterator( PNextType pNext_ ) : pNext( reinterpret_cast<StructureType>(pNext_) ) {}

        inline IteratorType begin() { return IteratorType( pNext ); }
        inline IteratorType end()   { return IteratorType( nullptr ); }
    };

    /***********************************************************************************\

    Class:
        ProfilerStringFunctions

    Description:
        Common operations on strings of characters.

    \***********************************************************************************/
    struct ProfilerStringFunctions
    {
        template<size_t dstSize, typename... ArgsT>
        static void Format( char( &dst )[ dstSize ], const char* fmt, ArgsT... args )
        {
#if defined( _MSC_VER )
            sprintf_s( dst, fmt, args... );
#else
            sprintf( dst, fmt, args... );
#endif
        }
        
        template<typename... ArgsT>
        static void Format( char* dst, size_t dstSize, const char* fmt, ArgsT... args )
        {
#if defined( _MSC_VER )
            sprintf_s( dst, dstSize, fmt, args... );
#else
            (void) dstSize;
            sprintf( dst, fmt, args... );
#endif
        }

        template<typename CharT>
        static void CopyString( CharT* pDst, size_t dstSize, const CharT* pSrc, size_t srcSize )
        {
            if( dstSize > 0 )
            {
                // Avoid buffer overruns.
                const size_t maxCopySize = std::min( dstSize, srcSize );

                size_t copySize = 0;
                while( (*pSrc) && (copySize < maxCopySize) )
                {
                    *(pDst++) = *(pSrc++);
                    copySize++;
                }

                // Write null terminator at the end of the copied string.
                if( (maxCopySize == dstSize) && (copySize == maxCopySize) )
                {
                    // If the source string did not fit in the destination buffer,
                    // the null terminator must be inserted in the place of the last copied character,
                    // because currently pDst points at the end of the available memory.
                    pDst[-1] = 0;
                }
                else
                {
                    // If there is still place in the destination buffer,
                    // insert the null terminator after the last copied character.
                    *pDst = 0;
                }
            }
        }

        template<typename CharT, size_t dstSize, size_t srcSize>
        static void CopyString( CharT( &dst )[ dstSize ], const CharT( &src )[ srcSize ] )
        {
            static_assert( dstSize >= srcSize,
                "The destination buffer is insufficient to receive a full copy of the string. "
                "The resulting string would be truncated." );

            CopyString( dst, dstSize, src, srcSize );
        }

        template<typename CharT, size_t dstSize>
        static void CopyString( CharT( &dst )[ dstSize ], const CharT* pSrc, size_t srcSize )
        {
            CopyString( dst, dstSize, pSrc, srcSize );
        }

        template<typename CharT, size_t srcSize>
        static void CopyString( CharT* pDst, size_t dstSize, const CharT( &src )[ srcSize ] )
        {
            CopyString( pDst, dstSize, src, srcSize );
        }

        template<typename CharT>
        static CharT* DuplicateString( const CharT* pString, size_t maxCount )
        {
            if( maxCount == 0 )
            {
                // Nothing to duplicate.
                return nullptr;
            }

            // Allocate space for the duplicated string.
            CharT* pDuplicated = static_cast<CharT*>( malloc( (maxCount + 1) * sizeof( CharT ) ) );
            if( pDuplicated == nullptr )
            {
                // Failed to duplicate the string.
                return nullptr;
            }

            // Copy the source string to the new string.
            CopyString( pDuplicated, maxCount + 1, pString, maxCount );

            return pDuplicated;
        }

        template<typename CharT, size_t srcSize>
        static CharT* DuplicateString( const CharT( &string )[ srcSize ] )
        {
            return DuplicateString( string, GetLength( string ) );
        }

        template<typename CharT>
        static CharT* DuplicateString( const CharT* const& pString )
        {
            return DuplicateString( pString, GetLength( pString ) );
        }

        template<typename CharT>
        static constexpr size_t GetLength( const CharT* const& pString )
        {
            size_t length = 0;
            if( pString != nullptr )
            {
                while( pString[ length ] )
                    length++;
            }
            return length;
        }
    };
    
    /***********************************************************************************\

    Class:
        ProfilerPlatformFunctions

    Description:

    \***********************************************************************************/
    class ProfilerPlatformFunctions
    {
    public:
        inline static std::filesystem::path GetCustomConfigPath()
        {
            static bool customConfigPathInitialized = false;
            std::filesystem::path customConfigPath = "";

            if( !customConfigPathInitialized )
            {
                // Check environment variable
                const auto envProfilerConfigPath = GetEnvironmentVar( "PROFILER_CONFIG_PATH" );

                if( envProfilerConfigPath.has_value() )
                {
                    customConfigPath = envProfilerConfigPath.value();
                }

                customConfigPathInitialized = true;
            }

            // Returns empty if custom config path not defined
            return customConfigPath;
        }

        inline static std::filesystem::path GetApplicationDir()
        {
            static std::filesystem::path applicationDir;

            if( applicationDir.empty() )
            {
                // Get full application path and remove filename component
                applicationDir = GetApplicationPath().remove_filename();
            }

            return applicationDir;
        }

        static std::filesystem::path GetApplicationPath();

        static bool IsPreemptionEnabled();

        static bool SetStablePowerState( struct VkDevice_Object* pDevice, void** ppStateHandle );
        static void ResetStablePowerState( void* pStateHandle );

        template<typename... Args>
        inline static void WriteDebug( const char* fmt, Args... args )
        {
            static constexpr size_t messageBufferLength = 256;

            // Include layer prefix to filter debug output
            // Skip ' ' at the end and include string terminator instead
            static constexpr size_t messagePrefixLength = sizeof( VK_LAYER_profiler_name ":" );

            char debugMessageBuffer[ messageBufferLength ] = VK_LAYER_profiler_name ": ";
            ProfilerStringFunctions::Format(
                debugMessageBuffer + messagePrefixLength,
                messageBufferLength - messagePrefixLength, fmt, args... );

            // Invoke OS-specific implementation
            WriteDebugUnformatted( debugMessageBuffer );
        }

        static void WriteDebugUnformatted( const char* str );

        inline static std::filesystem::path FindFile(
            const std::filesystem::path& directory,
            const std::filesystem::path& filename,
            const bool recurse = true )
        {
            if( std::filesystem::exists( directory ) )
            {
                // Enumerate all files in the directory
                for( auto directoryEntry : std::filesystem::directory_iterator( directory ) )
                {
                    if( directoryEntry.path().filename() == filename )
                    {
                        return directoryEntry;
                    }

                    // Check in subdirectories
                    if( directoryEntry.is_directory() && recurse )
                    {
                        std::filesystem::path result = FindFile( directoryEntry, filename, recurse );

                        if( !result.empty() )
                        {
                            return result;
                        }
                    }
                }
            }
            return "";
        }

        inline static std::string GetProcessName()
        {
            // Extract filename component from the path
            return GetApplicationPath().filename().u8string().c_str();
        }

        static uint32_t GetCurrentThreadId();
        static uint32_t GetCurrentProcessId();

        static void GetLocalTime( tm*, const time_t& );

        static std::optional<std::string> GetEnvironmentVar(const char* pVariableName);

    };

    /***********************************************************************************\

    Class:
<<<<<<< HEAD
        ProfilerStringFunctions

    Description:
        Common operations on strings of characters.

    \***********************************************************************************/
    struct ProfilerStringFunctions
    {
        template<size_t dstSize, typename... ArgsT>
        static void Format( char( &dst )[ dstSize ], const char* fmt, ArgsT... args )
        {
#if defined( _MSC_VER )
            sprintf_s( dst, fmt, args... );
#else
            sprintf( dst, fmt, args... );
#endif
        }
        
        template<typename... ArgsT>
        static void Format( char* dst, size_t dstSize, const char* fmt, ArgsT... args )
        {
#if defined( _MSC_VER )
            sprintf_s( dst, dstSize, fmt, args... );
#else
            (void) dstSize;
            sprintf( dst, fmt, args... );
#endif
        }

        template<typename CharT>
        static void CopyString( CharT* pDst, size_t dstSize, const CharT* pSrc, size_t srcSize )
        {
            if( dstSize > 0 )
            {
                // Avoid buffer overruns.
                const size_t maxCopySize = std::min( dstSize, srcSize );

                size_t copySize = 0;
                while( (*pSrc) && (copySize < maxCopySize) )
                {
                    *(pDst++) = *(pSrc++);
                    copySize++;
                }

                // Write null terminator at the end of the copied string.
                if( (maxCopySize == dstSize) && (copySize == maxCopySize) )
                {
                    // If the source string did not fit in the destination buffer,
                    // the null terminator must be inserted in the place of the last copied character,
                    // because currently pDst points at the end of the available memory.
                    pDst[-1] = 0;
                }
                else
                {
                    // If there is still place in the destination buffer,
                    // insert the null terminator after the last copied character.
                    *pDst = 0;
                }
            }
        }

        template<typename CharT, size_t dstSize, size_t srcSize>
        static void CopyString( CharT( &dst )[ dstSize ], const CharT( &src )[ srcSize ] )
        {
            static_assert( dstSize >= srcSize,
                "The destination buffer is insufficient to receive a full copy of the string. "
                "The resulting string would be truncated." );

            CopyString( dst, dstSize, src, srcSize );
        }

        template<typename CharT, size_t dstSize>
        static void CopyString( CharT( &dst )[ dstSize ], const CharT* pSrc, size_t srcSize )
        {
            CopyString( dst, dstSize, pSrc, srcSize );
        }

        template<typename CharT, size_t srcSize>
        static void CopyString( CharT* pDst, size_t dstSize, const CharT( &src )[ srcSize ] )
        {
            CopyString( pDst, dstSize, src, srcSize );
        }

        template<typename CharT>
        static CharT* DuplicateString( const CharT* pString, size_t maxCount )
        {
            // Allocate space for the duplicated string.
            CharT* pDuplicated = static_cast<CharT*>( malloc( (maxCount + 1) * sizeof( CharT ) ) );
            if( pDuplicated == nullptr )
            {
                // Failed to duplicate the string.
                return nullptr;
            }

            // Copy the source string to the new string.
            CopyString( pDuplicated, maxCount + 1, pString, maxCount );

            return pDuplicated;
        }

        template<typename CharT, size_t srcSize>
        static CharT* DuplicateString( const CharT( &string )[ srcSize ] )
        {
            return DuplicateString( string, GetLength( string ) );
        }

        template<typename CharT>
        static CharT* DuplicateString( const CharT* const& pString )
        {
            return DuplicateString( pString, GetLength( pString ) );
        }

        template<typename CharT, size_t size>
        static constexpr size_t GetLength( const CharT( &string )[ size ] )
        {
            return size - 1;
        }
        
        template<typename CharT>
        static size_t GetLength( const CharT* const& pString )
        {
            size_t length = 0;
            const CharT* p = pString;
            while (*(p++)) length++;
            return length;
        }
    };
    
    /***********************************************************************************\

    Class:
=======
>>>>>>> e7f43030
        EnumArray

    Description:
        Enumerated array can be indexed using enum values.

    \***********************************************************************************/
    template<typename EnumT, typename ValueT, size_t count>
    class EnumArray : public std::array<ValueT, count>
    {
    public:
        using std::array<ValueT, count>::operator[];

        inline ValueT& operator[]( EnumT e ) { return this->operator[]( static_cast<size_t>( e ) ); }
        inline const ValueT& operator[]( EnumT e ) const { return this->operator[]( static_cast<size_t>( e ) ); }
    };

    /***********************************************************************************\

    Class:
        BitsetArray

    Description:
        Enumerated array can be indexed using bit flags.

    \***********************************************************************************/
    template<typename EnumT, typename ValueT, size_t count>
    class BitsetArray : public std::array<ValueT, count>
    {
    public:
        using std::array<ValueT, count>::operator[];

        inline ValueT& operator[]( EnumT e ) { return this->operator[]( IndexOf( e ) ); }
        inline const ValueT& operator[]( EnumT e ) const { return this->operator[]( IndexOf( e ) ); }

    private:
        inline static constexpr size_t IndexOf( EnumT e )
        {
            for( size_t i = 0; i < 64; ++i )
                if (((e >> i) & 1U) == 1U)
                    return i;
            return SIZE_MAX;
        }
    };

    /***********************************************************************************\

    Function:
        CopyElements

    Description:
        Allocates an array of <count> elements and copies the data from pElements to
        the new location.

    \***********************************************************************************/
    template<typename T>
    PROFILER_FORCE_INLINE T* CopyElements(uint32_t count, const T* pElements)
    {
        T* pDuplicated = nullptr;
        if (count > 0)
        {
            pDuplicated = reinterpret_cast<T*>(malloc(count * sizeof(T)));
            if (pDuplicated)
            {
                memcpy(pDuplicated, pElements, count * sizeof(T));
            }
        }
        return pDuplicated;
    }

    /***********************************************************************************\

    Function:
        MakeVector

    Description:
        Creates an std::vector preinitialized with <count> elements.

    \***********************************************************************************/
    template<typename T>
    PROFILER_FORCE_INLINE std::vector<T> MakeVector(uint32_t count, const T* pElements)
    {
        if (count > 0)
        {
            return std::vector<T>(pElements, pElements + count);
        }
        return {};
    }
}<|MERGE_RESOLUTION|>--- conflicted
+++ resolved
@@ -550,140 +550,6 @@
     /***********************************************************************************\
 
     Class:
-<<<<<<< HEAD
-        ProfilerStringFunctions
-
-    Description:
-        Common operations on strings of characters.
-
-    \***********************************************************************************/
-    struct ProfilerStringFunctions
-    {
-        template<size_t dstSize, typename... ArgsT>
-        static void Format( char( &dst )[ dstSize ], const char* fmt, ArgsT... args )
-        {
-#if defined( _MSC_VER )
-            sprintf_s( dst, fmt, args... );
-#else
-            sprintf( dst, fmt, args... );
-#endif
-        }
-        
-        template<typename... ArgsT>
-        static void Format( char* dst, size_t dstSize, const char* fmt, ArgsT... args )
-        {
-#if defined( _MSC_VER )
-            sprintf_s( dst, dstSize, fmt, args... );
-#else
-            (void) dstSize;
-            sprintf( dst, fmt, args... );
-#endif
-        }
-
-        template<typename CharT>
-        static void CopyString( CharT* pDst, size_t dstSize, const CharT* pSrc, size_t srcSize )
-        {
-            if( dstSize > 0 )
-            {
-                // Avoid buffer overruns.
-                const size_t maxCopySize = std::min( dstSize, srcSize );
-
-                size_t copySize = 0;
-                while( (*pSrc) && (copySize < maxCopySize) )
-                {
-                    *(pDst++) = *(pSrc++);
-                    copySize++;
-                }
-
-                // Write null terminator at the end of the copied string.
-                if( (maxCopySize == dstSize) && (copySize == maxCopySize) )
-                {
-                    // If the source string did not fit in the destination buffer,
-                    // the null terminator must be inserted in the place of the last copied character,
-                    // because currently pDst points at the end of the available memory.
-                    pDst[-1] = 0;
-                }
-                else
-                {
-                    // If there is still place in the destination buffer,
-                    // insert the null terminator after the last copied character.
-                    *pDst = 0;
-                }
-            }
-        }
-
-        template<typename CharT, size_t dstSize, size_t srcSize>
-        static void CopyString( CharT( &dst )[ dstSize ], const CharT( &src )[ srcSize ] )
-        {
-            static_assert( dstSize >= srcSize,
-                "The destination buffer is insufficient to receive a full copy of the string. "
-                "The resulting string would be truncated." );
-
-            CopyString( dst, dstSize, src, srcSize );
-        }
-
-        template<typename CharT, size_t dstSize>
-        static void CopyString( CharT( &dst )[ dstSize ], const CharT* pSrc, size_t srcSize )
-        {
-            CopyString( dst, dstSize, pSrc, srcSize );
-        }
-
-        template<typename CharT, size_t srcSize>
-        static void CopyString( CharT* pDst, size_t dstSize, const CharT( &src )[ srcSize ] )
-        {
-            CopyString( pDst, dstSize, src, srcSize );
-        }
-
-        template<typename CharT>
-        static CharT* DuplicateString( const CharT* pString, size_t maxCount )
-        {
-            // Allocate space for the duplicated string.
-            CharT* pDuplicated = static_cast<CharT*>( malloc( (maxCount + 1) * sizeof( CharT ) ) );
-            if( pDuplicated == nullptr )
-            {
-                // Failed to duplicate the string.
-                return nullptr;
-            }
-
-            // Copy the source string to the new string.
-            CopyString( pDuplicated, maxCount + 1, pString, maxCount );
-
-            return pDuplicated;
-        }
-
-        template<typename CharT, size_t srcSize>
-        static CharT* DuplicateString( const CharT( &string )[ srcSize ] )
-        {
-            return DuplicateString( string, GetLength( string ) );
-        }
-
-        template<typename CharT>
-        static CharT* DuplicateString( const CharT* const& pString )
-        {
-            return DuplicateString( pString, GetLength( pString ) );
-        }
-
-        template<typename CharT, size_t size>
-        static constexpr size_t GetLength( const CharT( &string )[ size ] )
-        {
-            return size - 1;
-        }
-        
-        template<typename CharT>
-        static size_t GetLength( const CharT* const& pString )
-        {
-            size_t length = 0;
-            const CharT* p = pString;
-            while (*(p++)) length++;
-            return length;
-        }
-    };
-    
-    /***********************************************************************************\
-
-    Class:
-=======
->>>>>>> e7f43030
         EnumArray
 
     Description:
