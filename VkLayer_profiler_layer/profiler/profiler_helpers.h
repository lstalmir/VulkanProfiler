// Copyright (c) 2019-2022 Lukasz Stalmirski
// 
// Permission is hereby granted, free of charge, to any person obtaining a copy
// of this software and associated documentation files (the "Software"), to deal
// in the Software without restriction, including without limitation the rights
// to use, copy, modify, merge, publish, distribute, sublicense, and/or sell
// copies of the Software, and to permit persons to whom the Software is
// furnished to do so, subject to the following conditions:
// 
// The above copyright notice and this permission notice shall be included in all
// copies or substantial portions of the Software.
// 
// THE SOFTWARE IS PROVIDED "AS IS", WITHOUT WARRANTY OF ANY KIND, EXPRESS OR
// IMPLIED, INCLUDING BUT NOT LIMITED TO THE WARRANTIES OF MERCHANTABILITY,
// FITNESS FOR A PARTICULAR PURPOSE AND NONINFRINGEMENT. IN NO EVENT SHALL THE
// AUTHORS OR COPYRIGHT HOLDERS BE LIABLE FOR ANY CLAIM, DAMAGES OR OTHER
// LIABILITY, WHETHER IN AN ACTION OF CONTRACT, TORT OR OTHERWISE, ARISING FROM,
// OUT OF OR IN CONNECTION WITH THE SOFTWARE OR THE USE OR OTHER DEALINGS IN THE
// SOFTWARE.

#pragma once
#include <array>
#include <cmath>
#include <cstring>
#include <filesystem>
#include <mutex>
#include <unordered_map>
#include <unordered_set>
#include <vulkan/vk_layer.h>
#include <vulkan/vulkan.h>
#include <vector>
#include <optional>

#include "VkLayer_profiler_layer.generated.h"

// Exit current function without fixing the state
#define RETURNONFAIL( VKRESULT )            \
    {                                       \
        VkResult result = (VKRESULT);       \
        if( result != VK_SUCCESS )          \
        {                                   \
            return result;                  \
        }                                   \
    }

// Helper macro for rolling-back to valid state
#define DESTROYANDRETURNONFAIL( VKRESULT )  \
    {                                       \
        VkResult result = (VKRESULT);       \
        if( result != VK_SUCCESS )          \
        {                                   \
            /* Destroy() must be defined */ \
            Destroy();                      \
            return result;                  \
        }                                   \
    }

// Helper macro for converting non-string literals to C string literals
#define PROFILER_MAKE_STRING_IMPL( LIT ) #LIT
#define PROFILER_MAKE_STRING( LIT ) PROFILER_MAKE_STRING_IMPL( LIT )

// Force inlining of some functions for performance reasons
#if defined( _MSC_VER )
#define PROFILER_FORCE_INLINE __forceinline
#elif defined( __GNUC__ )
#define PROFILER_FORCE_INLINE inline __attribute__((always_inline))
#else
#define PROFILER_FORCE_INLINE inline
#endif

namespace Profiler
{
    /***********************************************************************************\

    Function:
        ClearMemory

    Description:
        Fill memory region with zeros.

    \***********************************************************************************/
    template<typename T>
    PROFILER_FORCE_INLINE void ClearMemory( T* pMemory )
    {
        memset( pMemory, 0, sizeof( T ) );
    }

    /***********************************************************************************\

    Function:
        ClearStructure

    Description:
        Fill memory region with zeros and set sType member to provided value.

    \***********************************************************************************/
    template<typename T>
    PROFILER_FORCE_INLINE void ClearStructure( T* pStruct, VkStructureType type )
    {
        memset( pStruct, 0, sizeof( T ) );
        pStruct->sType = type;
    }

    /***********************************************************************************\

    Function:
        u8tohex

    Description:
        Convert 8-bit unsigned number to hexadecimal string.

    \***********************************************************************************/
    PROFILER_FORCE_INLINE void u8tohex( char* pBuffer, uint8_t value )
    {
        static const char hexDigits[] = { '0', '1', '2', '3', '4', '5', '6', '7', '8', '9', 'A', 'B', 'C', 'D', 'E', 'F' };
        static_assert(sizeof( hexDigits ) == 16);

        for( int i = 0; i < 2; ++i )
        {
            // Begin with most significant bit:
            // out[0] = hex[ (V >> 28) & 0xF ]
            // out[1] = hex[ (V >> 24) & 0xF ] ...
            pBuffer[ i ] = hexDigits[ (value >> (8 - ((i + 1) << 2))) & 0xF ];
        }
    }

    /***********************************************************************************\

    Function:
        u16tohex

    Description:
        Convert 16-bit unsigned number to hexadecimal string.

    \***********************************************************************************/
    PROFILER_FORCE_INLINE void u16tohex( char* pBuffer, uint16_t value )
    {
        static const char hexDigits[] = { '0', '1', '2', '3', '4', '5', '6', '7', '8', '9', 'A', 'B', 'C', 'D', 'E', 'F' };
        static_assert(sizeof( hexDigits ) == 16);

        for( int i = 0; i < 4; ++i )
        {
            // Begin with most significant bit:
            // out[0] = hex[ (V >> 28) & 0xF ]
            // out[1] = hex[ (V >> 24) & 0xF ] ...
            pBuffer[ i ] = hexDigits[ (value >> (16 - ((i + 1) << 2))) & 0xF ];
        }
    }

    /***********************************************************************************\

    Function:
        u32tohex

    Description:
        Convert 32-bit unsigned number to hexadecimal string.

    \***********************************************************************************/
    PROFILER_FORCE_INLINE void u32tohex( char* pBuffer, uint32_t value )
    {
        static const char hexDigits[] = { '0', '1', '2', '3', '4', '5', '6', '7', '8', '9', 'A', 'B', 'C', 'D', 'E', 'F' };
        static_assert( sizeof( hexDigits ) == 16 );

        for( int i = 0; i < 8; ++i )
        {
            // Begin with most significant bit:
            // out[0] = hex[ (V >> 28) & 0xF ]
            // out[1] = hex[ (V >> 24) & 0xF ] ...
            pBuffer[ i ] = hexDigits[ (value >> (32 - ((i + 1) << 2))) & 0xF ];
        }
    }

    /***********************************************************************************\

    Function:
        u64tohex

    Description:
        Convert 64-bit unsigned number to hexadecimal string.

    \***********************************************************************************/
    PROFILER_FORCE_INLINE void u64tohex( char* pBuffer, uint64_t value )
    {
        static const char hexDigits[] = { '0', '1', '2', '3', '4', '5', '6', '7', '8', '9', 'A', 'B', 'C', 'D', 'E', 'F' };
        static_assert( sizeof( hexDigits ) == 16 );

        for( int i = 0; i < 16; ++i )
        {
            // Begin with most significant bit:
            // out[0] = hex[ (V >> 60) & 0xF ]
            // out[1] = hex[ (V >> 56) & 0xF ]
            pBuffer[ i ] = hexDigits[ (value >> (64 - ((i + 1) << 2))) & 0xF ];
        }
    }

    /***********************************************************************************\

    Function:
        structtohex

    Description:
        Convert structure to hexadecimal string.

    \***********************************************************************************/
    template<typename T, size_t Size>
    PROFILER_FORCE_INLINE void structtohex( char( &pBuffer )[ Size ], const T& value )
    {
        static const char hexDigits[] = { '0', '1', '2', '3', '4', '5', '6', '7', '8', '9', 'A', 'B', 'C', 'D', 'E', 'F' };
        static_assert(sizeof( hexDigits ) == 16);
        static_assert(sizeof( T ) <= (Size / 2));

        for( int i = 0; i < sizeof( T ); ++i )
        {
            const int byte = reinterpret_cast<const char*>(&value)[ i ] & 0xFF;

            pBuffer[ 2 * i ] = hexDigits[ byte >> 4 ];
            pBuffer[ 2 * i + 1 ] = hexDigits[ byte & 0xF ];
        }
    }

    /***********************************************************************************\

    Function:
        DigitCount

    Description:
        Get number of digits in the string representation of the number (decimal).

    \***********************************************************************************/
    template<typename T, typename = std::enable_if_t<std::is_integral_v<T>>>
    PROFILER_FORCE_INLINE uint32_t DigitCount( T value )
    {
        if( value == 0 )
        {
            return 1;
        }

        // Count sign character
        const uint32_t sign = (value < 0) ? 1 : 0;

        // Log needs positive value
        const uint64_t absValue = std::abs( static_cast<int64_t>(value) );

        return static_cast<uint32_t>(std::log10( absValue ) + 1 + sign);
    }

    /***********************************************************************************\

    Class:
        __PNextTypeTraits

    Description:
        For internal use by PNextIterator.

    \***********************************************************************************/
    template<typename T> struct __PNextTypeTraits;
    template<> struct __PNextTypeTraits<void*> { using StructureType = VkBaseOutStructure*; };
    template<> struct __PNextTypeTraits<const void*> { using StructureType = const VkBaseInStructure*; };

    /***********************************************************************************\

    Class:
        PNextIterator

    Description:
        Helper class for iterating over pNext structure chain.

    \***********************************************************************************/
    template<typename PNextType>
    class PNextIterator
    {
    private:
        using StructureType = typename __PNextTypeTraits<PNextType>::StructureType;
        using ReferenceType = std::add_lvalue_reference_t<std::remove_pointer_t<StructureType>>;

        StructureType pNext;

    public:
        struct IteratorType
        {
            StructureType pStruct;

            inline explicit IteratorType( StructureType pStruct_ ) : pStruct( pStruct_ ) {}

            inline IteratorType operator++( int ) { pStruct = pStruct->pNext; return *this; }
            inline IteratorType operator++() { IteratorType it( pStruct ); pStruct = pStruct->pNext; return it; }
            inline ReferenceType operator*() { return *pStruct; }
            inline bool operator==( const IteratorType& rh ) const { return pStruct == rh.pStruct; }
            inline bool operator!=( const IteratorType& rh ) const { return pStruct != rh.pStruct; }
        };

        inline PNextIterator( PNextType pNext_ ) : pNext( reinterpret_cast<StructureType>(pNext_) ) {}

        inline IteratorType begin() { return IteratorType( pNext ); }
        inline IteratorType end()   { return IteratorType( nullptr ); }
    };

    /***********************************************************************************\

    Class:
        ProfilerStringFunctions

    Description:
        Common operations on strings of characters.

    \***********************************************************************************/
    struct ProfilerStringFunctions
    {
        template<size_t dstSize, typename... ArgsT>
        static void Format( char( &dst )[ dstSize ], const char* fmt, ArgsT... args )
        {
#if defined( _MSC_VER )
            sprintf_s( dst, fmt, args... );
#else
            sprintf( dst, fmt, args... );
#endif
        }
        
        template<typename... ArgsT>
        static void Format( char* dst, size_t dstSize, const char* fmt, ArgsT... args )
        {
#if defined( _MSC_VER )
            sprintf_s( dst, dstSize, fmt, args... );
#else
            (void) dstSize;
            sprintf( dst, fmt, args... );
#endif
        }

        template<typename CharT>
        static void CopyString( CharT* pDst, size_t dstSize, const CharT* pSrc, size_t srcSize )
        {
            if( dstSize > 0 )
            {
                // Avoid buffer overruns.
                const size_t maxCopySize = std::min( dstSize, srcSize );

                size_t copySize = 0;
                while( (*pSrc) && (copySize < maxCopySize) )
                {
                    *(pDst++) = *(pSrc++);
                    copySize++;
                }

                // Write null terminator at the end of the copied string.
                if( (maxCopySize == dstSize) && (copySize == maxCopySize) )
                {
                    // If the source string did not fit in the destination buffer,
                    // the null terminator must be inserted in the place of the last copied character,
                    // because currently pDst points at the end of the available memory.
                    pDst[-1] = 0;
                }
                else
                {
                    // If there is still place in the destination buffer,
                    // insert the null terminator after the last copied character.
                    *pDst = 0;
                }
            }
        }

        template<typename CharT, size_t dstSize, size_t srcSize>
        static void CopyString( CharT( &dst )[ dstSize ], const CharT( &src )[ srcSize ] )
        {
            static_assert( dstSize >= srcSize,
                "The destination buffer is insufficient to receive a full copy of the string. "
                "The resulting string would be truncated." );

            CopyString( dst, dstSize, src, srcSize );
        }

        template<typename CharT, size_t dstSize>
        static void CopyString( CharT( &dst )[ dstSize ], const CharT* pSrc, size_t srcSize )
        {
            CopyString( dst, dstSize, pSrc, srcSize );
        }

        template<typename CharT, size_t srcSize>
        static void CopyString( CharT* pDst, size_t dstSize, const CharT( &src )[ srcSize ] )
        {
            CopyString( pDst, dstSize, src, srcSize );
        }

        template<typename CharT>
        static CharT* DuplicateString( const CharT* pString, size_t maxCount )
        {
            if( maxCount == 0 )
            {
                // Nothing to duplicate.
                return nullptr;
            }

            // Allocate space for the duplicated string.
            CharT* pDuplicated = static_cast<CharT*>( malloc( (maxCount + 1) * sizeof( CharT ) ) );
            if( pDuplicated == nullptr )
            {
                // Failed to duplicate the string.
                return nullptr;
            }

            // Copy the source string to the new string.
            CopyString( pDuplicated, maxCount + 1, pString, maxCount );

            return pDuplicated;
        }

        template<typename CharT, size_t srcSize>
        static CharT* DuplicateString( const CharT( &string )[ srcSize ] )
        {
            return DuplicateString( string, GetLength( string ) );
        }

        template<typename CharT>
        static CharT* DuplicateString( const CharT* const& pString )
        {
            return DuplicateString( pString, GetLength( pString ) );
        }

        template<typename CharT>
        static constexpr size_t GetLength( const CharT* const& pString )
        {
            size_t length = 0;
            if( pString != nullptr )
            {
                while( pString[ length ] )
                    length++;
            }
            return length;
        }
    };
    
    /***********************************************************************************\

    Class:
        ProfilerPlatformFunctions

    Description:

    \***********************************************************************************/
    class ProfilerPlatformFunctions
    {
    public:
        inline static std::filesystem::path GetCustomConfigPath()
        {
            static bool customConfigPathInitialized = false;
            std::filesystem::path customConfigPath = "";

            if( !customConfigPathInitialized )
            {
                // Check environment variable
                const auto envProfilerConfigPath = GetEnvironmentVar( "PROFILER_CONFIG_PATH" );

                if( envProfilerConfigPath.has_value() )
                {
                    customConfigPath = envProfilerConfigPath.value();
                }

                customConfigPathInitialized = true;
            }

            // Returns empty if custom config path not defined
            return customConfigPath;
        }

        inline static std::filesystem::path GetApplicationDir()
        {
            static std::filesystem::path applicationDir;

            if( applicationDir.empty() )
            {
                // Get full application path and remove filename component
                applicationDir = GetApplicationPath().remove_filename();
            }

            return applicationDir;
        }

        static std::filesystem::path GetApplicationPath();

        static bool IsPreemptionEnabled();

        static bool SetStablePowerState( struct VkDevice_Object* pDevice, void** ppStateHandle );
        static void ResetStablePowerState( void* pStateHandle );

        // Used on Windows for hooking on window messages (param is HINSTANCE).
        static void SetLibraryInstanceHandle( void* hLibraryInstance );
        static void* GetLibraryInstanceHandle();

        template<typename... Args>
        inline static void WriteDebug( const char* fmt, Args... args )
        {
            static constexpr size_t messageBufferLength = 256;

            // Include layer prefix to filter debug output
            // Skip ' ' at the end and include string terminator instead
            static constexpr size_t messagePrefixLength = sizeof( VK_LAYER_profiler_name ":" );

            char debugMessageBuffer[ messageBufferLength ] = VK_LAYER_profiler_name ": ";
            ProfilerStringFunctions::Format(
                debugMessageBuffer + messagePrefixLength,
                messageBufferLength - messagePrefixLength, fmt, args... );

            // Invoke OS-specific implementation
            WriteDebugUnformatted( debugMessageBuffer );
        }

        static void WriteDebugUnformatted( const char* str );

        inline static std::filesystem::path FindFile(
            const std::filesystem::path& directory,
            const std::filesystem::path& filename,
            const bool recurse = true )
        {
            if( std::filesystem::exists( directory ) )
            {
                // Enumerate all files in the directory
                for( auto directoryEntry : std::filesystem::directory_iterator( directory ) )
                {
                    if( directoryEntry.path().filename() == filename )
                    {
                        return directoryEntry;
                    }

                    // Check in subdirectories
                    if( directoryEntry.is_directory() && recurse )
                    {
                        std::filesystem::path result = FindFile( directoryEntry, filename, recurse );

                        if( !result.empty() )
                        {
                            return result;
                        }
                    }
                }
            }
            return "";
        }

        inline static std::string GetProcessName()
        {
            // Extract filename component from the path
            return GetApplicationPath().filename().u8string().c_str();
        }

        static uint32_t GetCurrentThreadId();
        static uint32_t GetCurrentProcessId();

        static void GetLocalTime( tm*, const time_t& );

        static std::optional<std::string> GetEnvironmentVar(const char* pVariableName);
    };

    /***********************************************************************************\

    Class:
        EnumArray

    Description:
        Enumerated array can be indexed using enum values.

    \***********************************************************************************/
    template<typename EnumT, typename ValueT, size_t count>
    class EnumArray : public std::array<ValueT, count>
    {
    public:
        using std::array<ValueT, count>::operator[];

        inline ValueT& operator[]( EnumT e ) { return this->operator[]( static_cast<size_t>( e ) ); }
        inline const ValueT& operator[]( EnumT e ) const { return this->operator[]( static_cast<size_t>( e ) ); }
    };

    /***********************************************************************************\

    Class:
        BitsetArray

    Description:
        Enumerated array can be indexed using bit flags.

    \***********************************************************************************/
    template<typename EnumT, typename ValueT, size_t count>
    class BitsetArray : public std::array<ValueT, count>
    {
    public:
        using std::array<ValueT, count>::operator[];

        inline ValueT& operator[]( EnumT e ) { return this->operator[]( IndexOf( e ) ); }
        inline const ValueT& operator[]( EnumT e ) const { return this->operator[]( IndexOf( e ) ); }

    private:
        inline static constexpr size_t IndexOf( EnumT e )
        {
            for( size_t i = 0; i < 64; ++i )
                if (((e >> i) & 1U) == 1U)
                    return i;
            return SIZE_MAX;
        }
    };

    /***********************************************************************************\

    Function:
        CopyElements

    Description:
        Allocates an array of <count> elements and copies the data from pElements to
        the new location.

    \***********************************************************************************/
    template<typename T>
    PROFILER_FORCE_INLINE T* CopyElements(uint32_t count, const T* pElements)
    {
        T* pDuplicated = nullptr;
        if (count > 0)
        {
            pDuplicated = reinterpret_cast<T*>(malloc(count * sizeof(T)));
            if (pDuplicated)
            {
                memcpy(pDuplicated, pElements, count * sizeof(T));
            }
        }
<<<<<<< HEAD
    };

    /***********************************************************************************\

    Class:
        EnumArray

    Description:
        Enumerated array can be indexed using enum values.

    \***********************************************************************************/
    template<typename EnumT, typename ValueT, size_t count>
    class EnumArray : public std::array<ValueT, count>
    {
    public:
        using std::array<ValueT, count>::operator[];

        inline ValueT& operator[]( EnumT e ) { return this->operator[]( static_cast<size_t>( e ) ); }
        inline const ValueT& operator[]( EnumT e ) const { return this->operator[]( static_cast<size_t>( e ) ); }
    };

    /***********************************************************************************\

    Class:
        BitsetArray

    Description:
        Enumerated array can be indexed using bit flags.

    \***********************************************************************************/
    template<typename EnumT, typename ValueT, size_t count>
    class BitsetArray : public std::array<ValueT, count>
    {
    public:
        using std::array<ValueT, count>::operator[];

        inline ValueT& operator[]( EnumT e ) { return this->operator[]( IndexOf( e ) ); }
        inline const ValueT& operator[]( EnumT e ) const { return this->operator[]( IndexOf( e ) ); }

    private:
        inline static constexpr size_t IndexOf( EnumT e )
        {
            for( size_t i = 0; i < 64; ++i )
                if (((e >> i) & 1U) == 1U)
                    return i;
            return SIZE_MAX;
        }
    };
=======
        return pDuplicated;
    }
>>>>>>> 351a421e
}<|MERGE_RESOLUTION|>--- conflicted
+++ resolved
@@ -619,57 +619,6 @@
                 memcpy(pDuplicated, pElements, count * sizeof(T));
             }
         }
-<<<<<<< HEAD
-    };
-
-    /***********************************************************************************\
-
-    Class:
-        EnumArray
-
-    Description:
-        Enumerated array can be indexed using enum values.
-
-    \***********************************************************************************/
-    template<typename EnumT, typename ValueT, size_t count>
-    class EnumArray : public std::array<ValueT, count>
-    {
-    public:
-        using std::array<ValueT, count>::operator[];
-
-        inline ValueT& operator[]( EnumT e ) { return this->operator[]( static_cast<size_t>( e ) ); }
-        inline const ValueT& operator[]( EnumT e ) const { return this->operator[]( static_cast<size_t>( e ) ); }
-    };
-
-    /***********************************************************************************\
-
-    Class:
-        BitsetArray
-
-    Description:
-        Enumerated array can be indexed using bit flags.
-
-    \***********************************************************************************/
-    template<typename EnumT, typename ValueT, size_t count>
-    class BitsetArray : public std::array<ValueT, count>
-    {
-    public:
-        using std::array<ValueT, count>::operator[];
-
-        inline ValueT& operator[]( EnumT e ) { return this->operator[]( IndexOf( e ) ); }
-        inline const ValueT& operator[]( EnumT e ) const { return this->operator[]( IndexOf( e ) ); }
-
-    private:
-        inline static constexpr size_t IndexOf( EnumT e )
-        {
-            for( size_t i = 0; i < 64; ++i )
-                if (((e >> i) & 1U) == 1U)
-                    return i;
-            return SIZE_MAX;
-        }
-    };
-=======
         return pDuplicated;
     }
->>>>>>> 351a421e
 }