# Copyright (c) 2019-2025 Lukasz Stalmirski
# 
# Permission is hereby granted, free of charge, to any person obtaining a copy
# of this software and associated documentation files (the "Software"), to deal
# in the Software without restriction, including without limitation the rights
# to use, copy, modify, merge, publish, distribute, sublicense, and/or sell
# copies of the Software, and to permit persons to whom the Software is
# furnished to do so, subject to the following conditions:
# 
# The above copyright notice and this permission notice shall be included in all
# copies or substantial portions of the Software.
# 
# THE SOFTWARE IS PROVIDED "AS IS", WITHOUT WARRANTY OF ANY KIND, EXPRESS OR
# IMPLIED, INCLUDING BUT NOT LIMITED TO THE WARRANTIES OF MERCHANTABILITY,
# FITNESS FOR A PARTICULAR PURPOSE AND NONINFRINGEMENT. IN NO EVENT SHALL THE
# AUTHORS OR COPYRIGHT HOLDERS BE LIABLE FOR ANY CLAIM, DAMAGES OR OTHER
# LIABILITY, WHETHER IN AN ACTION OF CONTRACT, TORT OR OTHERWISE, ARISING FROM,
# OUT OF OR IN CONNECTION WITH THE SOFTWARE OR THE USE OR OTHER DEALINGS IN THE
# SOFTWARE.

cmake_minimum_required (VERSION 3.8...3.31)

project (profiler)

set (headers
    "profiler.h"
    "profiler_command_buffer.h"
    "profiler_command_buffer_query_pool.h"
    "profiler_command_pool.h"
    "profiler_config.h"
    "profiler_counters.h"
    "profiler_data.h"
    "profiler_data_aggregator.h"
    "profiler_frontend.h"
    "profiler_helpers.h"
    "profiler_memory_manager.h"
    "profiler_memory_tracker.h"
    "profiler_performance_counters.h"
<<<<<<< HEAD
=======
    "profiler_performance_counters_intel.h"
>>>>>>> 3c8a89ea
    "profiler_query_pool.h"
    "profiler_resources.h"
    "profiler_shader.h"
    "profiler_stat_comparators.h"
    "profiler_sync.h"
    )

set (sources
    "profiler.cpp"
    "profiler_command_buffer.cpp"
    "profiler_command_buffer_query_pool.cpp"
    "profiler_command_pool.cpp"
    "profiler_config.cpp"
    "profiler_data.cpp"
    "profiler_data_aggregator.cpp"
    "profiler_memory_manager.cpp"
    "profiler_memory_tracker.cpp"
<<<<<<< HEAD
    "profiler_performance_counters.cpp"
=======
    "profiler_performance_counters_intel.cpp"
>>>>>>> 3c8a89ea
    "profiler_query_pool.cpp"
    "profiler_shader.cpp"
    "profiler_sync.cpp"
    # Windows
    "profiler_counters_windows.inl"
    "profiler_helpers_windows.cpp"
    # Linux
    "profiler_counters_linux.inl"
    "profiler_helpers_linux.cpp"
    )

# Link intermediate static library
add_library (profiler
    ${sources}
    ${headers})

target_link_libraries (profiler
    PUBLIC profiler_common
    PUBLIC metrics-discovery)<|MERGE_RESOLUTION|>--- conflicted
+++ resolved
@@ -36,10 +36,7 @@
     "profiler_memory_manager.h"
     "profiler_memory_tracker.h"
     "profiler_performance_counters.h"
-<<<<<<< HEAD
-=======
     "profiler_performance_counters_intel.h"
->>>>>>> 3c8a89ea
     "profiler_query_pool.h"
     "profiler_resources.h"
     "profiler_shader.h"
@@ -57,11 +54,8 @@
     "profiler_data_aggregator.cpp"
     "profiler_memory_manager.cpp"
     "profiler_memory_tracker.cpp"
-<<<<<<< HEAD
-    "profiler_performance_counters.cpp"
-=======
+    "profiler_performance_counters_khr.cpp"
     "profiler_performance_counters_intel.cpp"
->>>>>>> 3c8a89ea
     "profiler_query_pool.cpp"
     "profiler_shader.cpp"
     "profiler_sync.cpp"
