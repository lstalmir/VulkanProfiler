// Copyright (c) 2019-2025 Lukasz Stalmirski
// 
// Permission is hereby granted, free of charge, to any person obtaining a copy
// of this software and associated documentation files (the "Software"), to deal
// in the Software without restriction, including without limitation the rights
// to use, copy, modify, merge, publish, distribute, sublicense, and/or sell
// copies of the Software, and to permit persons to whom the Software is
// furnished to do so, subject to the following conditions:
// 
// The above copyright notice and this permission notice shall be included in all
// copies or substantial portions of the Software.
// 
// THE SOFTWARE IS PROVIDED "AS IS", WITHOUT WARRANTY OF ANY KIND, EXPRESS OR
// IMPLIED, INCLUDING BUT NOT LIMITED TO THE WARRANTIES OF MERCHANTABILITY,
// FITNESS FOR A PARTICULAR PURPOSE AND NONINFRINGEMENT. IN NO EVENT SHALL THE
// AUTHORS OR COPYRIGHT HOLDERS BE LIABLE FOR ANY CLAIM, DAMAGES OR OTHER
// LIABILITY, WHETHER IN AN ACTION OF CONTRACT, TORT OR OTHERWISE, ARISING FROM,
// OUT OF OR IN CONNECTION WITH THE SOFTWARE OR THE USE OR OTHER DEALINGS IN THE
// SOFTWARE.

#include "profiler.h"
#include "profiler_command_buffer.h"
#include "profiler_performance_counters_khr.h"
#include "profiler_performance_counters_intel.h"
#include "profiler_helpers.h"
#include <farmhash.h>
#include <inttypes.h>
#include <sstream>
#include <fstream>

namespace
{
    template<typename RenderPassCreateInfo>
    static inline void CountRenderPassAttachmentClears(
        Profiler::DeviceProfilerRenderPass& renderPass,
        const RenderPassCreateInfo* pCreateInfo )
    {
        for( uint32_t attachmentIndex = 0; attachmentIndex < pCreateInfo->attachmentCount; ++attachmentIndex )
        {
            const auto& attachment = pCreateInfo->pAttachments[ attachmentIndex ];
            const auto imageFormatAspectFlags = Profiler::GetFormatAllAspectFlags( attachment.format );

            // Color attachment clear
            if( (imageFormatAspectFlags & VK_IMAGE_ASPECT_COLOR_BIT) &&
                (attachment.loadOp == VK_ATTACHMENT_LOAD_OP_CLEAR) )
            {
                renderPass.m_ClearColorAttachmentCount++;
            }

            bool hasDepthClear = false;

            // Depth attachment clear
            if( (imageFormatAspectFlags & VK_IMAGE_ASPECT_DEPTH_BIT) &&
                (attachment.loadOp == VK_ATTACHMENT_LOAD_OP_CLEAR) )
            {
                hasDepthClear = true;
                renderPass.m_ClearDepthStencilAttachmentCount++;
            }

            // Stencil attachment clear
            if( (imageFormatAspectFlags & VK_IMAGE_ASPECT_STENCIL_BIT) &&
                (attachment.stencilLoadOp == VK_ATTACHMENT_LOAD_OP_CLEAR) )
            {
                // Treat depth-stencil clear as one (just like vkCmdClearDepthStencilImage call)
                if( !(hasDepthClear) )
                {
                    renderPass.m_ClearDepthStencilAttachmentCount++;
                }
            }
        }
    }

    template<typename SubpassDescription>
    static inline void CountSubpassAttachmentResolves(
        Profiler::DeviceProfilerSubpass& subpass,
        const SubpassDescription& subpassDescription )
    {
        if( subpassDescription.pResolveAttachments )
        {
            for( uint32_t attachmentIndex = 0; attachmentIndex < subpassDescription.colorAttachmentCount; ++attachmentIndex )
            {
                // Attachments which are not resolved have VK_ATTACHMENT_UNUSED set
                if( subpassDescription.pResolveAttachments[ attachmentIndex ].attachment != VK_ATTACHMENT_UNUSED )
                {
                    subpass.m_ResolveCount++;
                }
            }
        }
    }

    template<typename SubmitInfo>
    struct SubmitInfoTraits;

    template<>
    struct SubmitInfoTraits<VkSubmitInfo>
    {
        PROFILER_FORCE_INLINE static uint32_t CommandBufferCount( const VkSubmitInfo& info ) { return info.commandBufferCount; }
        PROFILER_FORCE_INLINE static uint32_t SignalSemaphoreCount( const VkSubmitInfo& info ) { return info.signalSemaphoreCount; }
        PROFILER_FORCE_INLINE static uint32_t WaitSemaphoreCount( const VkSubmitInfo& info ) { return info.waitSemaphoreCount; }
        PROFILER_FORCE_INLINE static VkCommandBuffer CommandBuffer( const VkSubmitInfo& info, uint32_t i ) { return info.pCommandBuffers[ i ]; }
        PROFILER_FORCE_INLINE static VkSemaphore SignalSemaphore( const VkSubmitInfo& info, uint32_t i ) { return info.pSignalSemaphores[ i ]; }
        PROFILER_FORCE_INLINE static VkSemaphore WaitSemaphore( const VkSubmitInfo& info, uint32_t i ) { return info.pWaitSemaphores[ i ]; }
    };

    template<>
    struct SubmitInfoTraits<VkSubmitInfo2>
    {
        PROFILER_FORCE_INLINE static uint32_t CommandBufferCount( const VkSubmitInfo2& info ) { return info.commandBufferInfoCount; }
        PROFILER_FORCE_INLINE static uint32_t SignalSemaphoreCount( const VkSubmitInfo2& info ) { return info.signalSemaphoreInfoCount; }
        PROFILER_FORCE_INLINE static uint32_t WaitSemaphoreCount( const VkSubmitInfo2& info ) { return info.waitSemaphoreInfoCount; }
        PROFILER_FORCE_INLINE static VkCommandBuffer CommandBuffer( const VkSubmitInfo2& info, uint32_t i ) { return info.pCommandBufferInfos[ i ].commandBuffer; }
        PROFILER_FORCE_INLINE static VkSemaphore SignalSemaphore( const VkSubmitInfo2& info, uint32_t i ) { return info.pSignalSemaphoreInfos[ i ].semaphore; }
        PROFILER_FORCE_INLINE static VkSemaphore WaitSemaphore( const VkSubmitInfo2& info, uint32_t i ) { return info.pWaitSemaphoreInfos[ i ].semaphore; }
    };
}

namespace Profiler
{
    /***********************************************************************************\

    Function:
        DeviceProfiler

    Description:
        Constructor

    \***********************************************************************************/
    DeviceProfiler::DeviceProfiler()
        : m_pDevice( nullptr )
        , m_Config()
        , m_DataMutex()
        , m_pData()
        , m_MemoryManager()
        , m_DataAggregator()
        , m_NextFrameIndex( 0 )
        , m_DataBufferSize( 1 )
        , m_MinDataBufferSize( 1 )
        , m_LastFrameBeginTimestamp( 0 )
        , m_CpuTimestampCounter()
        , m_CpuFpsCounter()
        , m_MemoryTracker()
        , m_pCommandBuffers()
        , m_pCommandPools()
        , m_pPerformanceCounters( nullptr )
        , m_PipelineExecutablePropertiesEnabled( false )
        , m_ShaderModuleIdentifierEnabled( false )
        , m_pStablePowerStateHandle( nullptr )
    {
    }

    /***********************************************************************************\

    Function:
        SetupDeviceCreateInfo

    Description:
        Get list of optional device extensions that may be utilized by the profiler.

    \***********************************************************************************/
    void DeviceProfiler::SetupDeviceCreateInfo(
        VkPhysicalDevice_Object& physicalDevice,
        const ProfilerLayerSettings& settings,
        std::unordered_set<std::string>& deviceExtensions,
        PNextChain& devicePNextChain )
    {
        // Check if profiler create info was provided.
        const VkProfilerCreateInfoEXT* pProfilerCreateInfo =
            devicePNextChain.Find<VkProfilerCreateInfoEXT>( VK_STRUCTURE_TYPE_PROFILER_CREATE_INFO_EXT );

        // Load configuration that will be used by the profiler.
        DeviceProfilerConfig config;
        DeviceProfiler::LoadConfiguration( settings, pProfilerCreateInfo, &config );

        // Enumerate available extensions.
        uint32_t extensionCount = 0;
        physicalDevice.pInstance->Callbacks.EnumerateDeviceExtensionProperties(
            physicalDevice.Handle, nullptr, &extensionCount, nullptr );

        std::vector<VkExtensionProperties> availableExtensions( extensionCount );
        physicalDevice.pInstance->Callbacks.EnumerateDeviceExtensionProperties(
            physicalDevice.Handle, nullptr, &extensionCount, availableExtensions.data() );

        std::unordered_set<std::string> availableExtensionNames;
        for( const VkExtensionProperties& extension : availableExtensions )
        {
            availableExtensionNames.insert( extension.extensionName );
        }

        // Some extensions require either VK_KHR_get_physical_device_properties2 or Vulkan 1.1.
        const bool hasGetPhysicalDeviceProperties2 =
            ( physicalDevice.pInstance->ApplicationInfo.apiVersion >= VK_API_VERSION_1_1 &&
                physicalDevice.Properties.apiVersion >= VK_API_VERSION_1_1 ) ||
            physicalDevice.pInstance->EnabledExtensions.count( VK_KHR_GET_PHYSICAL_DEVICE_PROPERTIES_2_EXTENSION_NAME );

        // Enable shader module identifier if available.
        if( availableExtensionNames.count( VK_EXT_SHADER_MODULE_IDENTIFIER_EXTENSION_NAME ) &&
            !devicePNextChain.Contains( VK_STRUCTURE_TYPE_PHYSICAL_DEVICE_SHADER_MODULE_IDENTIFIER_FEATURES_EXT ) )
        {
            bool enableShaderModuleIdentifier = false;

            if( ( physicalDevice.pInstance->ApplicationInfo.apiVersion >= VK_API_VERSION_1_3 ) &&
                ( physicalDevice.Properties.apiVersion >= VK_API_VERSION_1_3 ) )
            {
                enableShaderModuleIdentifier = true;
            }
            else
            {
                if( availableExtensionNames.count( VK_EXT_PIPELINE_CREATION_CACHE_CONTROL_EXTENSION_NAME ) )
                {
                    if( hasGetPhysicalDeviceProperties2 )
                    {
                        deviceExtensions.insert( VK_EXT_PIPELINE_CREATION_CACHE_CONTROL_EXTENSION_NAME );
                        enableShaderModuleIdentifier = true;
                    }
                }
            }

            if( enableShaderModuleIdentifier )
            {
                // Enable shader module identifiers.
                deviceExtensions.insert( VK_EXT_SHADER_MODULE_IDENTIFIER_EXTENSION_NAME );

                VkPhysicalDeviceShaderModuleIdentifierFeaturesEXT shaderModuleIdentifierFeatures = {};
                shaderModuleIdentifierFeatures.sType = VK_STRUCTURE_TYPE_PHYSICAL_DEVICE_SHADER_MODULE_IDENTIFIER_FEATURES_EXT;
                shaderModuleIdentifierFeatures.shaderModuleIdentifier = VK_TRUE;

                devicePNextChain.Append( shaderModuleIdentifierFeatures );
            }
        }

        // Enable performance query extensions if requested and available.
        if( config.m_EnablePerformanceQueryExt == enable_performance_query_ext_t::intel )
        {
            if( availableExtensionNames.count( VK_INTEL_PERFORMANCE_QUERY_EXTENSION_NAME ) )
            {
                // Enable MDAPI data collection on Intel GPUs.
                deviceExtensions.insert( VK_INTEL_PERFORMANCE_QUERY_EXTENSION_NAME );
            }
        }
        else if( config.m_EnablePerformanceQueryExt == enable_performance_query_ext_t::khr )
        {
            if( availableExtensionNames.count( VK_KHR_PERFORMANCE_QUERY_EXTENSION_NAME ) )
            {
                if( hasGetPhysicalDeviceProperties2 )
                {
                    // Enable KHR performance query extension.
                    deviceExtensions.insert( VK_KHR_PERFORMANCE_QUERY_EXTENSION_NAME );
                }
            }
        }

        if( config.m_EnablePipelineExecutablePropertiesExt )
        {
            if( availableExtensionNames.count( VK_KHR_PIPELINE_EXECUTABLE_PROPERTIES_EXTENSION_NAME ) &&
                !devicePNextChain.Contains( VK_STRUCTURE_TYPE_PHYSICAL_DEVICE_PIPELINE_EXECUTABLE_PROPERTIES_FEATURES_KHR ) )
            {
                // Enable pipeline executable properties capture.
                deviceExtensions.insert( VK_KHR_PIPELINE_EXECUTABLE_PROPERTIES_EXTENSION_NAME );

                VkPhysicalDevicePipelineExecutablePropertiesFeaturesKHR pipelineExecutablePropertiesFeatures = {};
                pipelineExecutablePropertiesFeatures.sType = VK_STRUCTURE_TYPE_PHYSICAL_DEVICE_PIPELINE_EXECUTABLE_PROPERTIES_FEATURES_KHR;
                pipelineExecutablePropertiesFeatures.pipelineExecutableInfo = VK_TRUE;

                devicePNextChain.Append( pipelineExecutablePropertiesFeatures );
            }
        }

        // Enable calibrated timestamps extension to synchronize CPU and GPU events in traces.
        if( availableExtensionNames.count( VK_KHR_CALIBRATED_TIMESTAMPS_EXTENSION_NAME ) )
        {
            deviceExtensions.insert( VK_KHR_CALIBRATED_TIMESTAMPS_EXTENSION_NAME );
        }
        else if( availableExtensionNames.count( VK_EXT_CALIBRATED_TIMESTAMPS_EXTENSION_NAME ) )
        {
            deviceExtensions.insert( VK_EXT_CALIBRATED_TIMESTAMPS_EXTENSION_NAME );
        }

        // Enable memory budget extension to track memory usage.
        if( availableExtensionNames.count( VK_EXT_MEMORY_BUDGET_EXTENSION_NAME ) )
        {
            if( hasGetPhysicalDeviceProperties2 )
            {
                deviceExtensions.insert( VK_EXT_MEMORY_BUDGET_EXTENSION_NAME );
            }
        }
    }

    /***********************************************************************************\

    Function:
        SetupInstanceCreateInfo

    Description:
        Get list of optional instance extensions that may be utilized by the profiler.

    \***********************************************************************************/
    void DeviceProfiler::SetupInstanceCreateInfo(
        const VkInstanceCreateInfo& createInfo,
        PFN_vkGetInstanceProcAddr pfnGetInstanceProcAddr,
        std::unordered_set<std::string>& instanceExtensions )
    {
        std::unordered_set<std::string> availableInstanceExtensions;

        // Try to enumerate available extensions.
        if( pfnGetInstanceProcAddr != nullptr )
        {
            PFN_vkEnumerateInstanceExtensionProperties pfnEnumerateInstanceExtensionProperties =
                (PFN_vkEnumerateInstanceExtensionProperties)pfnGetInstanceProcAddr( nullptr, "vkEnumerateInstanceExtensionProperties" );

            if( pfnEnumerateInstanceExtensionProperties != nullptr )
            {
                uint32_t extensionCount = 0;
                pfnEnumerateInstanceExtensionProperties( nullptr, &extensionCount, nullptr );

                std::vector<VkExtensionProperties> extensions( extensionCount );
                pfnEnumerateInstanceExtensionProperties( nullptr, &extensionCount, extensions.data() );

                for( const VkExtensionProperties& extension : extensions )
                {
                    availableInstanceExtensions.insert( extension.extensionName );
                }
            }
        }

        // Enable extensions required by some of the features to work correctly.
        if( ( createInfo.pApplicationInfo == nullptr ) ||
            ( createInfo.pApplicationInfo->apiVersion == 0 ||
                createInfo.pApplicationInfo->apiVersion == VK_API_VERSION_1_0 ) )
        {
            if( availableInstanceExtensions.count( VK_KHR_GET_PHYSICAL_DEVICE_PROPERTIES_2_EXTENSION_NAME ) )
            {
                // Required by Vk_EXT_shader_module_identifier and VK_EXT_memory_budget.
                instanceExtensions.insert( VK_KHR_GET_PHYSICAL_DEVICE_PROPERTIES_2_EXTENSION_NAME );
            }
        }
    }

    /***********************************************************************************\

    Function:
        LoadConfiguration

    Description:
        Loads the configuration structure from all available sources.

    \***********************************************************************************/
    void DeviceProfiler::LoadConfiguration( const ProfilerLayerSettings& settings, const VkProfilerCreateInfoEXT* pCreateInfo, DeviceProfilerConfig* pConfig )
    {
        *pConfig = DeviceProfilerConfig( settings );

        // Load configuration from file (if exists).
        const std::filesystem::path& configFilename =
            ProfilerPlatformFunctions::GetApplicationDir() / "VK_LAYER_profiler_config.ini";

        if( std::filesystem::exists( configFilename ) )
        {
            pConfig->LoadFromFile( configFilename );
        }

        // Check if application provided create info
        if( pCreateInfo )
        {
            pConfig->LoadFromCreateInfo( pCreateInfo );
        }

        // Configure the profiler from the environment.
        pConfig->LoadFromEnvironment();
    }

    /***********************************************************************************\

    Function:
        Initialize

    Description:
        Initializes profiler resources.

    \***********************************************************************************/
    VkResult DeviceProfiler::Initialize( VkDevice_Object* pDevice, const VkDeviceCreateInfo* pCreateInfo )
    {
        m_pDevice = pDevice;

        // Frame #0 is allocated by the aggregator.
        m_NextFrameIndex = 1;

        // Check if profiler create info was provided.
        const PNextChain pNextChain( pCreateInfo->pNext );
        const VkProfilerCreateInfoEXT* pProfilerCreateInfo =
            pNextChain.Find<VkProfilerCreateInfoEXT>( VK_STRUCTURE_TYPE_PROFILER_CREATE_INFO_EXT );

        // Configure the profiler.
        DeviceProfiler::LoadConfiguration( pDevice->pInstance->LayerSettings, pProfilerCreateInfo, &m_Config );

        // Check if preemption is enabled
        // It may break the results
        if( ProfilerPlatformFunctions::IsPreemptionEnabled() )
        {
            // Sample per drawcall to avoid DMA packet splits between timestamps
            //m_Config.m_SamplingMode = ProfilerMode::ePerDrawcall;
            #if 0
            m_Output.Summary.Message = "Preemption enabled. Profiler will collect results per drawcall.";
            m_Overlay.Summary.Message = "Preemption enabled. Results may be unstable.";
            #endif
        }

        // Prepare for memory usage tracking
        m_MemoryTracker.Initialize( m_pDevice );

        // Enable performance counters if available
        if( m_pDevice->EnabledExtensions.count( VK_INTEL_PERFORMANCE_QUERY_EXTENSION_NAME ) )
        {
            // Use INTEL performance query extension.
            m_pPerformanceCounters = std::make_unique<DeviceProfilerPerformanceCountersINTEL>();
        }
        else if( m_pDevice->EnabledExtensions.count( VK_KHR_PERFORMANCE_QUERY_EXTENSION_NAME ) )
        {
            // Use KHR performance query extension.
            m_pPerformanceCounters = std::make_unique<DeviceProfilerPerformanceCountersKHR>();
        }

        if( m_pPerformanceCounters )
        {
            // Initialize performance counters.
            // Clear the pointer if the initialization fails.
            VkResult result = m_pPerformanceCounters->Initialize( m_pDevice );
            if( result != VK_SUCCESS )
            {
                m_pPerformanceCounters.reset();
            }
        }

        // Capture pipeline statistics and internal representations for debugging
        m_PipelineExecutablePropertiesEnabled =
            m_Config.m_EnablePipelineExecutablePropertiesExt &&
            m_pDevice->EnabledExtensions.count( VK_KHR_PIPELINE_EXECUTABLE_PROPERTIES_EXTENSION_NAME );

        if( m_PipelineExecutablePropertiesEnabled )
        {
            const VkPhysicalDevicePipelineExecutablePropertiesFeaturesKHR* pPipelineExecutablePropertiesFeatures =
                pNextChain.Find<VkPhysicalDevicePipelineExecutablePropertiesFeaturesKHR>( VK_STRUCTURE_TYPE_PHYSICAL_DEVICE_PIPELINE_EXECUTABLE_PROPERTIES_FEATURES_KHR );

            m_PipelineExecutablePropertiesEnabled =
                ( pPipelineExecutablePropertiesFeatures != nullptr ) &&
                ( pPipelineExecutablePropertiesFeatures->pipelineExecutableInfo == VK_TRUE );
        }

        // Collect shader module identifiers if available
        m_ShaderModuleIdentifierEnabled =
            m_pDevice->EnabledExtensions.count( VK_EXT_SHADER_MODULE_IDENTIFIER_EXTENSION_NAME );

        if( m_ShaderModuleIdentifierEnabled )
        {
            const VkPhysicalDeviceShaderModuleIdentifierFeaturesEXT* pShaderModuleIdentifierFeatures =
                pNextChain.Find<VkPhysicalDeviceShaderModuleIdentifierFeaturesEXT>( VK_STRUCTURE_TYPE_PHYSICAL_DEVICE_SHADER_MODULE_IDENTIFIER_FEATURES_EXT );

            m_ShaderModuleIdentifierEnabled =
                ( pShaderModuleIdentifierFeatures != nullptr ) &&
                ( pShaderModuleIdentifierFeatures->shaderModuleIdentifier == VK_TRUE );
        }

        // Initialize synchroniation manager
        DESTROYANDRETURNONFAIL( m_Synchronization.Initialize( m_pDevice ) );

        VkTimeDomainEXT hostTimeDomain = m_Synchronization.GetHostTimeDomain();
        m_CpuTimestampCounter.SetTimeDomain( hostTimeDomain );
        m_CpuFpsCounter.SetTimeDomain( hostTimeDomain );

        m_pDevice->TIP.SetTimeDomain( hostTimeDomain );

        // Initialize memory manager
        DESTROYANDRETURNONFAIL( m_MemoryManager.Initialize( m_pDevice ) );

        // Initialize aggregator
        DESTROYANDRETURNONFAIL( m_DataAggregator.Initialize( this ) );

        m_pData = m_DataAggregator.GetAggregatedData();
        assert( !m_pData.empty() );

        // Initialize internal pipelines
        CreateInternalPipeline( DeviceProfilerPipelineType::eCopyBuffer, "CopyBuffer" );
        CreateInternalPipeline( DeviceProfilerPipelineType::eCopyBufferToImage, "CopyBufferToImage" );
        CreateInternalPipeline( DeviceProfilerPipelineType::eCopyImage, "CopyImage" );
        CreateInternalPipeline( DeviceProfilerPipelineType::eCopyImageToBuffer, "CopyImageToBuffer" );
        CreateInternalPipeline( DeviceProfilerPipelineType::eClearAttachments, "ClearAttachments" );
        CreateInternalPipeline( DeviceProfilerPipelineType::eClearColorImage, "ClearColorImage" );
        CreateInternalPipeline( DeviceProfilerPipelineType::eClearDepthStencilImage, "ClearDepthStencilImage" );
        CreateInternalPipeline( DeviceProfilerPipelineType::eResolveImage, "ResolveImage" );
        CreateInternalPipeline( DeviceProfilerPipelineType::eBlitImage, "BlitImage" );
        CreateInternalPipeline( DeviceProfilerPipelineType::eFillBuffer, "FillBuffer" );
        CreateInternalPipeline( DeviceProfilerPipelineType::eUpdateBuffer, "UpdateBuffer" );
        CreateInternalPipeline( DeviceProfilerPipelineType::eBeginRenderPass, "BeginRenderPass" );
        CreateInternalPipeline( DeviceProfilerPipelineType::eEndRenderPass, "EndRenderPass" );
        CreateInternalPipeline( DeviceProfilerPipelineType::eBuildAccelerationStructuresKHR, "BuildAccelerationStructuresKHR" );
        CreateInternalPipeline( DeviceProfilerPipelineType::eCopyAccelerationStructureKHR, "CopyAccelerationStructureKHR" );
        CreateInternalPipeline( DeviceProfilerPipelineType::eCopyAccelerationStructureToMemoryKHR, "CopyAccelerationStructureToMemoryKHR" );
        CreateInternalPipeline( DeviceProfilerPipelineType::eCopyMemoryToAccelerationStructureKHR, "CopyMemoryToAccelerationStructureKHR" );
        CreateInternalPipeline( DeviceProfilerPipelineType::eBuildMicromapsEXT, "BuildMircomapsEXT" );
        CreateInternalPipeline( DeviceProfilerPipelineType::eCopyMicromapEXT, "CopyMicromapEXT" );
        CreateInternalPipeline( DeviceProfilerPipelineType::eCopyMicromapToMemoryEXT, "CopyMicromapToMemoryEXT" );
        CreateInternalPipeline( DeviceProfilerPipelineType::eCopyMemoryToMicromapEXT, "CopyMemoryToMicromapEXT" );

        if( m_Config.m_SetStablePowerState )
        {
            // Set stable power state.
            ProfilerPlatformFunctions::SetStablePowerState( m_pDevice, &m_pStablePowerStateHandle );
        }

        // Begin profiling of the first frame.
        BeginNextFrame();

        return VK_SUCCESS;
    }

    /***********************************************************************************\

    Function:
        Destroy

    Description:
        Frees resources allocated by the profiler.

    \***********************************************************************************/
    void DeviceProfiler::Destroy()
    {
        TipRangeId tip = m_pDevice->TIP.BeginFunction( __func__ );

        // Begin a fake frame at the end to allow finalization of the last submitted frame.
        BeginNextFrame();
        ResolveFrameData( tip );

        // Reset members and destroy resources.
        m_DeferredOperationCallbacks.clear();

        m_pCommandBuffers.clear();
        m_pCommandPools.clear();

        m_MemoryTracker.Destroy();

        m_Synchronization.Destroy();
        m_MemoryManager.Destroy();

        m_DataAggregator.Destroy();

        if( m_pPerformanceCounters )
        {
            m_pPerformanceCounters->Destroy();
            m_pPerformanceCounters.reset();
        }

        if( m_pStablePowerStateHandle != nullptr )
        {
            ProfilerPlatformFunctions::ResetStablePowerState( m_pStablePowerStateHandle );
        }

        m_NextFrameIndex = 0;
        m_pDevice = nullptr;
    }

    /***********************************************************************************\

    Function:
        SetSamplingMode

    Description:
        Set granularity of timestamp queries in the command buffers.
        Does not affect command buffers that were already recorded.

    \***********************************************************************************/
    VkResult DeviceProfiler::SetSamplingMode( VkProfilerModeEXT mode )
    {
        m_Config.m_SamplingMode = mode;

        return VK_SUCCESS;
    }

    /***********************************************************************************\

    Function:
        SetFrameDelimiter

    Description:
        Set which API call delimits frames reported by the profiler.
        VK_PROFILER_FRAME_DELIMITER_PRESENT_EXT - vkQueuePresentKHR
        VK_PROFILER_FRAME_DELIMITER_SUBMIT_EXT - vkQueueSumit, vkQueueSubmit2(KHR)

    \***********************************************************************************/
    VkResult DeviceProfiler::SetFrameDelimiter( VkProfilerFrameDelimiterEXT frameDelimiter )
    {
        // Check if frame delimiter is supported by current implementation
        if( frameDelimiter != VK_PROFILER_FRAME_DELIMITER_PRESENT_EXT &&
            frameDelimiter != VK_PROFILER_FRAME_DELIMITER_SUBMIT_EXT )
        {
            return VK_ERROR_VALIDATION_FAILED_EXT;
        }

        m_Config.m_FrameDelimiter = frameDelimiter;

        return VK_SUCCESS;
    }

    /***********************************************************************************\

    Function:
        SetDataBufferSize

    Description:
        Set the maximum number of buffered frames.

    \***********************************************************************************/
    VkResult DeviceProfiler::SetDataBufferSize( uint32_t size )
    {
        std::scoped_lock lk( m_DataMutex );

        size = std::max( size, m_MinDataBufferSize );

        m_DataAggregator.SetDataBufferSize( size );
        m_DataBufferSize = size;

        return VK_SUCCESS;
    }

    /***********************************************************************************\

    Function:
        SetMinDataBufferSize

    Description:
        Set the minimum number of buffered frames.

    \***********************************************************************************/
    VkResult DeviceProfiler::SetMinDataBufferSize( uint32_t size )
    {
        std::scoped_lock lk( m_DataMutex );

        if( size > m_DataBufferSize )
        {
            m_DataAggregator.SetDataBufferSize( size );
            m_DataBufferSize = size;
        }

        m_MinDataBufferSize = size;

        return VK_SUCCESS;
    }

    /***********************************************************************************\

    \***********************************************************************************/
    std::shared_ptr<DeviceProfilerFrameData> DeviceProfiler::GetData()
    {
        std::scoped_lock lk( m_DataMutex );
        std::shared_ptr<DeviceProfilerFrameData> pData = nullptr;

        if( !m_pData.empty() )
        {
            pData = m_pData.front();
            m_pData.pop_front();
        }

        return pData;
    }

    /***********************************************************************************\
    \***********************************************************************************/
    ProfilerCommandBuffer& DeviceProfiler::GetCommandBuffer( VkCommandBuffer commandBuffer )
    {
        return *m_pCommandBuffers.at( commandBuffer );
    }

    /***********************************************************************************\
    \***********************************************************************************/
    DeviceProfilerCommandPool& DeviceProfiler::GetCommandPool( VkCommandPool commandPool )
    {
        return *m_pCommandPools.at( commandPool );
    }

    /***********************************************************************************\
    \***********************************************************************************/
    DeviceProfilerPipeline& DeviceProfiler::GetPipeline( VkPipeline pipeline )
    {
        return m_Pipelines.at( pipeline );
    }

    /***********************************************************************************\
    \***********************************************************************************/
    DeviceProfilerRenderPass& DeviceProfiler::GetRenderPass( VkRenderPass renderPass )
    {
        return m_RenderPasses.at( renderPass );
    }

    /***********************************************************************************\
    \***********************************************************************************/
    ProfilerShader& DeviceProfiler::GetShader( VkShaderEXT handle )
    {
        return m_Shaders.at( handle );
    }

    /***********************************************************************************\
    \***********************************************************************************/
    VkObject DeviceProfiler::GetObjectHandle( VkObject object ) const
    {
        if( object.m_CreateTime == 0 )
        {
            m_ObjectCreateTimes.find( object, &object.m_CreateTime );
        }

        return object;
    }

    /***********************************************************************************\

    Function:
        ShouldCapturePipelineExecutableProperties

    Description:
        Checks whether pipeline executable properties should be captured.
        The feature is enabled only if VK_KHR_pipeline_executable_properties extension
        is enabled and it is not disabled in the configuration.

    \***********************************************************************************/
    bool DeviceProfiler::ShouldCapturePipelineExecutableProperties() const
    {
        return m_PipelineExecutablePropertiesEnabled;
    }

    /***********************************************************************************\

    Function:
        CreateCommandPool

    Description:
        Create wrapper for VkCommandPool object.

    \***********************************************************************************/
    void DeviceProfiler::CreateCommandPool( VkCommandPool commandPool, const VkCommandPoolCreateInfo* pCreateInfo )
    {
        TipGuard tip( m_pDevice->TIP, __func__ );

        m_pCommandPools.insert( commandPool,
            std::make_unique<DeviceProfilerCommandPool>( *this, commandPool, *pCreateInfo ) );
    }

    /***********************************************************************************\

    Function:
        DestroyCommandPool

    Description:
        Destroy wrapper for VkCommandPool object and all command buffers allocated from
        that pool.

    \***********************************************************************************/
    void DeviceProfiler::DestroyCommandPool( VkCommandPool commandPool )
    {
        TipGuard tip( m_pDevice->TIP, __func__ );

        std::scoped_lock lk( m_pCommandBuffers );

        for( auto it = m_pCommandBuffers.begin(); it != m_pCommandBuffers.end(); )
        {
            it = (it->second->GetCommandPool().GetHandle() == commandPool)
                ? FreeCommandBuffer( it )
                : std::next( it );
        }

        m_pCommandPools.remove( commandPool );
    }

    /***********************************************************************************\

    Function:
        RegisterCommandBuffers

    Description:
        Create wrappers for VkCommandBuffer objects.

    \***********************************************************************************/
    void DeviceProfiler::AllocateCommandBuffers( VkCommandPool commandPool, VkCommandBufferLevel level, uint32_t count, VkCommandBuffer* pCommandBuffers )
    {
        TipGuard tip( m_pDevice->TIP, __func__ );

        std::scoped_lock lk( m_pCommandBuffers );

        DeviceProfilerCommandPool& profilerCommandPool = GetCommandPool( commandPool );

        for( uint32_t i = 0; i < count; ++i )
        {
            VkCommandBuffer commandBuffer = pCommandBuffers[ i ];
            RegisterObject( commandBuffer );

            SetDefaultObjectName( commandBuffer );

            m_pCommandBuffers.unsafe_insert( commandBuffer,
                std::make_unique<ProfilerCommandBuffer>( *this, profilerCommandPool, commandBuffer, level ) );
        }
    }

    /***********************************************************************************\

    Function:
        UnregisterCommandBuffers

    Description:
        Destroy wrappers for VkCommandBuffer objects.

    \***********************************************************************************/
    void DeviceProfiler::FreeCommandBuffers( uint32_t count, const VkCommandBuffer* pCommandBuffers )
    {
        TipGuard tip( m_pDevice->TIP, __func__ );

        std::scoped_lock lk( m_pCommandBuffers );

        for( uint32_t i = 0; i < count; ++i )
        {
            FreeCommandBuffer( pCommandBuffers[ i ] );
            UnregisterObject( pCommandBuffers[ i ] );
        }
    }

    /***********************************************************************************\

    Function:
        CreateDeferredOperation

    Description:
        Register deferred host operation.

    \***********************************************************************************/
    void DeviceProfiler::CreateDeferredOperation( VkDeferredOperationKHR deferredOperation )
    {
        m_DeferredOperationCallbacks.insert( deferredOperation, nullptr );
    }

    /***********************************************************************************\

    Function:
        DestroyDeferredOperation

    Description:
        Unregister deferred host operation.

    \***********************************************************************************/
    void DeviceProfiler::DestroyDeferredOperation( VkDeferredOperationKHR deferredOperation )
    {
        m_DeferredOperationCallbacks.remove( deferredOperation );
    }

    /***********************************************************************************\

    Function:
        SetDeferredOperationCallback

    Description:
        Associate an action with a deferred host operation. The action will be executed
        when the deferred operation is joined.

    \***********************************************************************************/
    void DeviceProfiler::SetDeferredOperationCallback( VkDeferredOperationKHR deferredOperation, DeferredOperationCallback callback )
    {
        m_DeferredOperationCallbacks.at( deferredOperation ) = std::move( callback );
    }

    /***********************************************************************************\

    Function:
        ExecuteDeferredOperationCallback

    Description:
        Execute an action associated with the deferred host operation.

    \***********************************************************************************/
    void DeviceProfiler::ExecuteDeferredOperationCallback( VkDeferredOperationKHR deferredOperation )
    {
        auto& callback = m_DeferredOperationCallbacks.at( deferredOperation );
        if( callback )
        {
            // Execute the custom action.
            callback( deferredOperation );

            // Clear the callback once it is executed.
            // Note that callback is a reference to the element in the m_DeferredOperationCallbacks map.
            callback = nullptr;
        }
    }

    /***********************************************************************************\

    Function:
        CreatePipelines

    Description:
        Register graphics pipelines.

    \***********************************************************************************/
    void DeviceProfiler::CreatePipelines( uint32_t pipelineCount, const VkGraphicsPipelineCreateInfo* pCreateInfos, VkPipeline* pPipelines )
    {
        TipGuard tip( m_pDevice->TIP, __func__ );

        for( uint32_t i = 0; i < pipelineCount; ++i )
        {
            DeviceProfilerPipeline profilerPipeline;
            profilerPipeline.m_Handle = RegisterObject( pPipelines[i] );
            profilerPipeline.m_BindPoint = VK_PIPELINE_BIND_POINT_GRAPHICS;
            profilerPipeline.m_Type = DeviceProfilerPipelineType::eGraphics;

            const VkGraphicsPipelineCreateInfo& createInfo = pCreateInfos[i];

            SetPipelineShaderProperties( profilerPipeline, createInfo.stageCount, createInfo.pStages );
            SetDefaultPipelineName( profilerPipeline );

            profilerPipeline.m_pCreateInfo = DeviceProfilerPipeline::CopyPipelineCreateInfo( &createInfo );

            m_Pipelines.insert( pPipelines[i], profilerPipeline );
        }
    }

    /***********************************************************************************\

    Function:
        CreatePipelines

    Description:
        Register compute pipelines.

    \***********************************************************************************/
    void DeviceProfiler::CreatePipelines( uint32_t pipelineCount, const VkComputePipelineCreateInfo* pCreateInfos, VkPipeline* pPipelines )
    {
        TipGuard tip( m_pDevice->TIP, __func__ );

        for( uint32_t i = 0; i < pipelineCount; ++i )
        {
            DeviceProfilerPipeline profilerPipeline;
            profilerPipeline.m_Handle = RegisterObject( pPipelines[i] );
            profilerPipeline.m_BindPoint = VK_PIPELINE_BIND_POINT_COMPUTE;
            profilerPipeline.m_Type = DeviceProfilerPipelineType::eCompute;
            
            SetPipelineShaderProperties( profilerPipeline, 1, &pCreateInfos[i].stage );
            SetDefaultPipelineName( profilerPipeline );

            m_Pipelines.insert( pPipelines[ i ], profilerPipeline );
        }
    }

    /***********************************************************************************\

    Function:
        CreatePipelines

    Description:
        Register ray-tracing pipelines.

    \***********************************************************************************/
    void DeviceProfiler::CreatePipelines( uint32_t pipelineCount, const VkRayTracingPipelineCreateInfoKHR* pCreateInfos, VkPipeline* pPipelines, bool deferred )
    {
        TipGuard tip( m_pDevice->TIP, __func__ );

        const uint32_t shaderGroupHandleSize =
            m_pDevice->pPhysicalDevice->RayTracingPipelineProperties.shaderGroupHandleSize;
        std::unique_ptr<uint8_t[]> pShaderGroupHandle = std::make_unique<uint8_t[]>( shaderGroupHandleSize );

        for( uint32_t i = 0; i < pipelineCount; ++i )
        {
            DeviceProfilerPipeline profilerPipeline;
            profilerPipeline.m_Handle = RegisterObject( pPipelines[i] );
            profilerPipeline.m_BindPoint = VK_PIPELINE_BIND_POINT_RAY_TRACING_KHR;
            profilerPipeline.m_Type = DeviceProfilerPipelineType::eRayTracingKHR;
            
            const VkRayTracingPipelineCreateInfoKHR& createInfo = pCreateInfos[i];

            SetPipelineShaderProperties( profilerPipeline, createInfo.stageCount, createInfo.pStages );
            SetDefaultPipelineName( profilerPipeline, deferred );

<<<<<<< HEAD
            // Save shader groups.
            for( uint32_t groupIndex = 0; groupIndex < createInfo.groupCount; ++groupIndex )
            {
                const VkRayTracingShaderGroupCreateInfoKHR& groupCreateInfo = createInfo.pGroups[groupIndex];

                ProfilerShaderGroup& shaderGroup = profilerPipeline.m_ShaderTuple.m_ShaderGroups.emplace_back();
                shaderGroup.m_Type = groupCreateInfo.type;
                shaderGroup.m_GeneralShader = groupCreateInfo.generalShader;
                shaderGroup.m_ClosestHitShader = groupCreateInfo.closestHitShader;
                shaderGroup.m_AnyHitShader = groupCreateInfo.anyHitShader;
                shaderGroup.m_IntersectionShader = groupCreateInfo.intersectionShader;

                // Get handle of the shader group.
                VkResult result = m_pDevice->Callbacks.GetRayTracingShaderGroupHandlesKHR(
                    m_pDevice->Handle,
                    profilerPipeline.m_Handle,
                    groupIndex, 1,
                    shaderGroupHandleSize,
                    pShaderGroupHandle.get() );

                if( result == VK_SUCCESS )
                {
                    // Convert handle to a short hash.
                    shaderGroup.m_Hash = ProfilerShaderGroup::CalculateHash(
                        pShaderGroupHandle.get(),
                        shaderGroupHandleSize );
                }
            }

=======
            profilerPipeline.m_pCreateInfo = DeviceProfilerPipeline::CopyPipelineCreateInfo( &createInfo );

            // Calculate default pipeline stack size.
            VkDeviceSize rayGenStackMax = 0;
            VkDeviceSize closestHitStackMax = 0;
            VkDeviceSize missStackMax = 0;
            VkDeviceSize intersectionStackMax = 0;
            VkDeviceSize anyHitStackMax = 0;
            VkDeviceSize callableStackMax = 0;

            for( uint32_t groupIndex = 0; groupIndex < createInfo.groupCount; ++groupIndex )
            {
                const VkRayTracingShaderGroupCreateInfoKHR& group = createInfo.pGroups[groupIndex];
                switch( group.type )
                {
                case VK_RAY_TRACING_SHADER_GROUP_TYPE_GENERAL_KHR:
                {
                    // Ray generation, miss and callable shaders.
                    VkDeviceSize stackSize = m_pDevice->Callbacks.GetRayTracingShaderGroupStackSizeKHR(
                        m_pDevice->Handle,
                        profilerPipeline.m_Handle,
                        groupIndex,
                        VK_SHADER_GROUP_SHADER_GENERAL_KHR );

                    switch( createInfo.pStages[group.generalShader].stage )
                    {
                    case VK_SHADER_STAGE_RAYGEN_BIT_KHR:
                        rayGenStackMax = std::max( rayGenStackMax, stackSize );
                        break;

                    case VK_SHADER_STAGE_MISS_BIT_KHR:
                        missStackMax = std::max( missStackMax, stackSize );
                        break;

                    case VK_SHADER_STAGE_CALLABLE_BIT_KHR:
                        callableStackMax = std::max( callableStackMax, stackSize );
                        break;

                    default:
                        assert( !"Unsupported general shader group." );
                        break;
                    }
                    break;
                }

                case VK_RAY_TRACING_SHADER_GROUP_TYPE_TRIANGLES_HIT_GROUP_KHR:
                case VK_RAY_TRACING_SHADER_GROUP_TYPE_PROCEDURAL_HIT_GROUP_KHR:
                {
                    // Closest-hit, any-hit and intersection shaders.
                    if( group.closestHitShader != VK_SHADER_UNUSED_KHR )
                    {
                        closestHitStackMax = std::max( closestHitStackMax,
                            m_pDevice->Callbacks.GetRayTracingShaderGroupStackSizeKHR(
                                m_pDevice->Handle,
                                profilerPipeline.m_Handle,
                                groupIndex,
                                VK_SHADER_GROUP_SHADER_CLOSEST_HIT_KHR ) );
                    }
                    if( group.anyHitShader != VK_SHADER_UNUSED_KHR )
                    {
                        anyHitStackMax = std::max( anyHitStackMax,
                            m_pDevice->Callbacks.GetRayTracingShaderGroupStackSizeKHR(
                                m_pDevice->Handle,
                                profilerPipeline.m_Handle,
                                groupIndex,
                                VK_SHADER_GROUP_SHADER_ANY_HIT_KHR ) );
                    }
                    if( group.intersectionShader != VK_SHADER_UNUSED_KHR )
                    {
                        intersectionStackMax = std::max( intersectionStackMax,
                            m_pDevice->Callbacks.GetRayTracingShaderGroupStackSizeKHR(
                                m_pDevice->Handle,
                                profilerPipeline.m_Handle,
                                groupIndex,
                                VK_SHADER_GROUP_SHADER_INTERSECTION_KHR ) );
                    }
                    break;
                }

                default:
                {
                    assert( !"Unsupported shader group type." );
                    break;
                }
                }
            }

            // Calculate the default pipeline stack size according to the Vulkan spec.
            const uint32_t maxRayRecursionDepth = std::min( 1U, createInfo.maxPipelineRayRecursionDepth );
            const VkDeviceSize closestHitAndMissStackMax = std::max( closestHitStackMax, missStackMax );

            profilerPipeline.m_RayTracingPipelineStackSize =
                rayGenStackMax +
                ( maxRayRecursionDepth ) * std::max( closestHitAndMissStackMax, intersectionStackMax + anyHitStackMax ) +
                ( maxRayRecursionDepth - 1 ) * closestHitAndMissStackMax +
                2 * callableStackMax;

>>>>>>> 1860a242
            m_Pipelines.insert( pPipelines[ i ], profilerPipeline );
        }
    }

    /***********************************************************************************\

    Function:
        DestroyPipeline

    Description:

    \***********************************************************************************/
    void DeviceProfiler::DestroyPipeline( VkPipeline pipeline )
    {
        TipGuard tip( m_pDevice->TIP, __func__ );

        UnregisterObject( pipeline );

        m_Pipelines.remove( pipeline );
    }

    /***********************************************************************************\

    Function:
        CreateShaderModule

    Description:

    \***********************************************************************************/
    void DeviceProfiler::CreateShaderModule( VkShaderModule module, const VkShaderModuleCreateInfo* pCreateInfo )
    {
        TipGuard tip( m_pDevice->TIP, __func__ );

        RegisterObject( module );

        VkShaderModuleIdentifierEXT shaderModuleIdentifier = {};
        shaderModuleIdentifier.sType = VK_STRUCTURE_TYPE_SHADER_MODULE_IDENTIFIER_EXT;

        if( m_ShaderModuleIdentifierEnabled )
        {
            // Get shader module identifier.
            m_pDevice->Callbacks.GetShaderModuleIdentifierEXT( m_pDevice->Handle, module, &shaderModuleIdentifier );
        }

        m_pShaderModules.insert( module,
            std::make_shared<ProfilerShaderModule>(
                pCreateInfo->pCode,
                pCreateInfo->codeSize,
                shaderModuleIdentifier.identifier,
                shaderModuleIdentifier.identifierSize ) );
    }

    /***********************************************************************************\

    Function:
        DestroyShaderModule

    Description:

    \***********************************************************************************/
    void DeviceProfiler::DestroyShaderModule( VkShaderModule module )
    {
        TipGuard tip( m_pDevice->TIP, __func__ );

        UnregisterObject( module );

        m_pShaderModules.remove( module );
    }

    /***********************************************************************************\

    Function:
        CreateShader

    Description:

    \***********************************************************************************/
    void DeviceProfiler::CreateShader( VkShaderEXT handle, const VkShaderCreateInfoEXT* pCreateInfo )
    {
        TipGuard tip( m_pDevice->TIP, __func__ );

        ProfilerShader shader;
        shader.m_Index = UINT32_MAX;
        shader.m_Stage = pCreateInfo->stage;
        shader.m_EntryPoint = pCreateInfo->pName;

        if( pCreateInfo->codeType == VK_SHADER_CODE_TYPE_SPIRV_EXT )
        {
            VkShaderModuleIdentifierEXT shaderModuleIdentifier = {};
            shaderModuleIdentifier.sType = VK_STRUCTURE_TYPE_SHADER_MODULE_IDENTIFIER_EXT;

            if( m_ShaderModuleIdentifierEnabled )
            {
                // Get shader module identifier from a temporary shader module info structure based on the provided shader.
                VkShaderModuleCreateInfo shaderModuleCreateInfo = {};
                shaderModuleCreateInfo.sType = VK_STRUCTURE_TYPE_SHADER_MODULE_CREATE_INFO;
                shaderModuleCreateInfo.codeSize = pCreateInfo->codeSize;
                shaderModuleCreateInfo.pCode = reinterpret_cast<const uint32_t*>( pCreateInfo->pCode );

                m_pDevice->Callbacks.GetShaderModuleCreateInfoIdentifierEXT(
                    m_pDevice->Handle,
                    &shaderModuleCreateInfo,
                    &shaderModuleIdentifier );
            }

            // Create a shader module for the shader.
            shader.m_pShaderModule = std::make_shared<ProfilerShaderModule>(
                reinterpret_cast<const uint32_t*>( pCreateInfo->pCode ),
                pCreateInfo->codeSize,
                shaderModuleIdentifier.identifier,
                shaderModuleIdentifier.identifierSize );

            shader.m_Hash = shader.m_pShaderModule->m_Hash;
        }

        // Hash the entrypoint and append it to the final hash
        shader.m_Hash ^= Farmhash::Fingerprint32( shader.m_EntryPoint.data(), shader.m_EntryPoint.length() );

        // Save the shader
        m_Shaders.insert( handle, std::move( shader ) );
    }

    /***********************************************************************************\

    Function:
        DestroyShader

    Description:

    \***********************************************************************************/
    void DeviceProfiler::DestroyShader( VkShaderEXT handle )
    {
        TipGuard tip( m_pDevice->TIP, __func__ );

        m_Shaders.remove( handle );
    }

    /***********************************************************************************\

    Function:
        CreateRenderPass

    Description:

    \***********************************************************************************/
    void DeviceProfiler::CreateRenderPass( VkRenderPass renderPass, const VkRenderPassCreateInfo* pCreateInfo )
    {
        TipGuard tip( m_pDevice->TIP, __func__ );

        DeviceProfilerRenderPass deviceProfilerRenderPass;
        deviceProfilerRenderPass.m_Handle = RegisterObject( renderPass );
        deviceProfilerRenderPass.m_Type = DeviceProfilerRenderPassType::eGraphics;
        
        for( uint32_t subpassIndex = 0; subpassIndex < pCreateInfo->subpassCount; ++subpassIndex )
        {
            const VkSubpassDescription& subpass = pCreateInfo->pSubpasses[ subpassIndex ];

            DeviceProfilerSubpass deviceProfilerSubpass;
            deviceProfilerSubpass.m_Index = subpassIndex;
            
            // Check if this subpass resolves any attachments at the end
            CountSubpassAttachmentResolves( deviceProfilerSubpass, subpass );

            deviceProfilerRenderPass.m_Subpasses.push_back( deviceProfilerSubpass );
        }

        // Count clear attachments
        CountRenderPassAttachmentClears( deviceProfilerRenderPass, pCreateInfo );

        // Assign default debug name for the render pass
        SetDefaultObjectName( renderPass );

        // Store render pass
        m_RenderPasses.insert( renderPass, deviceProfilerRenderPass );
    }

    /***********************************************************************************\

    Function:
        CreateRenderPass

    Description:

    \***********************************************************************************/
    void DeviceProfiler::CreateRenderPass( VkRenderPass renderPass, const VkRenderPassCreateInfo2* pCreateInfo )
    {
        TipGuard tip( m_pDevice->TIP, __func__ );

        DeviceProfilerRenderPass deviceProfilerRenderPass;
        deviceProfilerRenderPass.m_Handle = RegisterObject( renderPass );
        deviceProfilerRenderPass.m_Type = DeviceProfilerRenderPassType::eGraphics;

        for( uint32_t subpassIndex = 0; subpassIndex < pCreateInfo->subpassCount; ++subpassIndex )
        {
            const VkSubpassDescription2& subpass = pCreateInfo->pSubpasses[ subpassIndex ];

            DeviceProfilerSubpass deviceProfilerSubpass;
            deviceProfilerSubpass.m_Index = subpassIndex;

            // Check if this subpass resolves any attachments at the end
            CountSubpassAttachmentResolves( deviceProfilerSubpass, subpass );

            // Check if this subpass resolves depth-stencil attachment
            for( const auto& it : PNextIterator( subpass.pNext ) )
            {
                if( it.sType == VK_STRUCTURE_TYPE_SUBPASS_DESCRIPTION_DEPTH_STENCIL_RESOLVE )
                {
                    const VkSubpassDescriptionDepthStencilResolve& depthStencilResolve =
                        reinterpret_cast<const VkSubpassDescriptionDepthStencilResolve&>(it);

                    // Check if depth-stencil resolve is actually enabled for this subpass
                    if( (depthStencilResolve.pDepthStencilResolveAttachment) &&
                        (depthStencilResolve.pDepthStencilResolveAttachment->attachment != VK_ATTACHMENT_UNUSED) )
                    {
                        if( (depthStencilResolve.depthResolveMode != VK_RESOLVE_MODE_NONE) ||
                            (depthStencilResolve.stencilResolveMode != VK_RESOLVE_MODE_NONE) )
                        {
                            deviceProfilerSubpass.m_ResolveCount++;
                        }

                        // Check if independent resolve is used - it will count as 2 resolves
                        if( (depthStencilResolve.depthResolveMode != VK_RESOLVE_MODE_NONE) &&
                            (depthStencilResolve.stencilResolveMode != VK_RESOLVE_MODE_NONE) &&
                            (depthStencilResolve.stencilResolveMode != depthStencilResolve.depthResolveMode) )
                        {
                            deviceProfilerSubpass.m_ResolveCount++;
                        }
                    }
                }
            }

            deviceProfilerRenderPass.m_Subpasses.push_back( deviceProfilerSubpass );
        }

        // Count clear attachments
        CountRenderPassAttachmentClears( deviceProfilerRenderPass, pCreateInfo );

        // Assign default debug name for the render pass
        SetDefaultObjectName( renderPass );

        // Store render pass
        m_RenderPasses.insert( renderPass, deviceProfilerRenderPass );
    }

    /***********************************************************************************\

    Function:
        DestroyRenderPass

    Description:

    \***********************************************************************************/
    void DeviceProfiler::DestroyRenderPass( VkRenderPass renderPass )
    {
        TipGuard tip( m_pDevice->TIP, __func__ );

        UnregisterObject( renderPass );

        m_RenderPasses.remove( renderPass );
    }

    /***********************************************************************************\

    Function:
        PreSubmitCommandBuffers

    Description:

    \***********************************************************************************/
    void DeviceProfiler::PreSubmitCommandBuffers( const DeviceProfilerSubmitBatch& submitBatch )
    {
    }

    /***********************************************************************************\

    Function:
        PostSubmitCommandBuffers

    Description:

    \***********************************************************************************/
    void DeviceProfiler::PostSubmitCommandBuffers( const DeviceProfilerSubmitBatch& submitBatch )
    {
        TipRangeId tip = m_pDevice->TIP.BeginFunction( __func__ );

        // Append the submit batch for aggregation
        m_DataAggregator.AppendSubmit( submitBatch );

        if( m_Config.m_FrameDelimiter == VK_PROFILER_FRAME_DELIMITER_SUBMIT_EXT )
        {
            // Begin the next frame
            BeginNextFrame();
        }

        // Get data captured during the last frame
        ResolveFrameData( tip );
    }

    /***********************************************************************************\

    Function:
        CreateSubmitBatchInfoImpl

    Description:
        Structure-independent implementation of CreateSubmitBatchInfo.

    \***********************************************************************************/
    template<typename SubmitInfoT>
    void DeviceProfiler::CreateSubmitBatchInfoImpl( VkQueue queue, uint32_t count, const SubmitInfoT* pSubmitInfo, DeviceProfilerSubmitBatch* pSubmitBatch )
    {
        using T = SubmitInfoTraits<SubmitInfoT>;

        TipGuard tip( m_pDevice->TIP, __func__ );

        // Synchronize read access to m_pCommandBuffers
        std::shared_lock lk( m_pCommandBuffers );

        // Store submitted command buffers and get results
        pSubmitBatch->m_Handle = queue;
        pSubmitBatch->m_Timestamp = m_CpuTimestampCounter.GetCurrentValue();
        pSubmitBatch->m_ThreadId = ProfilerPlatformFunctions::GetCurrentThreadId();

        for( uint32_t submitIdx = 0; submitIdx < count; ++submitIdx )
        {
            const SubmitInfoT& submitInfo = pSubmitInfo[ submitIdx ];

            // Wrap submit info into our structure
            DeviceProfilerSubmit submit;
            submit.m_pCommandBuffers.reserve( T::CommandBufferCount( submitInfo ) );
            submit.m_SignalSemaphores.reserve( T::SignalSemaphoreCount( submitInfo ) );
            submit.m_WaitSemaphores.reserve( T::WaitSemaphoreCount( submitInfo ) );

            for( uint32_t commandBufferIdx = 0; commandBufferIdx < T::CommandBufferCount( submitInfo ); ++commandBufferIdx )
            {
                // Get command buffer handle
                VkCommandBuffer commandBuffer = T::CommandBuffer( submitInfo, commandBufferIdx );
                ProfilerCommandBuffer* pProfilerCommandBuffer = m_pCommandBuffers.unsafe_at( commandBuffer ).get();

                // Dirty command buffer profiling data
                pProfilerCommandBuffer->Submit();

                submit.m_pCommandBuffers.push_back( pProfilerCommandBuffer );
            }

            // Copy semaphores
            for( uint32_t semaphoreIdx = 0; semaphoreIdx < T::SignalSemaphoreCount( submitInfo ); ++semaphoreIdx )
            {
                submit.m_SignalSemaphores.push_back( T::SignalSemaphore( submitInfo, semaphoreIdx ) );
            }

            for( uint32_t semaphoreIdx = 0; semaphoreIdx < T::WaitSemaphoreCount( submitInfo ); ++semaphoreIdx )
            {
                submit.m_WaitSemaphores.push_back( T::WaitSemaphore( submitInfo, semaphoreIdx ) );
            }

            // Store the submit wrapper
            pSubmitBatch->m_Submits.push_back( std::move( submit ) );
        }
    }

    /***********************************************************************************\

    Function:
        CreateSubmitBatchInfo

    Description:

    \***********************************************************************************/
    void DeviceProfiler::CreateSubmitBatchInfo( VkQueue queue, uint32_t count, const VkSubmitInfo* pSubmitInfo, DeviceProfilerSubmitBatch* pSubmitBatch )
    {
        CreateSubmitBatchInfoImpl<VkSubmitInfo>( queue, count, pSubmitInfo, pSubmitBatch );
    }

    /***********************************************************************************\

    Function:
        CreateSubmitBatchInfo

    Description:

    \***********************************************************************************/
    void DeviceProfiler::CreateSubmitBatchInfo( VkQueue queue, uint32_t count, const VkSubmitInfo2* pSubmitInfo, DeviceProfilerSubmitBatch* pSubmitBatch )
    {
        CreateSubmitBatchInfoImpl<VkSubmitInfo2>( queue, count, pSubmitInfo, pSubmitBatch );
    }

    /***********************************************************************************\

    Function:
        FinishFrame

    Description:

    \***********************************************************************************/
    void DeviceProfiler::FinishFrame()
    {
        TipRangeId tip = m_pDevice->TIP.BeginFunction( __func__ );

        // Update FPS counter
        m_CpuFpsCounter.Update();

        if( m_Config.m_FrameDelimiter == VK_PROFILER_FRAME_DELIMITER_PRESENT_EXT )
        {
            // Begin the next frame
            BeginNextFrame();
        }

        // Get data captured during the last frame
        ResolveFrameData( tip );
    }

    /***********************************************************************************\

    Function:
        BeginNextFrame

    Description:

    \***********************************************************************************/
    void DeviceProfiler::BeginNextFrame()
    {
        // Prepare aggregator for the next frame.
        DeviceProfilerFrame frame = {};
        frame.m_FrameIndex = m_NextFrameIndex++;
        frame.m_ThreadId = ProfilerPlatformFunctions::GetCurrentThreadId();
        frame.m_Timestamp = m_CpuTimestampCounter.GetCurrentValue();
        frame.m_FramesPerSec = m_CpuFpsCounter.GetValue();
        frame.m_FrameDelimiter = static_cast<VkProfilerFrameDelimiterEXT>( m_Config.m_FrameDelimiter.value );
        frame.m_SyncTimestamps = m_Synchronization.GetSynchronizationTimestamps();

        m_DataAggregator.AppendFrame( frame );
    }

    /***********************************************************************************\

    Function:
        ResolveFrameData

    Description:

    \***********************************************************************************/
    void DeviceProfiler::ResolveFrameData( TipRangeId& tip )
    {
        if( !m_DataAggregator.IsDataCollectionThreadRunning() )
        {
            // Collect data from the submitted command buffers
            m_DataAggregator.Aggregate();
        }

        m_pDevice->TIP.EndFunction( tip );

        // Check if new data is available
        auto pResolvedData = m_DataAggregator.GetAggregatedData();
        if( !pResolvedData.empty() )
        {
            std::scoped_lock lk( m_DataMutex );

            m_pData.insert( m_pData.end(), pResolvedData.begin(), pResolvedData.end() );

            // Return TIP data
            m_pData.back()->m_TIP = m_pDevice->TIP.GetData();

            // Free frames above the buffer size
            if( m_DataBufferSize )
            {
                while( m_pData.size() > m_DataBufferSize )
                {
                    m_pData.pop_front();
                }
            }
        }
    }

    /***********************************************************************************\

    Function:
        AllocateMemory

    Description:

    \***********************************************************************************/
    void DeviceProfiler::AllocateMemory( VkDeviceMemory allocatedMemory, const VkMemoryAllocateInfo* pAllocateInfo )
    {
        if( !m_Config.m_EnableMemoryProfiling )
        {
            return;
        }

        m_MemoryTracker.RegisterAllocation( RegisterObject( allocatedMemory ), pAllocateInfo );
    }

    /***********************************************************************************\

    Function:
        FreeMemory

    Description:

    \***********************************************************************************/
    void DeviceProfiler::FreeMemory( VkDeviceMemory allocatedMemory )
    {
        if( !m_Config.m_EnableMemoryProfiling )
        {
            return;
        }

        m_MemoryTracker.UnregisterAllocation( GetObjectHandle( allocatedMemory ) );

        UnregisterObject( allocatedMemory );
    }

    /***********************************************************************************\

    Function:
        CreateAccelerationStructure

    Description:

    \***********************************************************************************/
    void DeviceProfiler::CreateAccelerationStructure( VkAccelerationStructureKHR accelerationStructure, const VkAccelerationStructureCreateInfoKHR* pCreateInfo )
    {
        if( !m_Config.m_EnableMemoryProfiling )
        {
            return;
        }

        m_MemoryTracker.RegisterAccelerationStructure(
            RegisterObject( accelerationStructure ),
            GetObjectHandle( pCreateInfo->buffer ),
            pCreateInfo );
    }

    /***********************************************************************************\

    Function:
        DestroyAccelerationStructure

    Description:

    \***********************************************************************************/
    void DeviceProfiler::DestroyAccelerationStructure( VkAccelerationStructureKHR accelerationStructure )
    {
        if( !m_Config.m_EnableMemoryProfiling )
        {
            return;
        }

        m_MemoryTracker.UnregisterAccelerationStructure( GetObjectHandle( accelerationStructure ) );

        UnregisterObject( accelerationStructure );
    }

    /***********************************************************************************\

    Function:
        CreateMicromap

    Description:

    \***********************************************************************************/
    void DeviceProfiler::CreateMicromap( VkMicromapEXT micromap, const VkMicromapCreateInfoEXT* pCreateInfo )
    {
        if( !m_Config.m_EnableMemoryProfiling )
        {
            return;
        }

        m_MemoryTracker.RegisterMicromap(
            RegisterObject( micromap ),
            GetObjectHandle( pCreateInfo->buffer ),
            pCreateInfo );
    }

    /***********************************************************************************\

    Function:
        DestroyAccelerationStructure

    Description:

    \***********************************************************************************/
    void DeviceProfiler::DestroyMicromap( VkMicromapEXT micromap )
    {
        if( !m_Config.m_EnableMemoryProfiling )
        {
            return;
        }

        m_MemoryTracker.UnregisterMicromap( GetObjectHandle( micromap ) );

        UnregisterObject( micromap );
    }

    /***********************************************************************************\

    Function:
        CreateBuffer

    Description:

    \***********************************************************************************/
    void DeviceProfiler::CreateBuffer( VkBuffer buffer, const VkBufferCreateInfo* pCreateInfo )
    {
        if( !m_Config.m_EnableMemoryProfiling )
        {
            return;
        }

        m_MemoryTracker.RegisterBuffer( RegisterObject( buffer ), pCreateInfo );
    }

    /***********************************************************************************\

    Function:
        DestroyBuffer

    Description:

    \***********************************************************************************/
    void DeviceProfiler::DestroyBuffer( VkBuffer buffer )
    {
        if( !m_Config.m_EnableMemoryProfiling )
        {
            return;
        }

        m_MemoryTracker.UnregisterBuffer( GetObjectHandle( buffer ) );

        UnregisterObject( buffer );
    }

    /***********************************************************************************\

    Function:
        BindBufferMemory

    Description:

    \***********************************************************************************/
    void DeviceProfiler::BindBufferMemory( VkBuffer buffer, VkDeviceMemory memory, VkDeviceSize offset )
    {
        if( !m_Config.m_EnableMemoryProfiling )
        {
            return;
        }

        m_MemoryTracker.BindBufferMemory(
            GetObjectHandle( buffer ),
            GetObjectHandle( memory ),
            offset );
    }

    /***********************************************************************************\

    Function:
        BindBufferMemory

    Description:

    \***********************************************************************************/
    void DeviceProfiler::BindBufferMemory( VkBuffer buffer, uint32_t bindCount, const VkSparseMemoryBind* pBinds )
    {
        if( !m_Config.m_EnableMemoryProfiling )
        {
            return;
        }

        const VkObjectHandle<VkBuffer> bufferHandle = GetObjectHandle( buffer );

        for( uint32_t i = 0; i < bindCount; ++i )
        {
            m_MemoryTracker.BindSparseBufferMemory(
                bufferHandle,
                pBinds[i].resourceOffset,
                GetObjectHandle( pBinds[i].memory ),
                pBinds[i].memoryOffset,
                pBinds[i].size,
                pBinds[i].flags );
        }
    }

    /***********************************************************************************\

    Function:
        BindBufferMemory

    Description:

    \***********************************************************************************/
    void DeviceProfiler::BindBufferMemory( const VkSparseBufferMemoryBindInfo* pBindInfo )
    {
        m_MemoryTracker.BindBufferMemory( pBindInfo );
    }

    /***********************************************************************************\

    Function:
        CreateImage

    Description:

    \***********************************************************************************/
    void DeviceProfiler::CreateImage( VkImage image, const VkImageCreateInfo* pCreateInfo )
    {
        if( !m_Config.m_EnableMemoryProfiling )
        {
            return;
        }

        m_MemoryTracker.RegisterImage( RegisterObject( image ), pCreateInfo );
    }

    /***********************************************************************************\

    Function:
        DestroyImage

    Description:

    \***********************************************************************************/
    void DeviceProfiler::DestroyImage( VkImage image )
    {
        if( !m_Config.m_EnableMemoryProfiling )
        {
            return;
        }

        m_MemoryTracker.UnregisterImage( GetObjectHandle( image ) );

        UnregisterObject( image );
    }

    /***********************************************************************************\

    Function:
        BindImageMemory

    Description:

    \***********************************************************************************/
    void DeviceProfiler::BindImageMemory( VkImage image, VkDeviceMemory memory, VkDeviceSize offset )
    {
        if( !m_Config.m_EnableMemoryProfiling )
        {
            return;
        }

        m_MemoryTracker.BindImageMemory(
            GetObjectHandle( image ),
            GetObjectHandle( memory ),
            offset );
    }

    /***********************************************************************************\

    Function:
        BindImageMemory

    Description:

    \***********************************************************************************/
    void DeviceProfiler::BindImageMemory( VkImage image, uint32_t bindCount, const VkSparseMemoryBind* pBinds )
    {
        if( !m_Config.m_EnableMemoryProfiling )
        {
            return;
        }

        const VkObjectHandle<VkImage> imageHandle = GetObjectHandle( image );

        for( uint32_t i = 0; i < bindCount; ++i )
        {
            m_MemoryTracker.BindSparseImageMemory(
                imageHandle,
                pBinds[i].resourceOffset,
                GetObjectHandle( pBinds[i].memory ),
                pBinds[i].memoryOffset,
                pBinds[i].size,
                pBinds[i].flags );
        }
    }

    /***********************************************************************************\

    Function:
        BindImageMemory

    Description:

    \***********************************************************************************/
    void DeviceProfiler::BindImageMemory( VkImage image, uint32_t bindCount, const VkSparseImageMemoryBind* pBinds )
    {
        if( !m_Config.m_EnableMemoryProfiling )
        {
            return;
        }

        const VkObjectHandle<VkImage> imageHandle = GetObjectHandle( image );

        for( uint32_t i = 0; i < bindCount; ++i )
        {
            m_MemoryTracker.BindSparseImageMemory(
                imageHandle,
                pBinds[i].subresource,
                pBinds[i].offset,
                pBinds[i].extent,
                GetObjectHandle( pBinds[i].memory ),
                pBinds[i].memoryOffset,
                pBinds[i].flags );
        }
    }

    /***********************************************************************************\

    Function:
        GetBufferAtAddress

    Description:

    \***********************************************************************************/
    std::pair<VkBuffer, DeviceProfilerBufferMemoryData> DeviceProfiler::GetBufferAtAddress( VkDeviceAddress address, VkBufferUsageFlags requiredUsage )
    {
        return m_MemoryTracker.GetBufferAtAddress( address, requiredUsage );
    }

    /***********************************************************************************\

    Function:
        CreateShaderTuple

    Description:

    \***********************************************************************************/
    void DeviceProfiler::SetPipelineShaderProperties( DeviceProfilerPipeline& pipeline, uint32_t stageCount, const VkPipelineShaderStageCreateInfo* pStages )
    {
        TipGuard tip( m_pDevice->TIP, __func__ );

        // Capture pipeline executable properties
        if( ShouldCapturePipelineExecutableProperties() )
        {
            VkPipelineInfoKHR pipelineInfo = {};
            pipelineInfo.sType = VK_STRUCTURE_TYPE_PIPELINE_INFO_KHR;
            pipelineInfo.pipeline = pipeline.m_Handle;

            // Get number of executables collected for this pipeline
            uint32_t pipelineExecutablesCount = 0;
            VkResult result = m_pDevice->Callbacks.GetPipelineExecutablePropertiesKHR(
                m_pDevice->Handle,
                &pipelineInfo,
                &pipelineExecutablesCount,
                nullptr );

            std::vector<VkPipelineExecutablePropertiesKHR> pipelineExecutables( 0 );
            if( result == VK_SUCCESS && pipelineExecutablesCount > 0 )
            {
                pipelineExecutables.resize( pipelineExecutablesCount );
                memset( pipelineExecutables.data(), 0,
                    sizeof( VkPipelineExecutablePropertiesKHR ) * pipelineExecutablesCount );

                for( uint32_t i = 0; i < pipelineExecutablesCount; ++i )
                {
                    pipelineExecutables[ i ].sType = VK_STRUCTURE_TYPE_PIPELINE_EXECUTABLE_PROPERTIES_KHR;
                }

                m_pDevice->Callbacks.GetPipelineExecutablePropertiesKHR(
                    m_pDevice->Handle,
                    &pipelineInfo,
                    &pipelineExecutablesCount,
                    pipelineExecutables.data() );
            }

            // Preallocate space for the shader executables
            pipeline.m_ShaderTuple.m_ShaderExecutables.resize( pipelineExecutablesCount );

            std::vector<VkPipelineExecutableStatisticKHR> executableStatistics( 0 );
            std::vector<VkPipelineExecutableInternalRepresentationKHR> executableInternalRepresentations( 0 );

            for( uint32_t i = 0; i < pipelineExecutablesCount; ++i )
            {
                VkPipelineExecutableInfoKHR executableInfo = {};
                executableInfo.sType = VK_STRUCTURE_TYPE_PIPELINE_EXECUTABLE_INFO_KHR;
                executableInfo.executableIndex = i;
                executableInfo.pipeline = pipeline.m_Handle;

                // Enumerate shader statistics for the executable
                uint32_t executableStatisticsCount = 0;
                result = m_pDevice->Callbacks.GetPipelineExecutableStatisticsKHR(
                    m_pDevice->Handle,
                    &executableInfo,
                    &executableStatisticsCount,
                    nullptr );

                executableStatistics.clear();

                if( result == VK_SUCCESS && executableStatisticsCount > 0 )
                {
                    executableStatistics.resize( executableStatisticsCount );
                    memset( executableStatistics.data(), 0,
                        sizeof( VkPipelineExecutableStatisticKHR ) * executableStatisticsCount );

                    for( uint32_t j = 0; j < executableStatisticsCount; ++j )
                    {
                        executableStatistics[ j ].sType = VK_STRUCTURE_TYPE_PIPELINE_EXECUTABLE_STATISTIC_KHR;
                    }

                    result = m_pDevice->Callbacks.GetPipelineExecutableStatisticsKHR(
                        m_pDevice->Handle,
                        &executableInfo,
                        &executableStatisticsCount,
                        executableStatistics.data() );

                    if( result != VK_SUCCESS )
                    {
                        executableStatistics.clear();
                    }
                }

                // Enumerate shader internal representations
                uint32_t executableInternalRepresentationsCount = 0;
                result = m_pDevice->Callbacks.GetPipelineExecutableInternalRepresentationsKHR(
                    m_pDevice->Handle,
                    &executableInfo,
                    &executableInternalRepresentationsCount,
                    nullptr );

                executableInternalRepresentations.clear();

                if( result == VK_SUCCESS && executableInternalRepresentationsCount > 0 )
                {
                    executableInternalRepresentations.resize( executableInternalRepresentationsCount );
                    memset( executableInternalRepresentations.data(), 0,
                        sizeof( VkPipelineExecutableInternalRepresentationKHR ) * executableInternalRepresentationsCount );

                    for( uint32_t j = 0; j < executableInternalRepresentationsCount; ++j )
                    {
                        executableInternalRepresentations[ j ].sType = VK_STRUCTURE_TYPE_PIPELINE_EXECUTABLE_INTERNAL_REPRESENTATION_KHR;
                    }

                    result = m_pDevice->Callbacks.GetPipelineExecutableInternalRepresentationsKHR(
                        m_pDevice->Handle,
                        &executableInfo,
                        &executableInternalRepresentationsCount,
                        executableInternalRepresentations.data() );

                    if( result != VK_SUCCESS )
                    {
                        executableInternalRepresentations.clear();
                    }
                }

                // Initialize the shader executable
                result = pipeline.m_ShaderTuple.m_ShaderExecutables[ i ].Initialize(
                    &pipelineExecutables[ i ],
                    executableStatisticsCount,
                    executableStatistics.data(),
                    executableInternalRepresentationsCount,
                    executableInternalRepresentations.data() );

                if( result == VK_INCOMPLETE )
                {
                    // Call vkGetPipelineExecutableInternalRepresentationsKHR to write the internal representations
                    // to the shader executable's internal memory.
                    m_pDevice->Callbacks.GetPipelineExecutableInternalRepresentationsKHR(
                        m_pDevice->Handle,
                        &executableInfo,
                        &executableInternalRepresentationsCount,
                        executableInternalRepresentations.data() );
                }
            }
        }

        // Preallocate memory for the pipeline shader stages
        pipeline.m_ShaderTuple.m_Shaders.resize( stageCount );

        for( uint32_t i = 0; i < stageCount; ++i )
        {
            std::shared_ptr<ProfilerShaderModule> pShaderModule = nullptr;

            // If module is VK_NULL_HANDLE, either the pNext chain contains a VkShaderModuleCreateInfo, or an identifier is provided.
            // In the latter case the bytecode may not be available if it is cached.
            if( pStages[i].module == VK_NULL_HANDLE )
            {
                for( const auto& it : PNextIterator( pStages[i].pNext ) )
                {
                    if( it.sType == VK_STRUCTURE_TYPE_SHADER_MODULE_CREATE_INFO )
                    {
                        const VkShaderModuleCreateInfo& shaderModuleCreateInfo =
                            reinterpret_cast<const VkShaderModuleCreateInfo&>( it );

                        // Get shader identifier from the shader module create info.
                        VkShaderModuleIdentifierEXT shaderModuleIdentifier = {};
                        shaderModuleIdentifier.sType = VK_STRUCTURE_TYPE_SHADER_MODULE_IDENTIFIER_EXT;

                        if( m_ShaderModuleIdentifierEnabled )
                        {
                            m_pDevice->Callbacks.GetShaderModuleCreateInfoIdentifierEXT(
                                m_pDevice->Handle,
                                &shaderModuleCreateInfo,
                                &shaderModuleIdentifier );
                        }

                        // Create shader object from the provided bytecode.
                        pShaderModule = std::make_shared<ProfilerShaderModule>(
                            reinterpret_cast<const uint32_t*>( shaderModuleCreateInfo.pCode ),
                            shaderModuleCreateInfo.codeSize,
                            shaderModuleIdentifier.identifier,
                            shaderModuleIdentifier.identifierSize );

                        break;
                    }

                    if( it.sType == VK_STRUCTURE_TYPE_PIPELINE_SHADER_STAGE_MODULE_IDENTIFIER_CREATE_INFO_EXT )
                    {
                        const VkPipelineShaderStageModuleIdentifierCreateInfoEXT& moduleIdentifierCreateInfo =
                            reinterpret_cast<const VkPipelineShaderStageModuleIdentifierCreateInfoEXT&>( it );

                        // Construct a shader module with no bytecode.
                        pShaderModule = std::make_shared<ProfilerShaderModule>(
                            nullptr, 0,
                            moduleIdentifierCreateInfo.pIdentifier,
                            moduleIdentifierCreateInfo.identifierSize );
                    }
                }
            }
            else
            {
                // VkShaderModule entry should already be in the map.
                pShaderModule = m_pShaderModules.at( pStages[i].module );
            }

            ProfilerShader& shader = pipeline.m_ShaderTuple.m_Shaders[ i ];
            shader.m_Hash = pShaderModule ? pShaderModule->m_Hash : 0;
            shader.m_Index = i;
            shader.m_Stage = pStages[ i ].stage;
            shader.m_EntryPoint = pStages[ i ].pName;
            shader.m_pShaderModule = std::move( pShaderModule );

            // Hash the entrypoint and append it to the final hash
            shader.m_Hash ^= Farmhash::Fingerprint32( shader.m_EntryPoint.data(), shader.m_EntryPoint.length() );
        }

        // Finalize pipeline creation
        pipeline.Finalize();
    }

    /***********************************************************************************\

    Function:
        GetObjectName

    Description:
        Get object name.

    \***********************************************************************************/
    const char* DeviceProfiler::GetObjectName( VkObject object ) const
    {
        // Grab the latest hangle to the object.
        object = GetObjectHandle( object );

        std::shared_lock lock( m_ObjectNames );
        auto it = m_ObjectNames.unsafe_find( object );
        if( it != m_ObjectNames.end() )
        {
            return it->second.c_str();
        }

        return nullptr;
    }

    /***********************************************************************************\

    Function:
        SetObjectName

    Description:
        Set custom object name.

    \***********************************************************************************/
    void DeviceProfiler::SetObjectName( VkObject object, const char* pName )
    {
        TipGuard tip( m_pDevice->TIP, __func__ );

        // Grab the latest handle to the object.
        object = GetObjectHandle( object );

        m_ObjectNames.insert_or_assign( object, pName );
    }

    /***********************************************************************************\

    Function:
        SetDefaultObjectName

    Description:
        Set default object name.

    \***********************************************************************************/
    void DeviceProfiler::SetDefaultObjectName( VkObject object )
    {
        TipGuard tip( m_pDevice->TIP, __func__ );

        // There is special function for VkPipeline objects
        if( object.m_Type == VK_OBJECT_TYPE_PIPELINE )
        {
            SetDefaultObjectName( VkObject_Traits<VkPipeline>::GetObjectHandleAsVulkanHandle( object.m_Handle ) );
            return;
        }

        VkObject_Runtime_Traits traits = VkObject_Runtime_Traits::FromObjectType( object.m_Type );
        assert( traits.ObjectTypeName != nullptr );

        char pObjectDebugName[ 64 ] = {};
        ProfilerStringFunctions::Format( pObjectDebugName, "%s 0x%016" PRIx64, traits.ObjectTypeName, object.m_Handle );

        m_ObjectNames.insert_or_assign( object, pObjectDebugName );
    }

    /***********************************************************************************\

    Function:
        SetDefaultObjectName

    Description:
        Set default pipeline name consisting of shader tuple hashes.

    \***********************************************************************************/
    void DeviceProfiler::SetDefaultObjectName( VkPipeline object )
    {
        SetDefaultPipelineName( GetPipeline( object ) );
    }

    /***********************************************************************************\

    Function:
        SetDefaultPipelineName

    Description:
        Set default pipeline name consisting of shader tuple hashes.

    \***********************************************************************************/
    void DeviceProfiler::SetDefaultPipelineName( const DeviceProfilerPipeline& pipeline, bool deferred )
    {
        TipGuard tip( m_pDevice->TIP, __func__ );

        std::string pipelineName;

        if( pipeline.m_BindPoint == VK_PIPELINE_BIND_POINT_GRAPHICS )
        {
            pipelineName = pipeline.m_ShaderTuple.GetShaderStageHashesString(
                VK_SHADER_STAGE_VERTEX_BIT |
                VK_SHADER_STAGE_TASK_BIT_EXT |
                VK_SHADER_STAGE_MESH_BIT_EXT |
                VK_SHADER_STAGE_FRAGMENT_BIT,
                true /*skipEmptyStages*/ );
        }

        if( pipeline.m_BindPoint == VK_PIPELINE_BIND_POINT_COMPUTE )
        {
            pipelineName = pipeline.m_ShaderTuple.GetShaderStageHashesString(
                VK_SHADER_STAGE_COMPUTE_BIT );
        }

        if( pipeline.m_BindPoint == VK_PIPELINE_BIND_POINT_RAY_TRACING_KHR )
        {
            pipelineName = pipeline.m_ShaderTuple.GetShaderStageHashesString(
                VK_SHADER_STAGE_RAYGEN_BIT_KHR |
                VK_SHADER_STAGE_ANY_HIT_BIT_KHR |
                VK_SHADER_STAGE_CLOSEST_HIT_BIT_KHR );
        }

        if( !pipelineName.empty() )
        {
            // When deferred operation is joined, the application may have already set a name for the pipeline.
            // Don't set the default in such case.
            if( deferred )
            {
                m_ObjectNames.insert( pipeline.m_Handle, std::move( pipelineName ) );
            }
            else
            {
                m_ObjectNames.insert_or_assign( pipeline.m_Handle, std::move( pipelineName ) );
            }
        }
    }

    /***********************************************************************************\

    Function:
        CreateInternalPipeline

    Description:
        Create internal pipeline to track drawcalls which don't require any user-provided
        pipelines but execude some tasks on the GPU.

    \***********************************************************************************/
    void DeviceProfiler::CreateInternalPipeline( DeviceProfilerPipelineType type, const char* pName )
    {
        TipGuard tip( m_pDevice->TIP, __func__ );

        DeviceProfilerPipeline internalPipeline;
        internalPipeline.m_Handle = RegisterObject( (VkPipeline)type );
        internalPipeline.m_ShaderTuple.m_Hash = (uint32_t)type;
        internalPipeline.m_Type = type;
        internalPipeline.m_Internal = true;

        // Assign name for the internal pipeline
        SetObjectName( internalPipeline.m_Handle, pName );

        m_Pipelines.insert( internalPipeline.m_Handle, internalPipeline );
    }

    /***********************************************************************************\

    Function:
        FreeCommandBuffer

    Description:

    \***********************************************************************************/
    decltype(DeviceProfiler::m_pCommandBuffers)::iterator DeviceProfiler::FreeCommandBuffer( VkCommandBuffer commandBuffer )
    {
        TipGuard tip( m_pDevice->TIP, __func__ );

        // Assume m_CommandBuffers map is already locked
        auto it = m_pCommandBuffers.unsafe_find( commandBuffer );

        // Collect command buffer data now, command buffer won't be available later
        m_DataAggregator.Aggregate( it->second.get() );

        return m_pCommandBuffers.unsafe_remove( it );
    }

    /***********************************************************************************\

    Function:
        FreeCommandBuffer

    Description:

    \***********************************************************************************/
    decltype(DeviceProfiler::m_pCommandBuffers)::iterator DeviceProfiler::FreeCommandBuffer( decltype(m_pCommandBuffers)::iterator it )
    {
        TipGuard tip( m_pDevice->TIP, __func__ );

        // Collect command buffer data now, command buffer won't be available later
        m_DataAggregator.Aggregate( it->second.get() );

        // Assume m_CommandBuffers map is already locked
        return m_pCommandBuffers.unsafe_remove( it );
    }

    /***********************************************************************************\

    Function:
        RegisterObject

    Description:
        Save object handle and its creation time to distinguish between instances of
        the same object handle in time.

    \***********************************************************************************/
    template<typename ObjectT>
    VkObjectHandle<ObjectT> DeviceProfiler::RegisterObject( ObjectT object )
    {
        uint64_t creationTime = m_CpuTimestampCounter.GetCurrentValue();

        m_ObjectCreateTimes.insert_or_assign( object, creationTime );

        return VkObjectHandle<ObjectT>( object, creationTime );
    }

    /***********************************************************************************\

    Function:
        UnregisterObject

    Description:
        Remove the object handle from the profiler.

    \***********************************************************************************/
    template<typename ObjectT>
    void DeviceProfiler::UnregisterObject( ObjectT object )
    {
        m_ObjectCreateTimes.remove( object );
    }
}<|MERGE_RESOLUTION|>--- conflicted
+++ resolved
@@ -970,37 +970,6 @@
             SetPipelineShaderProperties( profilerPipeline, createInfo.stageCount, createInfo.pStages );
             SetDefaultPipelineName( profilerPipeline, deferred );
 
-<<<<<<< HEAD
-            // Save shader groups.
-            for( uint32_t groupIndex = 0; groupIndex < createInfo.groupCount; ++groupIndex )
-            {
-                const VkRayTracingShaderGroupCreateInfoKHR& groupCreateInfo = createInfo.pGroups[groupIndex];
-
-                ProfilerShaderGroup& shaderGroup = profilerPipeline.m_ShaderTuple.m_ShaderGroups.emplace_back();
-                shaderGroup.m_Type = groupCreateInfo.type;
-                shaderGroup.m_GeneralShader = groupCreateInfo.generalShader;
-                shaderGroup.m_ClosestHitShader = groupCreateInfo.closestHitShader;
-                shaderGroup.m_AnyHitShader = groupCreateInfo.anyHitShader;
-                shaderGroup.m_IntersectionShader = groupCreateInfo.intersectionShader;
-
-                // Get handle of the shader group.
-                VkResult result = m_pDevice->Callbacks.GetRayTracingShaderGroupHandlesKHR(
-                    m_pDevice->Handle,
-                    profilerPipeline.m_Handle,
-                    groupIndex, 1,
-                    shaderGroupHandleSize,
-                    pShaderGroupHandle.get() );
-
-                if( result == VK_SUCCESS )
-                {
-                    // Convert handle to a short hash.
-                    shaderGroup.m_Hash = ProfilerShaderGroup::CalculateHash(
-                        pShaderGroupHandle.get(),
-                        shaderGroupHandleSize );
-                }
-            }
-
-=======
             profilerPipeline.m_pCreateInfo = DeviceProfilerPipeline::CopyPipelineCreateInfo( &createInfo );
 
             // Calculate default pipeline stack size.
@@ -1098,7 +1067,35 @@
                 ( maxRayRecursionDepth - 1 ) * closestHitAndMissStackMax +
                 2 * callableStackMax;
 
->>>>>>> 1860a242
+            // Save shader groups.
+            for( uint32_t groupIndex = 0; groupIndex < createInfo.groupCount; ++groupIndex )
+            {
+                const VkRayTracingShaderGroupCreateInfoKHR& groupCreateInfo = createInfo.pGroups[groupIndex];
+
+                ProfilerShaderGroup& shaderGroup = profilerPipeline.m_ShaderTuple.m_ShaderGroups.emplace_back();
+                shaderGroup.m_Type = groupCreateInfo.type;
+                shaderGroup.m_GeneralShader = groupCreateInfo.generalShader;
+                shaderGroup.m_ClosestHitShader = groupCreateInfo.closestHitShader;
+                shaderGroup.m_AnyHitShader = groupCreateInfo.anyHitShader;
+                shaderGroup.m_IntersectionShader = groupCreateInfo.intersectionShader;
+
+                // Get handle of the shader group.
+                VkResult result = m_pDevice->Callbacks.GetRayTracingShaderGroupHandlesKHR(
+                    m_pDevice->Handle,
+                    profilerPipeline.m_Handle,
+                    groupIndex, 1,
+                    shaderGroupHandleSize,
+                    pShaderGroupHandle.get() );
+
+                if( result == VK_SUCCESS )
+                {
+                    // Convert handle to a short hash.
+                    shaderGroup.m_Hash = ProfilerShaderGroup::CalculateHash(
+                        pShaderGroupHandle.get(),
+                        shaderGroupHandleSize );
+                }
+            }
+
             m_Pipelines.insert( pPipelines[ i ], profilerPipeline );
         }
     }
@@ -1778,19 +1775,6 @@
                 pBinds[i].size,
                 pBinds[i].flags );
         }
-    }
-
-    /***********************************************************************************\
-
-    Function:
-        BindBufferMemory
-
-    Description:
-
-    \***********************************************************************************/
-    void DeviceProfiler::BindBufferMemory( const VkSparseBufferMemoryBindInfo* pBindInfo )
-    {
-        m_MemoryTracker.BindBufferMemory( pBindInfo );
     }
 
     /***********************************************************************************\
