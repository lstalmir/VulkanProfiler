// Copyright (c) 2019-2024 Lukasz Stalmirski
// 
// Permission is hereby granted, free of charge, to any person obtaining a copy
// of this software and associated documentation files (the "Software"), to deal
// in the Software without restriction, including without limitation the rights
// to use, copy, modify, merge, publish, distribute, sublicense, and/or sell
// copies of the Software, and to permit persons to whom the Software is
// furnished to do so, subject to the following conditions:
// 
// The above copyright notice and this permission notice shall be included in all
// copies or substantial portions of the Software.
// 
// THE SOFTWARE IS PROVIDED "AS IS", WITHOUT WARRANTY OF ANY KIND, EXPRESS OR
// IMPLIED, INCLUDING BUT NOT LIMITED TO THE WARRANTIES OF MERCHANTABILITY,
// FITNESS FOR A PARTICULAR PURPOSE AND NONINFRINGEMENT. IN NO EVENT SHALL THE
// AUTHORS OR COPYRIGHT HOLDERS BE LIABLE FOR ANY CLAIM, DAMAGES OR OTHER
// LIABILITY, WHETHER IN AN ACTION OF CONTRACT, TORT OR OTHERWISE, ARISING FROM,
// OUT OF OR IN CONNECTION WITH THE SOFTWARE OR THE USE OR OTHER DEALINGS IN THE
// SOFTWARE.

#include "profiler.h"
#include "profiler_command_buffer.h"
#include "profiler_helpers.h"
#include <farmhash.h>
#include <sstream>
#include <fstream>

namespace
{
    static inline VkImageAspectFlags GetImageAspectFlagsForFormat( VkFormat format )
    {
        // Assume color aspect except for depth-stencil formats
        switch( format )
        {
        case VK_FORMAT_D16_UNORM:
        case VK_FORMAT_D32_SFLOAT:
            return VK_IMAGE_ASPECT_DEPTH_BIT;

        case VK_FORMAT_D16_UNORM_S8_UINT:
        case VK_FORMAT_D24_UNORM_S8_UINT:
        case VK_FORMAT_D32_SFLOAT_S8_UINT:
            return VK_IMAGE_ASPECT_DEPTH_BIT | VK_IMAGE_ASPECT_STENCIL_BIT;

        case VK_FORMAT_S8_UINT:
            return VK_IMAGE_ASPECT_STENCIL_BIT;
        }

        return VK_IMAGE_ASPECT_COLOR_BIT;
    }

    template<typename RenderPassCreateInfo>
    static inline void CountRenderPassAttachmentClears(
        Profiler::DeviceProfilerRenderPass& renderPass,
        const RenderPassCreateInfo* pCreateInfo )
    {
        for( uint32_t attachmentIndex = 0; attachmentIndex < pCreateInfo->attachmentCount; ++attachmentIndex )
        {
            const auto& attachment = pCreateInfo->pAttachments[ attachmentIndex ];
            const auto imageFormatAspectFlags = GetImageAspectFlagsForFormat( attachment.format );

            // Color attachment clear
            if( (imageFormatAspectFlags & VK_IMAGE_ASPECT_COLOR_BIT) &&
                (attachment.loadOp == VK_ATTACHMENT_LOAD_OP_CLEAR) )
            {
                renderPass.m_ClearColorAttachmentCount++;
            }

            bool hasDepthClear = false;

            // Depth attachment clear
            if( (imageFormatAspectFlags & VK_IMAGE_ASPECT_DEPTH_BIT) &&
                (attachment.loadOp == VK_ATTACHMENT_LOAD_OP_CLEAR) )
            {
                hasDepthClear = true;
                renderPass.m_ClearDepthStencilAttachmentCount++;
            }

            // Stencil attachment clear
            if( (imageFormatAspectFlags & VK_IMAGE_ASPECT_STENCIL_BIT) &&
                (attachment.stencilLoadOp == VK_ATTACHMENT_LOAD_OP_CLEAR) )
            {
                // Treat depth-stencil clear as one (just like vkCmdClearDepthStencilImage call)
                if( !(hasDepthClear) )
                {
                    renderPass.m_ClearDepthStencilAttachmentCount++;
                }
            }
        }
    }

    template<typename SubpassDescription>
    static inline void CountSubpassAttachmentResolves(
        Profiler::DeviceProfilerSubpass& subpass,
        const SubpassDescription& subpassDescription )
    {
        if( subpassDescription.pResolveAttachments )
        {
            for( uint32_t attachmentIndex = 0; attachmentIndex < subpassDescription.colorAttachmentCount; ++attachmentIndex )
            {
                // Attachments which are not resolved have VK_ATTACHMENT_UNUSED set
                if( subpassDescription.pResolveAttachments[ attachmentIndex ].attachment != VK_ATTACHMENT_UNUSED )
                {
                    subpass.m_ResolveCount++;
                }
            }
        }
    }

    template<typename SubmitInfo>
    struct SubmitInfoTraits;

    template<>
    struct SubmitInfoTraits<VkSubmitInfo>
    {
        PROFILER_FORCE_INLINE static uint32_t CommandBufferCount( const VkSubmitInfo& info ) { return info.commandBufferCount; }
        PROFILER_FORCE_INLINE static uint32_t SignalSemaphoreCount( const VkSubmitInfo& info ) { return info.signalSemaphoreCount; }
        PROFILER_FORCE_INLINE static uint32_t WaitSemaphoreCount( const VkSubmitInfo& info ) { return info.waitSemaphoreCount; }
        PROFILER_FORCE_INLINE static VkCommandBuffer CommandBuffer( const VkSubmitInfo& info, uint32_t i ) { return info.pCommandBuffers[ i ]; }
        PROFILER_FORCE_INLINE static VkSemaphore SignalSemaphore( const VkSubmitInfo& info, uint32_t i ) { return info.pSignalSemaphores[ i ]; }
        PROFILER_FORCE_INLINE static VkSemaphore WaitSemaphore( const VkSubmitInfo& info, uint32_t i ) { return info.pWaitSemaphores[ i ]; }
    };

    template<>
    struct SubmitInfoTraits<VkSubmitInfo2>
    {
        PROFILER_FORCE_INLINE static uint32_t CommandBufferCount( const VkSubmitInfo2& info ) { return info.commandBufferInfoCount; }
        PROFILER_FORCE_INLINE static uint32_t SignalSemaphoreCount( const VkSubmitInfo2& info ) { return info.signalSemaphoreInfoCount; }
        PROFILER_FORCE_INLINE static uint32_t WaitSemaphoreCount( const VkSubmitInfo2& info ) { return info.waitSemaphoreInfoCount; }
        PROFILER_FORCE_INLINE static VkCommandBuffer CommandBuffer( const VkSubmitInfo2& info, uint32_t i ) { return info.pCommandBufferInfos[ i ].commandBuffer; }
        PROFILER_FORCE_INLINE static VkSemaphore SignalSemaphore( const VkSubmitInfo2& info, uint32_t i ) { return info.pSignalSemaphoreInfos[ i ].semaphore; }
        PROFILER_FORCE_INLINE static VkSemaphore WaitSemaphore( const VkSubmitInfo2& info, uint32_t i ) { return info.pWaitSemaphoreInfos[ i ].semaphore; }
    };
}

namespace Profiler
{
    /***********************************************************************************\

    Function:
        DeviceProfiler

    Description:
        Constructor

    \***********************************************************************************/
    DeviceProfiler::DeviceProfiler()
        : m_pDevice( nullptr )
        , m_Config()
        , m_PresentMutex()
        , m_SubmitMutex()
        , m_Data()
        , m_MemoryManager()
        , m_DataAggregator()
        , m_CurrentFrame( 0 )
        , m_LastFrameBeginTimestamp( 0 )
        , m_CpuTimestampCounter()
        , m_CpuFpsCounter()
        , m_Allocations()
        , m_pCommandBuffers()
        , m_pCommandPools()
        , m_SubmitFence( VK_NULL_HANDLE )
        , m_PerformanceConfigurationINTEL( VK_NULL_HANDLE )
        , m_PipelineExecutablePropertiesEnabled( false )
        , m_pStablePowerStateHandle( nullptr )
    {
    }

    /***********************************************************************************\

    Function:
        EnumerateOptionalDeviceExtensions

    Description:
        Get list of optional device extensions that may be utilized by the profiler.

    \***********************************************************************************/
    std::unordered_set<std::string> DeviceProfiler::EnumerateOptionalDeviceExtensions( const ProfilerLayerSettings& settings, const VkProfilerCreateInfoEXT* pCreateInfo )
    {
        std::unordered_set<std::string> deviceExtensions = {
            VK_NV_DEVICE_DIAGNOSTIC_CHECKPOINTS_EXTENSION_NAME,
            VK_EXT_DEBUG_MARKER_EXTENSION_NAME,
            VK_KHR_CALIBRATED_TIMESTAMPS_EXTENSION_NAME,
            VK_EXT_CALIBRATED_TIMESTAMPS_EXTENSION_NAME
        };

        // Load configuration that will be used by the profiler.
        DeviceProfilerConfig config;
        DeviceProfiler::LoadConfiguration( settings, pCreateInfo, &config );

        if( config.m_EnablePerformanceQueryExt )
        {
            // Enable MDAPI data collection on Intel GPUs
            deviceExtensions.insert( VK_INTEL_PERFORMANCE_QUERY_EXTENSION_NAME );
        }

        if( config.m_EnablePipelineExecutablePropertiesExt )
        {
            // Enable pipeline executable properties capture
            deviceExtensions.insert( VK_KHR_PIPELINE_EXECUTABLE_PROPERTIES_EXTENSION_NAME );
        }

        return deviceExtensions;
    }

    /***********************************************************************************\

    Function:
        EnumerateOptionalInstanceExtensions

    Description:
        Get list of optional instance extensions that may be utilized by the profiler.

    \***********************************************************************************/
    std::unordered_set<std::string> DeviceProfiler::EnumerateOptionalInstanceExtensions()
    {
        return {
            VK_EXT_DEBUG_REPORT_EXTENSION_NAME,
            VK_EXT_DEBUG_UTILS_EXTENSION_NAME
        };
    }

    /***********************************************************************************\

    Function:
        LoadConfiguration

    Description:
        Loads the configuration structure from all available sources.

    \***********************************************************************************/
    void DeviceProfiler::LoadConfiguration( const ProfilerLayerSettings& settings, const VkProfilerCreateInfoEXT* pCreateInfo, DeviceProfilerConfig* pConfig )
    {
        *pConfig = DeviceProfilerConfig( settings );

        // Load configuration from file (if exists).
        const std::filesystem::path& configFilename =
            ProfilerPlatformFunctions::GetApplicationDir() / "VK_LAYER_profiler_config.ini";

        if( std::filesystem::exists( configFilename ) )
        {
            pConfig->LoadFromFile( configFilename );
        }

        // Check if application provided create info
        if( pCreateInfo )
        {
            pConfig->LoadFromCreateInfo( pCreateInfo );
        }

        // Configure the profiler from the environment.
        pConfig->LoadFromEnvironment();
    }

    /***********************************************************************************\

    Function:
        Initialize

    Description:
        Initializes profiler resources.

    \***********************************************************************************/
    VkResult DeviceProfiler::Initialize( VkDevice_Object* pDevice, const VkProfilerCreateInfoEXT* pCreateInfo )
    {
        m_pDevice = pDevice;
        m_CurrentFrame = 0;

        // Configure the profiler.
        DeviceProfiler::LoadConfiguration( pDevice->pInstance->LayerSettings, pCreateInfo, &m_Config );

        // Check if preemption is enabled
        // It may break the results
        if( ProfilerPlatformFunctions::IsPreemptionEnabled() )
        {
            // Sample per drawcall to avoid DMA packet splits between timestamps
            //m_Config.m_SamplingMode = ProfilerMode::ePerDrawcall;
            #if 0
            m_Output.Summary.Message = "Preemption enabled. Profiler will collect results per drawcall.";
            m_Overlay.Summary.Message = "Preemption enabled. Results may be unstable.";
            #endif
        }

        // Create submit fence
        VkFenceCreateInfo fenceCreateInfo;
        ClearStructure( &fenceCreateInfo, VK_STRUCTURE_TYPE_FENCE_CREATE_INFO );

        DESTROYANDRETURNONFAIL( m_pDevice->Callbacks.CreateFence(
            m_pDevice->Handle, &fenceCreateInfo, nullptr, &m_SubmitFence ) );

        // Prepare for memory usage tracking
        m_MemoryData.m_Heaps.resize( m_pDevice->pPhysicalDevice->MemoryProperties.memoryHeapCount );
        m_MemoryData.m_Types.resize( m_pDevice->pPhysicalDevice->MemoryProperties.memoryTypeCount );

        // Enable vendor-specific extensions
        if( m_pDevice->EnabledExtensions.count( VK_INTEL_PERFORMANCE_QUERY_EXTENSION_NAME ) )
        {
            InitializeINTEL();
        }

        // Capture pipeline statistics and internal representations for debugging
        m_PipelineExecutablePropertiesEnabled =
            m_Config.m_EnablePipelineExecutablePropertiesExt &&
            m_pDevice->EnabledExtensions.count( VK_KHR_PIPELINE_EXECUTABLE_PROPERTIES_EXTENSION_NAME );

        // Initialize synchroniation manager
        DESTROYANDRETURNONFAIL( m_Synchronization.Initialize( m_pDevice ) );

        VkTimeDomainEXT hostTimeDomain = m_Synchronization.GetHostTimeDomain();
        m_CpuTimestampCounter.SetTimeDomain( hostTimeDomain );
        m_CpuFpsCounter.SetTimeDomain( hostTimeDomain );

        m_pDevice->TIP.SetTimeDomain( hostTimeDomain );

        // Initialize memory manager
        DESTROYANDRETURNONFAIL( m_MemoryManager.Initialize( m_pDevice ) );

        // Initialize aggregator
        DESTROYANDRETURNONFAIL( m_DataAggregator.Initialize( this ) );

        // Initialize internal pipelines
        CreateInternalPipeline( DeviceProfilerPipelineType::eCopyBuffer, "CopyBuffer" );
        CreateInternalPipeline( DeviceProfilerPipelineType::eCopyBufferToImage, "CopyBufferToImage" );
        CreateInternalPipeline( DeviceProfilerPipelineType::eCopyImage, "CopyImage" );
        CreateInternalPipeline( DeviceProfilerPipelineType::eCopyImageToBuffer, "CopyImageToBuffer" );
        CreateInternalPipeline( DeviceProfilerPipelineType::eClearAttachments, "ClearAttachments" );
        CreateInternalPipeline( DeviceProfilerPipelineType::eClearColorImage, "ClearColorImage" );
        CreateInternalPipeline( DeviceProfilerPipelineType::eClearDepthStencilImage, "ClearDepthStencilImage" );
        CreateInternalPipeline( DeviceProfilerPipelineType::eResolveImage, "ResolveImage" );
        CreateInternalPipeline( DeviceProfilerPipelineType::eBlitImage, "BlitImage" );
        CreateInternalPipeline( DeviceProfilerPipelineType::eFillBuffer, "FillBuffer" );
        CreateInternalPipeline( DeviceProfilerPipelineType::eUpdateBuffer, "UpdateBuffer" );
        CreateInternalPipeline( DeviceProfilerPipelineType::eBeginRenderPass, "BeginRenderPass" );
        CreateInternalPipeline( DeviceProfilerPipelineType::eEndRenderPass, "EndRenderPass" );
        CreateInternalPipeline( DeviceProfilerPipelineType::eBuildAccelerationStructuresKHR, "BuildAccelerationStructuresKHR" );
        CreateInternalPipeline( DeviceProfilerPipelineType::eCopyAccelerationStructureKHR, "CopyAccelerationStructureKHR" );
        CreateInternalPipeline( DeviceProfilerPipelineType::eCopyAccelerationStructureToMemoryKHR, "CopyAccelerationStructureToMemoryKHR" );
        CreateInternalPipeline( DeviceProfilerPipelineType::eCopyMemoryToAccelerationStructureKHR, "CopyMemoryToAccelerationStructureKHR" );

        if( m_Config.m_SetStablePowerState )
        {
            // Set stable power state.
            ProfilerPlatformFunctions::SetStablePowerState( m_pDevice, &m_pStablePowerStateHandle );
        }

        // Begin profiling of the first frame.
        BeginNextFrame();

        return VK_SUCCESS;
    }

    /***********************************************************************************\

    Function:
        InitializeINTEL

    Description:
        Initializes INTEL-specific profiler resources.

    \***********************************************************************************/
    VkResult DeviceProfiler::InitializeINTEL()
    {
        // Load MDAPI
        VkResult result = m_MetricsApiINTEL.Initialize( m_pDevice );

        if( result != VK_SUCCESS ||
            m_MetricsApiINTEL.IsAvailable() == false )
        {
            return result;
        }

        // Import extension functions
        if( m_pDevice->Callbacks.InitializePerformanceApiINTEL == nullptr )
        {
            auto gpa = m_pDevice->Callbacks.GetDeviceProcAddr;

            #define GPA( PROC ) (PFN_vk##PROC)gpa( m_pDevice->Handle, "vk" #PROC ); \
            assert( m_pDevice->Callbacks.PROC )

            m_pDevice->Callbacks.AcquirePerformanceConfigurationINTEL = GPA( AcquirePerformanceConfigurationINTEL );
            m_pDevice->Callbacks.CmdSetPerformanceMarkerINTEL = GPA( CmdSetPerformanceMarkerINTEL );
            m_pDevice->Callbacks.CmdSetPerformanceOverrideINTEL = GPA( CmdSetPerformanceOverrideINTEL );
            m_pDevice->Callbacks.CmdSetPerformanceStreamMarkerINTEL = GPA( CmdSetPerformanceStreamMarkerINTEL );
            m_pDevice->Callbacks.GetPerformanceParameterINTEL = GPA( GetPerformanceParameterINTEL );
            m_pDevice->Callbacks.InitializePerformanceApiINTEL = GPA( InitializePerformanceApiINTEL );
            m_pDevice->Callbacks.QueueSetPerformanceConfigurationINTEL = GPA( QueueSetPerformanceConfigurationINTEL );
            m_pDevice->Callbacks.ReleasePerformanceConfigurationINTEL = GPA( ReleasePerformanceConfigurationINTEL );
            m_pDevice->Callbacks.UninitializePerformanceApiINTEL = GPA( UninitializePerformanceApiINTEL );
        }

        // Initialize performance API
        {
            VkInitializePerformanceApiInfoINTEL initInfo = {};
            initInfo.sType = VK_STRUCTURE_TYPE_INITIALIZE_PERFORMANCE_API_INFO_INTEL;

            result = m_pDevice->Callbacks.InitializePerformanceApiINTEL(
                m_pDevice->Handle, &initInfo );

            if( result != VK_SUCCESS )
            {
                m_MetricsApiINTEL.Destroy();
                return result;
            }
        }

        return VK_SUCCESS;
    }

    /***********************************************************************************\

    Function:
        AcquirePerformanceConfigurationINTEL

    Description:

    \***********************************************************************************/
    void DeviceProfiler::AcquirePerformanceConfigurationINTEL( VkQueue queue )
    {
        TipGuard tip( m_pDevice->TIP, __func__ );

        assert( m_MetricsApiINTEL.IsAvailable() );
        assert( m_PerformanceConfigurationINTEL == VK_NULL_HANDLE );

        VkResult result;

        // Acquire performance configuration
        {
            VkPerformanceConfigurationAcquireInfoINTEL acquireInfo = {};
            acquireInfo.sType = VK_STRUCTURE_TYPE_PERFORMANCE_CONFIGURATION_ACQUIRE_INFO_INTEL;
            acquireInfo.type = VK_PERFORMANCE_CONFIGURATION_TYPE_COMMAND_QUEUE_METRICS_DISCOVERY_ACTIVATED_INTEL;

            assert( m_pDevice->Callbacks.AcquirePerformanceConfigurationINTEL );
            result = m_pDevice->Callbacks.AcquirePerformanceConfigurationINTEL(
                m_pDevice->Handle,
                &acquireInfo,
                &m_PerformanceConfigurationINTEL );
        }

        // Set performance configuration for the queue
        if( result == VK_SUCCESS )
        {
            assert( m_pDevice->Callbacks.QueueSetPerformanceConfigurationINTEL );
            result = m_pDevice->Callbacks.QueueSetPerformanceConfigurationINTEL(
                queue, m_PerformanceConfigurationINTEL );
        }

        assert( result == VK_SUCCESS );
    }

    /***********************************************************************************\

    Function:
        ReleasePerformanceConfigurationINTEL

    Description:

    \***********************************************************************************/
    void DeviceProfiler::ReleasePerformanceConfigurationINTEL()
    {
        TipGuard tip( m_pDevice->TIP, __func__ );

        assert( m_MetricsApiINTEL.IsAvailable() );

        if( m_PerformanceConfigurationINTEL )
        {
            assert( m_pDevice->Callbacks.ReleasePerformanceConfigurationINTEL );
            VkResult result = m_pDevice->Callbacks.ReleasePerformanceConfigurationINTEL(
                m_pDevice->Handle, m_PerformanceConfigurationINTEL );

            // Reset object handle for the next submit
            m_PerformanceConfigurationINTEL = VK_NULL_HANDLE;

            assert( result == VK_SUCCESS );
        }
    }

    /***********************************************************************************\

    Function:
        Destroy

    Description:
        Frees resources allocated by the profiler.

    \***********************************************************************************/
    void DeviceProfiler::Destroy()
    {
        m_DeferredOperationCallbacks.clear();

        m_pCommandBuffers.clear();
        m_pCommandPools.clear();

        m_Allocations.clear();

        m_Synchronization.Destroy();
        m_MemoryManager.Destroy();

        m_DataAggregator.Destroy();

        if( m_SubmitFence != VK_NULL_HANDLE )
        {
            m_pDevice->Callbacks.DestroyFence( m_pDevice->Handle, m_SubmitFence, nullptr );
            m_SubmitFence = VK_NULL_HANDLE;
        }

        if( m_pStablePowerStateHandle != nullptr )
        {
            ProfilerPlatformFunctions::ResetStablePowerState( m_pStablePowerStateHandle );
        }

        m_CurrentFrame = 0;
        m_pDevice = nullptr;
    }

    /***********************************************************************************\

    \***********************************************************************************/
    VkResult DeviceProfiler::SetMode( VkProfilerModeEXT mode )
    {
        // TODO: Invalidate all command buffers
        m_Config.m_SamplingMode = mode;

        return VK_SUCCESS;
    }

    /***********************************************************************************\

    Function:
        SetSyncMode

    Description:
        Set synchronization mode used to wait for data from the GPU.
        VK_PROFILER_SYNC_MODE_PRESENT_EXT - Wait on vkQueuePresentKHR
        VK_PROFILER_SYNC_MODE_SUBMIT_EXT - Wait on vkQueueSumit

    \***********************************************************************************/
    VkResult DeviceProfiler::SetSyncMode( VkProfilerSyncModeEXT syncMode )
    {
        // Check if synchronization mode is supported by current implementation
        if( syncMode != VK_PROFILER_SYNC_MODE_PRESENT_EXT &&
            syncMode != VK_PROFILER_SYNC_MODE_SUBMIT_EXT )
        {
            return VK_ERROR_VALIDATION_FAILED_EXT;
        }

        m_Config.m_SyncMode = syncMode;

        return VK_SUCCESS;
    }

    /***********************************************************************************\

    \***********************************************************************************/
    DeviceProfilerFrameData DeviceProfiler::GetData() const
    {
        // Hold aggregator updates to keep m_Data consistent
        std::scoped_lock lk( m_DataMutex );
        return m_Data;
    }

    /***********************************************************************************\
    \***********************************************************************************/
    ProfilerCommandBuffer& DeviceProfiler::GetCommandBuffer( VkCommandBuffer commandBuffer )
    {
        return *m_pCommandBuffers.at( commandBuffer );
    }

    /***********************************************************************************\
    \***********************************************************************************/
    DeviceProfilerCommandPool& DeviceProfiler::GetCommandPool( VkCommandPool commandPool )
    {
        return *m_pCommandPools.at( commandPool );
    }

    /***********************************************************************************\
    \***********************************************************************************/
    DeviceProfilerPipeline& DeviceProfiler::GetPipeline( VkPipeline pipeline )
    {
        return m_Pipelines.at( pipeline );
    }

    /***********************************************************************************\
    \***********************************************************************************/
    DeviceProfilerRenderPass& DeviceProfiler::GetRenderPass( VkRenderPass renderPass )
    {
        return m_RenderPasses.at( renderPass );
    }

    /***********************************************************************************\
    \***********************************************************************************/
    ProfilerShader& DeviceProfiler::GetShader( VkShaderEXT handle )
    {
        return m_Shaders.at( handle );
    }

    /***********************************************************************************\

    Function:
        ShouldCapturePipelineExecutableProperties

    Description:
        Checks whether pipeline executable properties should be captured.
        The feature is enabled only if VK_KHR_pipeline_executable_properties extension
        is enabled and it is not disabled in the configuration.

    \***********************************************************************************/
    bool DeviceProfiler::ShouldCapturePipelineExecutableProperties() const
    {
        return m_PipelineExecutablePropertiesEnabled;
    }

    /***********************************************************************************\

    Function:
        CreateCommandPool

    Description:
        Create wrapper for VkCommandPool object.

    \***********************************************************************************/
    void DeviceProfiler::CreateCommandPool( VkCommandPool commandPool, const VkCommandPoolCreateInfo* pCreateInfo )
    {
        TipGuard tip( m_pDevice->TIP, __func__ );

        m_pCommandPools.insert( commandPool,
            std::make_unique<DeviceProfilerCommandPool>( *this, commandPool, *pCreateInfo ) );
    }

    /***********************************************************************************\

    Function:
        DestroyCommandPool

    Description:
        Destroy wrapper for VkCommandPool object and all command buffers allocated from
        that pool.

    \***********************************************************************************/
    void DeviceProfiler::DestroyCommandPool( VkCommandPool commandPool )
    {
        TipGuard tip( m_pDevice->TIP, __func__ );

        std::scoped_lock lk( m_SubmitMutex, m_PresentMutex, m_pCommandBuffers );

        for( auto it = m_pCommandBuffers.begin(); it != m_pCommandBuffers.end(); )
        {
            it = (it->second->GetCommandPool().GetHandle() == commandPool)
                ? FreeCommandBuffer( it )
                : std::next( it );
        }

        m_pCommandPools.remove( commandPool );
    }

    /***********************************************************************************\

    Function:
        RegisterCommandBuffers

    Description:
        Create wrappers for VkCommandBuffer objects.

    \***********************************************************************************/
    void DeviceProfiler::AllocateCommandBuffers( VkCommandPool commandPool, VkCommandBufferLevel level, uint32_t count, VkCommandBuffer* pCommandBuffers )
    {
        TipGuard tip( m_pDevice->TIP, __func__ );

        std::scoped_lock lk( m_SubmitMutex, m_PresentMutex, m_pCommandBuffers );

        DeviceProfilerCommandPool& profilerCommandPool = GetCommandPool( commandPool );

        for( uint32_t i = 0; i < count; ++i )
        {
            VkCommandBuffer commandBuffer = pCommandBuffers[ i ];

            SetDefaultObjectName( commandBuffer );

            m_pCommandBuffers.unsafe_insert( commandBuffer,
                std::make_unique<ProfilerCommandBuffer>( *this, profilerCommandPool, commandBuffer, level ) );
        }
    }

    /***********************************************************************************\

    Function:
        UnregisterCommandBuffers

    Description:
        Destroy wrappers for VkCommandBuffer objects.

    \***********************************************************************************/
    void DeviceProfiler::FreeCommandBuffers( uint32_t count, const VkCommandBuffer* pCommandBuffers )
    {
        TipGuard tip( m_pDevice->TIP, __func__ );

        std::scoped_lock lk( m_SubmitMutex, m_PresentMutex, m_pCommandBuffers );

        for( uint32_t i = 0; i < count; ++i )
        {
            FreeCommandBuffer( pCommandBuffers[ i ] );
        }
    }

    /***********************************************************************************\

    Function:
        CreateDeferredOperation

    Description:
        Register deferred host operation.

    \***********************************************************************************/
    void DeviceProfiler::CreateDeferredOperation( VkDeferredOperationKHR deferredOperation )
    {
        m_DeferredOperationCallbacks.insert( deferredOperation, nullptr );
    }

    /***********************************************************************************\

    Function:
        DestroyDeferredOperation

    Description:
        Unregister deferred host operation.

    \***********************************************************************************/
    void DeviceProfiler::DestroyDeferredOperation( VkDeferredOperationKHR deferredOperation )
    {
        m_DeferredOperationCallbacks.remove( deferredOperation );
    }

    /***********************************************************************************\

    Function:
        SetDeferredOperationCallback

    Description:
        Associate an action with a deferred host operation. The action will be executed
        when the deferred operation is joined.

    \***********************************************************************************/
    void DeviceProfiler::SetDeferredOperationCallback( VkDeferredOperationKHR deferredOperation, DeferredOperationCallback callback )
    {
        m_DeferredOperationCallbacks.at( deferredOperation ) = std::move( callback );
    }

    /***********************************************************************************\

    Function:
        ExecuteDeferredOperationCallback

    Description:
        Execute an action associated with the deferred host operation.

    \***********************************************************************************/
    void DeviceProfiler::ExecuteDeferredOperationCallback( VkDeferredOperationKHR deferredOperation )
    {
        auto& callback = m_DeferredOperationCallbacks.at( deferredOperation );
        if( callback )
        {
            // Execute the custom action.
            callback( deferredOperation );

            // Clear the callback once it is executed.
            // Note that callback is a reference to the element in the m_DeferredOperationCallbacks map.
            callback = nullptr;
        }
    }

    /***********************************************************************************\

    Function:
        CreatePipelines

    Description:
        Register graphics pipelines.

    \***********************************************************************************/
    void DeviceProfiler::CreatePipelines( uint32_t pipelineCount, const VkGraphicsPipelineCreateInfo* pCreateInfos, VkPipeline* pPipelines )
    {
        TipGuard tip( m_pDevice->TIP, __func__ );

        for( uint32_t i = 0; i < pipelineCount; ++i )
        {
            DeviceProfilerPipeline profilerPipeline;
            profilerPipeline.m_Handle = pPipelines[i];
            profilerPipeline.m_BindPoint = VK_PIPELINE_BIND_POINT_GRAPHICS;
            profilerPipeline.m_Type = DeviceProfilerPipelineType::eGraphics;

            const VkGraphicsPipelineCreateInfo& createInfo = pCreateInfos[i];

            SetPipelineShaderProperties( profilerPipeline, createInfo.stageCount, createInfo.pStages );
            SetDefaultObjectName( profilerPipeline );

            profilerPipeline.m_pCreateInfo = DeviceProfilerPipeline::CopyPipelineCreateInfo( &createInfo );

            m_Pipelines.insert( pPipelines[i], profilerPipeline );
        }
    }

    /***********************************************************************************\

    Function:
        CreatePipelines

    Description:
        Register compute pipelines.

    \***********************************************************************************/
    void DeviceProfiler::CreatePipelines( uint32_t pipelineCount, const VkComputePipelineCreateInfo* pCreateInfos, VkPipeline* pPipelines )
    {
        TipGuard tip( m_pDevice->TIP, __func__ );

        for( uint32_t i = 0; i < pipelineCount; ++i )
        {
            DeviceProfilerPipeline profilerPipeline;
            profilerPipeline.m_Handle = pPipelines[ i ];
            profilerPipeline.m_BindPoint = VK_PIPELINE_BIND_POINT_COMPUTE;
            profilerPipeline.m_Type = DeviceProfilerPipelineType::eCompute;
            
            SetPipelineShaderProperties( profilerPipeline, 1, &pCreateInfos[i].stage );
            SetDefaultObjectName( profilerPipeline );

            m_Pipelines.insert( pPipelines[ i ], profilerPipeline );
        }
    }

    /***********************************************************************************\

    Function:
        CreatePipelines

    Description:
        Register ray-tracing pipelines.

    \***********************************************************************************/
    void DeviceProfiler::CreatePipelines( uint32_t pipelineCount, const VkRayTracingPipelineCreateInfoKHR* pCreateInfos, VkPipeline* pPipelines )
    {
        TipGuard tip( m_pDevice->TIP, __func__ );

        for( uint32_t i = 0; i < pipelineCount; ++i )
        {
            DeviceProfilerPipeline profilerPipeline;
            profilerPipeline.m_Handle = pPipelines[ i ];
            profilerPipeline.m_BindPoint = VK_PIPELINE_BIND_POINT_RAY_TRACING_KHR;
            profilerPipeline.m_Type = DeviceProfilerPipelineType::eRayTracingKHR;
            
            const VkRayTracingPipelineCreateInfoKHR& createInfo = pCreateInfos[i];

            SetPipelineShaderProperties( profilerPipeline, createInfo.stageCount, createInfo.pStages );
            SetDefaultObjectName( profilerPipeline );

            m_Pipelines.insert( pPipelines[ i ], profilerPipeline );
        }
    }

    /***********************************************************************************\

    Function:
        DestroyPipeline

    Description:

    \***********************************************************************************/
    void DeviceProfiler::DestroyPipeline( VkPipeline pipeline )
    {
        TipGuard tip( m_pDevice->TIP, __func__ );

        m_Pipelines.remove( pipeline );
    }

    /***********************************************************************************\

    Function:
        CreateShaderModule

    Description:

    \***********************************************************************************/
    void DeviceProfiler::CreateShaderModule( VkShaderModule module, const VkShaderModuleCreateInfo* pCreateInfo )
    {
        TipGuard tip( m_pDevice->TIP, __func__ );

        m_pShaderModules.insert( module,
            std::make_shared<ProfilerShaderModule>(
                pCreateInfo->pCode,
                pCreateInfo->codeSize ) );
    }

    /***********************************************************************************\

    Function:
        DestroyShaderModule

    Description:

    \***********************************************************************************/
    void DeviceProfiler::DestroyShaderModule( VkShaderModule module )
    {
        TipGuard tip( m_pDevice->TIP, __func__ );

        m_pShaderModules.remove( module );
    }

    /***********************************************************************************\

    Function:
        CreateShader

    Description:

    \***********************************************************************************/
    void DeviceProfiler::CreateShader( VkShaderEXT handle, const VkShaderCreateInfoEXT* pCreateInfo )
    {
        TipGuard tip( m_pDevice->TIP, __func__ );

        ProfilerShader shader;
        shader.m_Index = UINT32_MAX;
        shader.m_Stage = pCreateInfo->stage;
        shader.m_EntryPoint = pCreateInfo->pName;

        if( pCreateInfo->codeType == VK_SHADER_CODE_TYPE_SPIRV_EXT )
        {
            // Create a shader module for the shader.
            shader.m_pShaderModule = std::make_shared<ProfilerShaderModule>(
                reinterpret_cast<const uint32_t*>( pCreateInfo->pCode ),
                pCreateInfo->codeSize );

            shader.m_Hash = shader.m_pShaderModule->m_Hash;
        }

        // Hash the entrypoint and append it to the final hash
        shader.m_Hash ^= Farmhash::Fingerprint32( shader.m_EntryPoint.data(), shader.m_EntryPoint.length() );

        // Save the shader
        m_Shaders.insert( handle, std::move( shader ) );
    }

    /***********************************************************************************\

    Function:
        DestroyShader

    Description:

    \***********************************************************************************/
    void DeviceProfiler::DestroyShader( VkShaderEXT handle )
    {
        TipGuard tip( m_pDevice->TIP, __func__ );

        m_Shaders.remove( handle );
    }

    /***********************************************************************************\

    Function:
        CreateRenderPass

    Description:

    \***********************************************************************************/
    void DeviceProfiler::CreateRenderPass( VkRenderPass renderPass, const VkRenderPassCreateInfo* pCreateInfo )
    {
        TipGuard tip( m_pDevice->TIP, __func__ );

        DeviceProfilerRenderPass deviceProfilerRenderPass;
        deviceProfilerRenderPass.m_Handle = renderPass;
        deviceProfilerRenderPass.m_Type = DeviceProfilerRenderPassType::eGraphics;
        
        for( uint32_t subpassIndex = 0; subpassIndex < pCreateInfo->subpassCount; ++subpassIndex )
        {
            const VkSubpassDescription& subpass = pCreateInfo->pSubpasses[ subpassIndex ];

            DeviceProfilerSubpass deviceProfilerSubpass;
            deviceProfilerSubpass.m_Index = subpassIndex;
            
            // Check if this subpass resolves any attachments at the end
            CountSubpassAttachmentResolves( deviceProfilerSubpass, subpass );

            deviceProfilerRenderPass.m_Subpasses.push_back( deviceProfilerSubpass );
        }

        // Count clear attachments
        CountRenderPassAttachmentClears( deviceProfilerRenderPass, pCreateInfo );

        // Assign default debug name for the render pass
        SetDefaultObjectName( renderPass );

        // Store render pass
        m_RenderPasses.insert( renderPass, deviceProfilerRenderPass );
    }

    /***********************************************************************************\

    Function:
        CreateRenderPass

    Description:

    \***********************************************************************************/
    void DeviceProfiler::CreateRenderPass( VkRenderPass renderPass, const VkRenderPassCreateInfo2* pCreateInfo )
    {
        TipGuard tip( m_pDevice->TIP, __func__ );

        DeviceProfilerRenderPass deviceProfilerRenderPass;
        deviceProfilerRenderPass.m_Handle = renderPass;
        deviceProfilerRenderPass.m_Type = DeviceProfilerRenderPassType::eGraphics;

        for( uint32_t subpassIndex = 0; subpassIndex < pCreateInfo->subpassCount; ++subpassIndex )
        {
            const VkSubpassDescription2& subpass = pCreateInfo->pSubpasses[ subpassIndex ];

            DeviceProfilerSubpass deviceProfilerSubpass;
            deviceProfilerSubpass.m_Index = subpassIndex;

            // Check if this subpass resolves any attachments at the end
            CountSubpassAttachmentResolves( deviceProfilerSubpass, subpass );

            // Check if this subpass resolves depth-stencil attachment
            for( const auto& it : PNextIterator( subpass.pNext ) )
            {
                if( it.sType == VK_STRUCTURE_TYPE_SUBPASS_DESCRIPTION_DEPTH_STENCIL_RESOLVE )
                {
                    const VkSubpassDescriptionDepthStencilResolve& depthStencilResolve =
                        reinterpret_cast<const VkSubpassDescriptionDepthStencilResolve&>(it);

                    // Check if depth-stencil resolve is actually enabled for this subpass
                    if( (depthStencilResolve.pDepthStencilResolveAttachment) &&
                        (depthStencilResolve.pDepthStencilResolveAttachment->attachment != VK_ATTACHMENT_UNUSED) )
                    {
                        if( (depthStencilResolve.depthResolveMode != VK_RESOLVE_MODE_NONE) ||
                            (depthStencilResolve.stencilResolveMode != VK_RESOLVE_MODE_NONE) )
                        {
                            deviceProfilerSubpass.m_ResolveCount++;
                        }

                        // Check if independent resolve is used - it will count as 2 resolves
                        if( (depthStencilResolve.depthResolveMode != VK_RESOLVE_MODE_NONE) &&
                            (depthStencilResolve.stencilResolveMode != VK_RESOLVE_MODE_NONE) &&
                            (depthStencilResolve.stencilResolveMode != depthStencilResolve.depthResolveMode) )
                        {
                            deviceProfilerSubpass.m_ResolveCount++;
                        }
                    }
                }
            }

            deviceProfilerRenderPass.m_Subpasses.push_back( deviceProfilerSubpass );
        }

        // Count clear attachments
        CountRenderPassAttachmentClears( deviceProfilerRenderPass, pCreateInfo );

        // Assign default debug name for the render pass
        SetDefaultObjectName( renderPass );

        // Store render pass
        m_RenderPasses.insert( renderPass, deviceProfilerRenderPass );
    }

    /***********************************************************************************\

    Function:
        DestroyRenderPass

    Description:

    \***********************************************************************************/
    void DeviceProfiler::DestroyRenderPass( VkRenderPass renderPass )
    {
        TipGuard tip( m_pDevice->TIP, __func__ );

        m_RenderPasses.remove( renderPass );
    }

    /***********************************************************************************\

    Function:
        PreSubmitCommandBuffers

    Description:

    \***********************************************************************************/
    void DeviceProfiler::PreSubmitCommandBuffers( const DeviceProfilerSubmitBatch& submitBatch )
    {
        TipGuard tip( m_pDevice->TIP, __func__ );

        if( m_MetricsApiINTEL.IsAvailable() )
        {
            AcquirePerformanceConfigurationINTEL( submitBatch.m_Handle );
        }
    }

    /***********************************************************************************\

    Function:
        PostSubmitCommandBuffers

    Description:

    \***********************************************************************************/
    void DeviceProfiler::PostSubmitCommandBuffers( const DeviceProfilerSubmitBatch& submitBatch )
    {
        TipGuard tip( m_pDevice->TIP, __func__ );

        if( m_MetricsApiINTEL.IsAvailable() )
        {
            ReleasePerformanceConfigurationINTEL();
        }

        // Append the submit batch for aggregation
        m_DataAggregator.AppendSubmit( submitBatch );

        m_DataAggregator.Aggregate();
    }

    /***********************************************************************************\

    Function:
        CreateSubmitBatchInfoImpl

    Description:
        Structure-independent implementation of CreateSubmitBatchInfo.

    \***********************************************************************************/
    template<typename SubmitInfoT>
    void DeviceProfiler::CreateSubmitBatchInfoImpl( VkQueue queue, uint32_t count, const SubmitInfoT* pSubmitInfo, DeviceProfilerSubmitBatch* pSubmitBatch )
    {
        using T = SubmitInfoTraits<SubmitInfoT>;

        TipGuard tip( m_pDevice->TIP, __func__ );

        // Synchronize read access to m_pCommandBuffers
        std::shared_lock lk( m_pCommandBuffers );

        // Store submitted command buffers and get results
        pSubmitBatch->m_Handle = queue;
        pSubmitBatch->m_Timestamp = m_CpuTimestampCounter.GetCurrentValue();
        pSubmitBatch->m_ThreadId = ProfilerPlatformFunctions::GetCurrentThreadId();

        for( uint32_t submitIdx = 0; submitIdx < count; ++submitIdx )
        {
            const SubmitInfoT& submitInfo = pSubmitInfo[ submitIdx ];

            // Wrap submit info into our structure
            DeviceProfilerSubmit submit;
            submit.m_pCommandBuffers.reserve( T::CommandBufferCount( submitInfo ) );
            submit.m_SignalSemaphores.reserve( T::SignalSemaphoreCount( submitInfo ) );
            submit.m_WaitSemaphores.reserve( T::WaitSemaphoreCount( submitInfo ) );

            for( uint32_t commandBufferIdx = 0; commandBufferIdx < T::CommandBufferCount( submitInfo ); ++commandBufferIdx )
            {
                // Get command buffer handle
                VkCommandBuffer commandBuffer = T::CommandBuffer( submitInfo, commandBufferIdx );
                ProfilerCommandBuffer* pProfilerCommandBuffer = m_pCommandBuffers.unsafe_at( commandBuffer ).get();

                // Dirty command buffer profiling data
                pProfilerCommandBuffer->Submit();

                submit.m_pCommandBuffers.push_back( pProfilerCommandBuffer );
            }

            // Copy semaphores
            for( uint32_t semaphoreIdx = 0; semaphoreIdx < T::SignalSemaphoreCount( submitInfo ); ++semaphoreIdx )
            {
                submit.m_SignalSemaphores.push_back( T::SignalSemaphore( submitInfo, semaphoreIdx ) );
            }

            for( uint32_t semaphoreIdx = 0; semaphoreIdx < T::WaitSemaphoreCount( submitInfo ); ++semaphoreIdx )
            {
                submit.m_WaitSemaphores.push_back( T::WaitSemaphore( submitInfo, semaphoreIdx ) );
            }

            // Store the submit wrapper
            pSubmitBatch->m_Submits.push_back( std::move( submit ) );
        }
    }

    /***********************************************************************************\

    Function:
        CreateSubmitBatchInfo

    Description:

    \***********************************************************************************/
    void DeviceProfiler::CreateSubmitBatchInfo( VkQueue queue, uint32_t count, const VkSubmitInfo* pSubmitInfo, DeviceProfilerSubmitBatch* pSubmitBatch )
    {
        CreateSubmitBatchInfoImpl<VkSubmitInfo>( queue, count, pSubmitInfo, pSubmitBatch );
    }

    /***********************************************************************************\

    Function:
        CreateSubmitBatchInfo

    Description:

    \***********************************************************************************/
    void DeviceProfiler::CreateSubmitBatchInfo( VkQueue queue, uint32_t count, const VkSubmitInfo2* pSubmitInfo, DeviceProfilerSubmitBatch* pSubmitBatch )
    {
        CreateSubmitBatchInfoImpl<VkSubmitInfo2>( queue, count, pSubmitInfo, pSubmitBatch );
    }

    /***********************************************************************************\

    Function:
        FinishFrame

    Description:

    \***********************************************************************************/
    void DeviceProfiler::FinishFrame()
    {
        TipRangeId tip = m_pDevice->TIP.BeginFunction( __func__ );

        std::scoped_lock lk( m_PresentMutex );

        // Update FPS counter
        const bool updatePerfCounters = m_CpuFpsCounter.Update();

        m_CurrentFrame++;

        // Collect data from the submitted command buffers
        m_DataAggregator.Aggregate();

        {
            std::scoped_lock lk2( m_DataMutex );

            // Get data captured during the last frame
            m_Data = m_DataAggregator.GetAggregatedData();

            // TODO: Move to memory tracker
            m_Data.m_Memory = m_MemoryData;

            // Return TIP data
            m_pDevice->TIP.EndFunction();
            m_Data.m_TIP = m_pDevice->TIP.GetData();
        }

        BeginNextFrame();
    }

    /***********************************************************************************\

    Function:
        BeginNextFrame

    Description:

    \***********************************************************************************/
    void DeviceProfiler::BeginNextFrame()
    {
        // Recalibrate the timestamps for the next frame.
        m_Synchronization.SendSynchronizationTimestamps();

<<<<<<< HEAD
        // Prepare aggregator for the next frame.
        DeviceProfilerFrame frame = {};
        frame.m_FrameIndex = m_CurrentFrame;
        frame.m_ThreadId = ProfilerPlatformFunctions::GetCurrentThreadId();
        frame.m_Timestamp = m_CpuTimestampCounter.GetCurrentValue();
        frame.m_FramesPerSec = m_CpuFpsCounter.GetValue();
        frame.m_SyncTimestamps = m_Synchronization.GetSynchronizationTimestamps();

        m_DataAggregator.AppendFrame( frame );
=======
        // Return TIP data
        m_pDevice->TIP.EndFunction( tip );
        m_Data.m_TIP = m_pDevice->TIP.GetData();
>>>>>>> 8ef9beff
    }

    /***********************************************************************************\

    Function:
        Destroy

    Description:

    \***********************************************************************************/
    void DeviceProfiler::AllocateMemory( VkDeviceMemory allocatedMemory, const VkMemoryAllocateInfo* pAllocateInfo )
    {
        TipGuard tip( m_pDevice->TIP, __func__ );

        std::scoped_lock lk( m_Allocations );

        // Insert allocation info to the map, it will be needed during deallocation.
        m_Allocations.unsafe_insert( allocatedMemory, *pAllocateInfo );

        const VkMemoryType& memoryType =
            m_pDevice->pPhysicalDevice->MemoryProperties.memoryTypes[ pAllocateInfo->memoryTypeIndex ];

        auto& heap = m_MemoryData.m_Heaps[ memoryType.heapIndex ];
        heap.m_AllocationCount++;
        heap.m_AllocationSize += pAllocateInfo->allocationSize;

        auto& type = m_MemoryData.m_Types[ pAllocateInfo->memoryTypeIndex ];
        type.m_AllocationCount++;
        type.m_AllocationSize += pAllocateInfo->allocationSize;

        m_MemoryData.m_TotalAllocationCount++;
        m_MemoryData.m_TotalAllocationSize += pAllocateInfo->allocationSize;
    }

    /***********************************************************************************\

    Function:
        Destroy

    Description:

    \***********************************************************************************/
    void DeviceProfiler::FreeMemory( VkDeviceMemory allocatedMemory )
    {
        TipGuard tip( m_pDevice->TIP, __func__ );

        std::scoped_lock lk( m_Allocations );

        auto it = m_Allocations.unsafe_find( allocatedMemory );
        if( it != m_Allocations.end() )
        {
            const VkMemoryType& memoryType =
                m_pDevice->pPhysicalDevice->MemoryProperties.memoryTypes[ it->second.memoryTypeIndex ];

            auto& heap = m_MemoryData.m_Heaps[ memoryType.heapIndex ];
            heap.m_AllocationCount--;
            heap.m_AllocationSize -= it->second.allocationSize;

            auto& type = m_MemoryData.m_Types[ it->second.memoryTypeIndex ];
            type.m_AllocationCount--;
            type.m_AllocationSize -= it->second.allocationSize;

            m_MemoryData.m_TotalAllocationCount--;
            m_MemoryData.m_TotalAllocationSize -= it->second.allocationSize;

            // Remove allocation entry from the map
            m_Allocations.unsafe_remove( it );
        }
    }

    /***********************************************************************************\

    Function:
        CreateShaderTuple

    Description:

    \***********************************************************************************/
    void DeviceProfiler::SetPipelineShaderProperties( DeviceProfilerPipeline& pipeline, uint32_t stageCount, const VkPipelineShaderStageCreateInfo* pStages )
    {
        TipGuard tip( m_pDevice->TIP, __func__ );

        // Capture pipeline executable properties
        if( ShouldCapturePipelineExecutableProperties() )
        {
            VkPipelineInfoKHR pipelineInfo = {};
            pipelineInfo.sType = VK_STRUCTURE_TYPE_PIPELINE_INFO_KHR;
            pipelineInfo.pipeline = pipeline.m_Handle;

            // Get number of executables collected for this pipeline
            uint32_t pipelineExecutablesCount = 0;
            VkResult result = m_pDevice->Callbacks.GetPipelineExecutablePropertiesKHR(
                m_pDevice->Handle,
                &pipelineInfo,
                &pipelineExecutablesCount,
                nullptr );

            std::vector<VkPipelineExecutablePropertiesKHR> pipelineExecutables( 0 );
            if( result == VK_SUCCESS && pipelineExecutablesCount > 0 )
            {
                pipelineExecutables.resize( pipelineExecutablesCount );
                m_pDevice->Callbacks.GetPipelineExecutablePropertiesKHR(
                    m_pDevice->Handle,
                    &pipelineInfo,
                    &pipelineExecutablesCount,
                    pipelineExecutables.data() );
            }

            // Preallocate space for the shader executables
            pipeline.m_ShaderTuple.m_ShaderExecutables.resize( pipelineExecutablesCount );

            std::vector<VkPipelineExecutableStatisticKHR> executableStatistics( 0 );
            std::vector<VkPipelineExecutableInternalRepresentationKHR> executableInternalRepresentations( 0 );

            for( uint32_t i = 0; i < pipelineExecutablesCount; ++i )
            {
                VkPipelineExecutableInfoKHR executableInfo = {};
                executableInfo.sType = VK_STRUCTURE_TYPE_PIPELINE_EXECUTABLE_INFO_KHR;
                executableInfo.executableIndex = i;
                executableInfo.pipeline = pipeline.m_Handle;

                // Enumerate shader statistics for the executable
                uint32_t executableStatisticsCount = 0;
                result = m_pDevice->Callbacks.GetPipelineExecutableStatisticsKHR(
                    m_pDevice->Handle,
                    &executableInfo,
                    &executableStatisticsCount,
                    nullptr );

                executableStatistics.clear();

                if( result == VK_SUCCESS && executableStatisticsCount > 0 )
                {
                    executableStatistics.resize( executableStatisticsCount );
                    result = m_pDevice->Callbacks.GetPipelineExecutableStatisticsKHR(
                        m_pDevice->Handle,
                        &executableInfo,
                        &executableStatisticsCount,
                        executableStatistics.data() );

                    if( result != VK_SUCCESS )
                    {
                        executableStatistics.clear();
                    }
                }

                // Enumerate shader internal representations
                uint32_t executableInternalRepresentationsCount = 0;
                result = m_pDevice->Callbacks.GetPipelineExecutableInternalRepresentationsKHR(
                    m_pDevice->Handle,
                    &executableInfo,
                    &executableInternalRepresentationsCount,
                    nullptr );

                executableInternalRepresentations.clear();

                if( result == VK_SUCCESS && executableInternalRepresentationsCount > 0 )
                {
                    executableInternalRepresentations.resize( executableInternalRepresentationsCount );
                    result = m_pDevice->Callbacks.GetPipelineExecutableInternalRepresentationsKHR(
                        m_pDevice->Handle,
                        &executableInfo,
                        &executableInternalRepresentationsCount,
                        executableInternalRepresentations.data() );

                    if( result != VK_SUCCESS )
                    {
                        executableInternalRepresentations.clear();
                    }
                }

                // Initialize the shader executable
                result = pipeline.m_ShaderTuple.m_ShaderExecutables[ i ].Initialize(
                    &pipelineExecutables[ i ],
                    executableStatisticsCount,
                    executableStatistics.data(),
                    executableInternalRepresentationsCount,
                    executableInternalRepresentations.data() );

                if( result == VK_INCOMPLETE )
                {
                    // Call vkGetPipelineExecutableInternalRepresentationsKHR to write the internal representations
                    // to the shader executable's internal memory.
                    m_pDevice->Callbacks.GetPipelineExecutableInternalRepresentationsKHR(
                        m_pDevice->Handle,
                        &executableInfo,
                        &executableInternalRepresentationsCount,
                        executableInternalRepresentations.data() );
                }
            }
        }

        // Preallocate memory for the pipeline shader stages
        pipeline.m_ShaderTuple.m_Shaders.resize( stageCount );

        for( uint32_t i = 0; i < stageCount; ++i )
        {
            // VkShaderModule entry should already be in the map
            std::shared_ptr<ProfilerShaderModule> sm = m_pShaderModules.at( pStages[ i ].module );

            ProfilerShader& shader = pipeline.m_ShaderTuple.m_Shaders[ i ];
            shader.m_Hash = sm->m_Hash;
            shader.m_Index = i;
            shader.m_Stage = pStages[ i ].stage;
            shader.m_EntryPoint = pStages[ i ].pName;
            shader.m_pShaderModule = sm;

            // Hash the entrypoint and append it to the final hash
            shader.m_Hash ^= Farmhash::Fingerprint32( shader.m_EntryPoint.data(), shader.m_EntryPoint.length() );
        }

        // Finalize pipeline creation
        pipeline.Finalize();
    }

    /***********************************************************************************\

    Function:
        SetObjectName

    Description:
        Set custom object name.

    \***********************************************************************************/
    void DeviceProfiler::SetObjectName( VkObject object, const char* pName )
    {
        TipGuard tip( m_pDevice->TIP, __func__ );

        m_pDevice->Debug.ObjectNames.insert( object, pName );
    }

    /***********************************************************************************\

    Function:
        SetDefaultObjectName

    Description:
        Set default object name.

    \***********************************************************************************/
    void DeviceProfiler::SetDefaultObjectName( VkObject object )
    {
        TipGuard tip( m_pDevice->TIP, __func__ );

        // There is special function for VkPipeline objects
        if( object.m_Type == VK_OBJECT_TYPE_PIPELINE )
        {
            SetDefaultObjectName( VkObject_Traits<VkPipeline>::GetObjectHandleAsVulkanHandle( object.m_Handle ) );
        }

        char pObjectDebugName[ 64 ] = {};
        ProfilerStringFunctions::Format( pObjectDebugName, "%s 0x%016llx", object.m_pTypeName, object.m_Handle );

        m_pDevice->Debug.ObjectNames.insert( object, pObjectDebugName );
    }

    /***********************************************************************************\

    Function:
        SetDefaultObjectName

    Description:
        Set default pipeline name consisting of shader tuple hashes.

    \***********************************************************************************/
    void DeviceProfiler::SetDefaultObjectName( VkPipeline object )
    {
        SetDefaultObjectName( GetPipeline( object ) );
    }

    /***********************************************************************************\

    Function:
        SetDefaultObjectName

    Description:
        Set default pipeline name consisting of shader tuple hashes.

    \***********************************************************************************/
    void DeviceProfiler::SetDefaultObjectName( const DeviceProfilerPipeline& pipeline )
    {
        TipGuard tip( m_pDevice->TIP, __func__ );

        if( pipeline.m_BindPoint == VK_PIPELINE_BIND_POINT_GRAPHICS )
        {
            m_pDevice->Debug.ObjectNames.insert(
                pipeline.m_Handle,
                pipeline.m_ShaderTuple.GetShaderStageHashesString(
                    VK_SHADER_STAGE_VERTEX_BIT |
                    VK_SHADER_STAGE_TASK_BIT_EXT |
                    VK_SHADER_STAGE_MESH_BIT_EXT |
                    VK_SHADER_STAGE_FRAGMENT_BIT,
                    true /*skipEmptyStages*/ ) );
        }

        if( pipeline.m_BindPoint == VK_PIPELINE_BIND_POINT_COMPUTE )
        {
            m_pDevice->Debug.ObjectNames.insert(
                pipeline.m_Handle,
                pipeline.m_ShaderTuple.GetShaderStageHashesString(
                    VK_SHADER_STAGE_COMPUTE_BIT ) );
        }

        if( pipeline.m_BindPoint == VK_PIPELINE_BIND_POINT_RAY_TRACING_KHR )
        {
            m_pDevice->Debug.ObjectNames.insert(
                pipeline.m_Handle,
                pipeline.m_ShaderTuple.GetShaderStageHashesString(
                    VK_SHADER_STAGE_RAYGEN_BIT_KHR |
                    VK_SHADER_STAGE_ANY_HIT_BIT_KHR |
                    VK_SHADER_STAGE_CLOSEST_HIT_BIT_KHR ) );
        }
    }

    /***********************************************************************************\

    Function:
        CreateInternalPipeline

    Description:
        Create internal pipeline to track drawcalls which don't require any user-provided
        pipelines but execude some tasks on the GPU.

    \***********************************************************************************/
    void DeviceProfiler::CreateInternalPipeline( DeviceProfilerPipelineType type, const char* pName )
    {
        TipGuard tip( m_pDevice->TIP, __func__ );

        DeviceProfilerPipeline internalPipeline;
        internalPipeline.m_Handle = (VkPipeline)type;
        internalPipeline.m_ShaderTuple.m_Hash = (uint32_t)type;
        internalPipeline.m_Type = type;

        // Assign name for the internal pipeline
        SetObjectName( internalPipeline.m_Handle, pName );

        m_Pipelines.insert( internalPipeline.m_Handle, internalPipeline );
    }

    /***********************************************************************************\

    Function:
        FreeCommandBuffer

    Description:

    \***********************************************************************************/
    decltype(DeviceProfiler::m_pCommandBuffers)::iterator DeviceProfiler::FreeCommandBuffer( VkCommandBuffer commandBuffer )
    {
        TipGuard tip( m_pDevice->TIP, __func__ );

        // Assume m_CommandBuffers map is already locked
        assert( !m_pCommandBuffers.try_lock() );

        auto it = m_pCommandBuffers.unsafe_find( commandBuffer );

        // Collect command buffer data now, command buffer won't be available later
        m_DataAggregator.Aggregate( it->second.get() );

        return m_pCommandBuffers.unsafe_remove( it );
    }

    /***********************************************************************************\

    Function:
        FreeCommandBuffer

    Description:

    \***********************************************************************************/
    decltype(DeviceProfiler::m_pCommandBuffers)::iterator DeviceProfiler::FreeCommandBuffer( decltype(m_pCommandBuffers)::iterator it )
    {
        TipGuard tip( m_pDevice->TIP, __func__ );

        // Assume m_CommandBuffers map is already locked
        assert( !m_pCommandBuffers.try_lock() );

        // Collect command buffer data now, command buffer won't be available later
        m_DataAggregator.Aggregate( it->second.get() );

        return m_pCommandBuffers.unsafe_remove( it );
    }
}<|MERGE_RESOLUTION|>--- conflicted
+++ resolved
@@ -1233,7 +1233,7 @@
             m_Data.m_Memory = m_MemoryData;
 
             // Return TIP data
-            m_pDevice->TIP.EndFunction();
+            m_pDevice->TIP.EndFunction( tip );
             m_Data.m_TIP = m_pDevice->TIP.GetData();
         }
 
@@ -1253,7 +1253,6 @@
         // Recalibrate the timestamps for the next frame.
         m_Synchronization.SendSynchronizationTimestamps();
 
-<<<<<<< HEAD
         // Prepare aggregator for the next frame.
         DeviceProfilerFrame frame = {};
         frame.m_FrameIndex = m_CurrentFrame;
@@ -1263,11 +1262,6 @@
         frame.m_SyncTimestamps = m_Synchronization.GetSynchronizationTimestamps();
 
         m_DataAggregator.AppendFrame( frame );
-=======
-        // Return TIP data
-        m_pDevice->TIP.EndFunction( tip );
-        m_Data.m_TIP = m_pDevice->TIP.GetData();
->>>>>>> 8ef9beff
     }
 
     /***********************************************************************************\
