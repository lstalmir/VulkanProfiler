// Copyright (c) 2019-2023 Lukasz Stalmirski
// 
// Permission is hereby granted, free of charge, to any person obtaining a copy
// of this software and associated documentation files (the "Software"), to deal
// in the Software without restriction, including without limitation the rights
// to use, copy, modify, merge, publish, distribute, sublicense, and/or sell
// copies of the Software, and to permit persons to whom the Software is
// furnished to do so, subject to the following conditions:
// 
// The above copyright notice and this permission notice shall be included in all
// copies or substantial portions of the Software.
// 
// THE SOFTWARE IS PROVIDED "AS IS", WITHOUT WARRANTY OF ANY KIND, EXPRESS OR
// IMPLIED, INCLUDING BUT NOT LIMITED TO THE WARRANTIES OF MERCHANTABILITY,
// FITNESS FOR A PARTICULAR PURPOSE AND NONINFRINGEMENT. IN NO EVENT SHALL THE
// AUTHORS OR COPYRIGHT HOLDERS BE LIABLE FOR ANY CLAIM, DAMAGES OR OTHER
// LIABILITY, WHETHER IN AN ACTION OF CONTRACT, TORT OR OTHERWISE, ARISING FROM,
// OUT OF OR IN CONNECTION WITH THE SOFTWARE OR THE USE OR OTHER DEALINGS IN THE
// SOFTWARE.

#include "profiler.h"
#include "profiler_command_buffer.h"
#include "profiler_helpers.h"
#include <farmhash.h>
#include <sstream>
#include <fstream>

namespace
{
    static inline VkImageAspectFlags GetImageAspectFlagsForFormat( VkFormat format )
    {
        // Assume color aspect except for depth-stencil formats
        switch( format )
        {
        case VK_FORMAT_D16_UNORM:
        case VK_FORMAT_D32_SFLOAT:
            return VK_IMAGE_ASPECT_DEPTH_BIT;

        case VK_FORMAT_D16_UNORM_S8_UINT:
        case VK_FORMAT_D24_UNORM_S8_UINT:
        case VK_FORMAT_D32_SFLOAT_S8_UINT:
            return VK_IMAGE_ASPECT_DEPTH_BIT | VK_IMAGE_ASPECT_STENCIL_BIT;

        case VK_FORMAT_S8_UINT:
            return VK_IMAGE_ASPECT_STENCIL_BIT;
        }

        return VK_IMAGE_ASPECT_COLOR_BIT;
    }

    template<typename RenderPassCreateInfo>
    static inline void CountRenderPassAttachmentClears(
        Profiler::DeviceProfilerRenderPass& renderPass,
        const RenderPassCreateInfo* pCreateInfo )
    {
        for( uint32_t attachmentIndex = 0; attachmentIndex < pCreateInfo->attachmentCount; ++attachmentIndex )
        {
            const auto& attachment = pCreateInfo->pAttachments[ attachmentIndex ];
            const auto imageFormatAspectFlags = GetImageAspectFlagsForFormat( attachment.format );

            // Color attachment clear
            if( (imageFormatAspectFlags & VK_IMAGE_ASPECT_COLOR_BIT) &&
                (attachment.loadOp == VK_ATTACHMENT_LOAD_OP_CLEAR) )
            {
                renderPass.m_ClearColorAttachmentCount++;
            }

            bool hasDepthClear = false;

            // Depth attachment clear
            if( (imageFormatAspectFlags & VK_IMAGE_ASPECT_DEPTH_BIT) &&
                (attachment.loadOp == VK_ATTACHMENT_LOAD_OP_CLEAR) )
            {
                hasDepthClear = true;
                renderPass.m_ClearDepthStencilAttachmentCount++;
            }

            // Stencil attachment clear
            if( (imageFormatAspectFlags & VK_IMAGE_ASPECT_STENCIL_BIT) &&
                (attachment.stencilLoadOp == VK_ATTACHMENT_LOAD_OP_CLEAR) )
            {
                // Treat depth-stencil clear as one (just like vkCmdClearDepthStencilImage call)
                if( !(hasDepthClear) )
                {
                    renderPass.m_ClearDepthStencilAttachmentCount++;
                }
            }
        }
    }

    template<typename SubpassDescription>
    static inline void CountSubpassAttachmentResolves(
        Profiler::DeviceProfilerSubpass& subpass,
        const SubpassDescription& subpassDescription )
    {
        if( subpassDescription.pResolveAttachments )
        {
            for( uint32_t attachmentIndex = 0; attachmentIndex < subpassDescription.colorAttachmentCount; ++attachmentIndex )
            {
                // Attachments which are not resolved have VK_ATTACHMENT_UNUSED set
                if( subpassDescription.pResolveAttachments[ attachmentIndex ].attachment != VK_ATTACHMENT_UNUSED )
                {
                    subpass.m_ResolveCount++;
                }
            }
        }
    }
}

namespace Profiler
{
    /***********************************************************************************\

    Function:
        DeviceProfiler

    Description:
        Constructor

    \***********************************************************************************/
    DeviceProfiler::DeviceProfiler()
        : m_pDevice( nullptr )
        , m_Config()
        , m_PresentMutex()
        , m_SubmitMutex()
        , m_Data()
        , m_MemoryManager()
        , m_DataAggregator()
        , m_CurrentFrame( 0 )
        , m_CpuTimestampCounter()
        , m_CpuFpsCounter()
        , m_Allocations()
        , m_pCommandBuffers()
        , m_pCommandPools()
        , m_PerformanceConfigurationINTEL( VK_NULL_HANDLE )
        , m_PipelineExecutablePropertiesEnabled( false )
    {
    }

    /***********************************************************************************\

    Function:
        EnumerateOptionalDeviceExtensions

    Description:
        Get list of optional device extensions that may be utilized by the profiler.

    \***********************************************************************************/
    std::unordered_set<std::string> DeviceProfiler::EnumerateOptionalDeviceExtensions( const VkProfilerCreateInfoEXT* pCreateInfo )
    {
        std::unordered_set<std::string> deviceExtensions = {
            VK_NV_DEVICE_DIAGNOSTIC_CHECKPOINTS_EXTENSION_NAME,
            VK_EXT_DEBUG_MARKER_EXTENSION_NAME
        };

        // Load configuration that will be used by the profiler.
        DeviceProfilerConfig config;
        DeviceProfiler::LoadConfiguration( pCreateInfo, &config );

        if( config.m_EnablePerformanceQueryExtension )
        {
            // Enable MDAPI data collection on Intel GPUs
            deviceExtensions.insert( VK_INTEL_PERFORMANCE_QUERY_EXTENSION_NAME );
        }

        if( config.m_CapturePipelineExecutableProperties )
        {
            // Enable pipeline executable properties capture
            deviceExtensions.insert( VK_KHR_PIPELINE_EXECUTABLE_PROPERTIES_EXTENSION_NAME );
        }

        return deviceExtensions;
    }

    /***********************************************************************************\

    Function:
        EnumerateOptionalInstanceExtensions

    Description:
        Get list of optional instance extensions that may be utilized by the profiler.

    \***********************************************************************************/
    std::unordered_set<std::string> DeviceProfiler::EnumerateOptionalInstanceExtensions()
    {
        return {
            VK_EXT_DEBUG_REPORT_EXTENSION_NAME,
            VK_EXT_DEBUG_UTILS_EXTENSION_NAME
        };
    }

    /***********************************************************************************\

    Function:
        LoadConfiguration

    Description:
        Loads the configuration structure from all available sources.

    \***********************************************************************************/
    void DeviceProfiler::LoadConfiguration( const VkProfilerCreateInfoEXT* pCreateInfo, DeviceProfilerConfig* pConfig )
    {
        // Load configuration from file (if exists).
        const std::filesystem::path& configFilename =
            ProfilerPlatformFunctions::GetApplicationDir() / "VK_LAYER_profiler_config.ini";

        if( std::filesystem::exists( configFilename ) )
        {
            pConfig->LoadFromFile( configFilename );
        }

        // Check if application provided create info
        if( pCreateInfo )
        {
            pConfig->LoadFromCreateInfo( pCreateInfo );
        }

        // Configure the profiler from the environment.
        pConfig->LoadFromEnvironment();
    }

    /***********************************************************************************\

    Function:
        Initialize

    Description:
        Initializes profiler resources.

    \***********************************************************************************/
    VkResult DeviceProfiler::Initialize( VkDevice_Object* pDevice, const VkProfilerCreateInfoEXT* pCreateInfo )
    {
        m_pDevice = pDevice;
        m_CurrentFrame = 0;

        // Configure the profiler.
        DeviceProfiler::LoadConfiguration( pCreateInfo, &m_Config );

        // Check if preemption is enabled
        // It may break the results
        if( ProfilerPlatformFunctions::IsPreemptionEnabled() )
        {
            // Sample per drawcall to avoid DMA packet splits between timestamps
            //m_Config.m_SamplingMode = ProfilerMode::ePerDrawcall;
            #if 0
            m_Output.Summary.Message = "Preemption enabled. Profiler will collect results per drawcall.";
            m_Overlay.Summary.Message = "Preemption enabled. Results may be unstable.";
            #endif
        }

        // Create submit fence
        VkFenceCreateInfo fenceCreateInfo;
        ClearStructure( &fenceCreateInfo, VK_STRUCTURE_TYPE_FENCE_CREATE_INFO );

        DESTROYANDRETURNONFAIL( m_pDevice->Callbacks.CreateFence(
            m_pDevice->Handle, &fenceCreateInfo, nullptr, &m_SubmitFence ) );

        // Prepare for memory usage tracking
        m_MemoryData.m_Heaps.resize( m_pDevice->pPhysicalDevice->MemoryProperties.memoryHeapCount );
        m_MemoryData.m_Types.resize( m_pDevice->pPhysicalDevice->MemoryProperties.memoryTypeCount );

        // Enable vendor-specific extensions
        if( m_pDevice->EnabledExtensions.count( VK_INTEL_PERFORMANCE_QUERY_EXTENSION_NAME ) )
        {
            InitializeINTEL();
        }

        // Capture pipeline statistics and internal representations for debugging.
        m_PipelineExecutablePropertiesEnabled =
            m_Config.m_CapturePipelineExecutableProperties &&
            m_pDevice->EnabledExtensions.count( VK_KHR_PIPELINE_EXECUTABLE_PROPERTIES_EXTENSION_NAME );

        // Initialize synchroniation manager
        DESTROYANDRETURNONFAIL( m_Synchronization.Initialize( m_pDevice ) );

        // Initialize memory manager
        DESTROYANDRETURNONFAIL( m_MemoryManager.Initialize( m_pDevice ) );

        // Initialize aggregator
        DESTROYANDRETURNONFAIL( m_DataAggregator.Initialize( this ) );

        // Initialize internal pipelines
        CreateInternalPipeline( DeviceProfilerPipelineType::eCopyBuffer, "CopyBuffer" );
        CreateInternalPipeline( DeviceProfilerPipelineType::eCopyBufferToImage, "CopyBufferToImage" );
        CreateInternalPipeline( DeviceProfilerPipelineType::eCopyImage, "CopyImage" );
        CreateInternalPipeline( DeviceProfilerPipelineType::eCopyImageToBuffer, "CopyImageToBuffer" );
        CreateInternalPipeline( DeviceProfilerPipelineType::eClearAttachments, "ClearAttachments" );
        CreateInternalPipeline( DeviceProfilerPipelineType::eClearColorImage, "ClearColorImage" );
        CreateInternalPipeline( DeviceProfilerPipelineType::eClearDepthStencilImage, "ClearDepthStencilImage" );
        CreateInternalPipeline( DeviceProfilerPipelineType::eResolveImage, "ResolveImage" );
        CreateInternalPipeline( DeviceProfilerPipelineType::eBlitImage, "BlitImage" );
        CreateInternalPipeline( DeviceProfilerPipelineType::eFillBuffer, "FillBuffer" );
        CreateInternalPipeline( DeviceProfilerPipelineType::eUpdateBuffer, "UpdateBuffer" );
        CreateInternalPipeline( DeviceProfilerPipelineType::eBeginRenderPass, "BeginRenderPass" );
        CreateInternalPipeline( DeviceProfilerPipelineType::eEndRenderPass, "EndRenderPass" );
        CreateInternalPipeline( DeviceProfilerPipelineType::eBuildAccelerationStructuresKHR, "BuildAccelerationStructuresKHR" );
        CreateInternalPipeline( DeviceProfilerPipelineType::eCopyAccelerationStructureKHR, "CopyAccelerationStructureKHR" );
        CreateInternalPipeline( DeviceProfilerPipelineType::eCopyAccelerationStructureToMemoryKHR, "CopyAccelerationStructureToMemoryKHR" );
        CreateInternalPipeline( DeviceProfilerPipelineType::eCopyMemoryToAccelerationStructureKHR, "CopyMemoryToAccelerationStructureKHR" );

        if( m_Config.m_SetStablePowerState )
        {
            // Set stable power state.
            ProfilerPlatformFunctions::SetStablePowerState( m_pDevice, &m_pStablePowerStateHandle );
        }

        return VK_SUCCESS;
    }

    /***********************************************************************************\

    Function:
        InitializeINTEL

    Description:
        Initializes INTEL-specific profiler resources.

    \***********************************************************************************/
    VkResult DeviceProfiler::InitializeINTEL()
    {
        // Load MDAPI
        VkResult result = m_MetricsApiINTEL.Initialize( m_pDevice );

        if( result != VK_SUCCESS ||
            m_MetricsApiINTEL.IsAvailable() == false )
        {
            return result;
        }

        // Import extension functions
        if( m_pDevice->Callbacks.InitializePerformanceApiINTEL == nullptr )
        {
            auto gpa = m_pDevice->Callbacks.GetDeviceProcAddr;

            #define GPA( PROC ) (PFN_vk##PROC)gpa( m_pDevice->Handle, "vk" #PROC ); \
            assert( m_pDevice->Callbacks.PROC )

            m_pDevice->Callbacks.AcquirePerformanceConfigurationINTEL = GPA( AcquirePerformanceConfigurationINTEL );
            m_pDevice->Callbacks.CmdSetPerformanceMarkerINTEL = GPA( CmdSetPerformanceMarkerINTEL );
            m_pDevice->Callbacks.CmdSetPerformanceOverrideINTEL = GPA( CmdSetPerformanceOverrideINTEL );
            m_pDevice->Callbacks.CmdSetPerformanceStreamMarkerINTEL = GPA( CmdSetPerformanceStreamMarkerINTEL );
            m_pDevice->Callbacks.GetPerformanceParameterINTEL = GPA( GetPerformanceParameterINTEL );
            m_pDevice->Callbacks.InitializePerformanceApiINTEL = GPA( InitializePerformanceApiINTEL );
            m_pDevice->Callbacks.QueueSetPerformanceConfigurationINTEL = GPA( QueueSetPerformanceConfigurationINTEL );
            m_pDevice->Callbacks.ReleasePerformanceConfigurationINTEL = GPA( ReleasePerformanceConfigurationINTEL );
            m_pDevice->Callbacks.UninitializePerformanceApiINTEL = GPA( UninitializePerformanceApiINTEL );
        }

        // Initialize performance API
        {
            VkInitializePerformanceApiInfoINTEL initInfo = {};
            initInfo.sType = VK_STRUCTURE_TYPE_INITIALIZE_PERFORMANCE_API_INFO_INTEL;

            result = m_pDevice->Callbacks.InitializePerformanceApiINTEL(
                m_pDevice->Handle, &initInfo );

            if( result != VK_SUCCESS )
            {
                m_MetricsApiINTEL.Destroy();
                return result;
            }
        }

        return VK_SUCCESS;
    }

    /***********************************************************************************\

    Function:
        Destroy

    Description:
        Frees resources allocated by the profiler.

    \***********************************************************************************/
    void DeviceProfiler::Destroy()
    {
        m_DeferredOperationCallbacks.clear();

        m_pCommandBuffers.clear();
        m_pCommandPools.clear();

        m_Allocations.clear();

        m_Synchronization.Destroy();
        m_MemoryManager.Destroy();

        if( m_SubmitFence != VK_NULL_HANDLE )
        {
            m_pDevice->Callbacks.DestroyFence( m_pDevice->Handle, m_SubmitFence, nullptr );
            m_SubmitFence = VK_NULL_HANDLE;
        }
        
        if( m_pStablePowerStateHandle != nullptr )
        {
            ProfilerPlatformFunctions::ResetStablePowerState( m_pStablePowerStateHandle );
        }

        m_CurrentFrame = 0;
        m_pDevice = nullptr;
    }

    /***********************************************************************************\

    \***********************************************************************************/
    VkResult DeviceProfiler::SetMode( VkProfilerModeEXT mode )
    {
        // TODO: Invalidate all command buffers
        m_Config.m_SamplingMode = mode;

        return VK_SUCCESS;
    }

    /***********************************************************************************\

    Function:
        SetSyncMode

    Description:
        Set synchronization mode used to wait for data from the GPU.
        VK_PROFILER_SYNC_MODE_PRESENT_EXT - Wait on vkQueuePresentKHR
        VK_PROFILER_SYNC_MODE_SUBMIT_EXT - Wait on vkQueueSumit

    \***********************************************************************************/
    VkResult DeviceProfiler::SetSyncMode( VkProfilerSyncModeEXT syncMode )
    {
        // Check if synchronization mode is supported by current implementation
        if( syncMode != VK_PROFILER_SYNC_MODE_PRESENT_EXT &&
            syncMode != VK_PROFILER_SYNC_MODE_SUBMIT_EXT )
        {
            return VK_ERROR_VALIDATION_FAILED_EXT;
        }

        m_Config.m_SyncMode = syncMode;

        return VK_SUCCESS;
    }

    /***********************************************************************************\

    \***********************************************************************************/
    DeviceProfilerFrameData DeviceProfiler::GetData() const
    {
        // Hold aggregator updates to keep m_Data consistent
        std::scoped_lock lk( m_DataMutex );
        return m_Data;
    }

    /***********************************************************************************\
    \***********************************************************************************/
    ProfilerCommandBuffer& DeviceProfiler::GetCommandBuffer( VkCommandBuffer commandBuffer )
    {
        return *m_pCommandBuffers.at( commandBuffer );
    }

    /***********************************************************************************\
    \***********************************************************************************/
    DeviceProfilerCommandPool& DeviceProfiler::GetCommandPool( VkCommandPool commandPool )
    {
        return *m_pCommandPools.at( commandPool );
    }

    /***********************************************************************************\
    \***********************************************************************************/
    DeviceProfilerPipeline& DeviceProfiler::GetPipeline( VkPipeline pipeline )
    {
        return m_Pipelines.at( pipeline );
    }

    /***********************************************************************************\
    \***********************************************************************************/
    DeviceProfilerRenderPass& DeviceProfiler::GetRenderPass( VkRenderPass renderPass )
    {
        return m_RenderPasses.at( renderPass );
    }

    /***********************************************************************************\

    Function:
        CreateCommandPool

    Description:
        Create wrapper for VkCommandPool object.

    \***********************************************************************************/
    void DeviceProfiler::CreateCommandPool( VkCommandPool commandPool, const VkCommandPoolCreateInfo* pCreateInfo )
    {
        m_pCommandPools.insert( commandPool,
            std::make_unique<DeviceProfilerCommandPool>( *this, commandPool, *pCreateInfo ) );
    }

    /***********************************************************************************\

    Function:
        DestroyCommandPool

    Description:
        Destroy wrapper for VkCommandPool object and all command buffers allocated from
        that pool.

    \***********************************************************************************/
    void DeviceProfiler::DestroyCommandPool( VkCommandPool commandPool )
    {
        std::scoped_lock lk( m_SubmitMutex, m_PresentMutex, m_pCommandBuffers );

        for( auto it = m_pCommandBuffers.begin(); it != m_pCommandBuffers.end(); )
        {
            it = (it->second->GetCommandPool().GetHandle() == commandPool)
                ? FreeCommandBuffer( it )
                : std::next( it );
        }

        m_pCommandPools.remove( commandPool );
    }

    /***********************************************************************************\

    Function:
        RegisterCommandBuffers

    Description:
        Create wrappers for VkCommandBuffer objects.

    \***********************************************************************************/
    void DeviceProfiler::AllocateCommandBuffers( VkCommandPool commandPool, VkCommandBufferLevel level, uint32_t count, VkCommandBuffer* pCommandBuffers )
    {
        std::scoped_lock lk( m_SubmitMutex, m_PresentMutex, m_pCommandBuffers );

        DeviceProfilerCommandPool& profilerCommandPool = GetCommandPool( commandPool );

        for( uint32_t i = 0; i < count; ++i )
        {
            VkCommandBuffer commandBuffer = pCommandBuffers[ i ];

            SetDefaultObjectName( commandBuffer );

            m_pCommandBuffers.unsafe_insert( commandBuffer,
                std::make_unique<ProfilerCommandBuffer>( *this, profilerCommandPool, commandBuffer, level ) );
        }
    }

    /***********************************************************************************\

    Function:
        UnregisterCommandBuffers

    Description:
        Destroy wrappers for VkCommandBuffer objects.

    \***********************************************************************************/
    void DeviceProfiler::FreeCommandBuffers( uint32_t count, const VkCommandBuffer* pCommandBuffers )
    {
        std::scoped_lock lk( m_SubmitMutex, m_PresentMutex, m_pCommandBuffers );

        for( uint32_t i = 0; i < count; ++i )
        {
            FreeCommandBuffer( pCommandBuffers[ i ] );
        }
    }

    /***********************************************************************************\

    Function:
        CreateDeferredOperation

    Description:

    \***********************************************************************************/
    void DeviceProfiler::CreateDeferredOperation( VkDeferredOperationKHR deferredOperation )
    {
        m_DeferredOperationCallbacks.insert( deferredOperation, nullptr );
    }

    /***********************************************************************************\

    Function:
        DestroyDeferredOperation

    Description:

    \***********************************************************************************/
    void DeviceProfiler::DestroyDeferredOperation( VkDeferredOperationKHR deferredOperation )
    {
        m_DeferredOperationCallbacks.remove( deferredOperation );
    }

    /***********************************************************************************\

    Function:
        SetDeferredOperationCallback

    Description:
        Associates a callback to invoke when the deferred operation is complete.

    \***********************************************************************************/
    void DeviceProfiler::SetDeferredOperationCallback( VkDeferredOperationKHR deferredOperation, DeferredOperationCallback callback )
    {
        m_DeferredOperationCallbacks.at( deferredOperation ) = callback;
    }

    /***********************************************************************************\

    Function:
        GetDeferredOperationCallback

    Description:
        Returns callback associated with the deferred operation.

    \***********************************************************************************/
    DeferredOperationCallback DeviceProfiler::GetDeferredOperationCallback( VkDeferredOperationKHR deferredOperation ) const
    {
        return m_DeferredOperationCallbacks.at( deferredOperation );
    }

    /***********************************************************************************\

    Function:
        CreatePipelines

    Description:
        Register graphics pipelines.

    \***********************************************************************************/
    void DeviceProfiler::CreatePipelines( uint32_t pipelineCount, const VkGraphicsPipelineCreateInfo* pCreateInfos, VkPipeline* pPipelines )
    {
        for( uint32_t i = 0; i < pipelineCount; ++i )
        {
            DeviceProfilerPipeline profilerPipeline;
            profilerPipeline.m_Handle = pPipelines[i];
            profilerPipeline.m_BindPoint = VK_PIPELINE_BIND_POINT_GRAPHICS;
            profilerPipeline.m_Type = DeviceProfilerPipelineType::eGraphics;

            const VkGraphicsPipelineCreateInfo& createInfo = pCreateInfos[i];

            SetPipelineShaderProperties( profilerPipeline, createInfo.stageCount, createInfo.pStages );
            SetDefaultObjectName( profilerPipeline );

            // Capture graphics state of this pipeline.
            auto pGraphicsState = std::make_shared<DeviceProfilerPipelineGraphicsState>();
            std::memset( pGraphicsState.get(), 0, sizeof( *pGraphicsState ) );

            if( createInfo.pInputAssemblyState )
            {
                pGraphicsState->m_InputAssemblyState = *createInfo.pInputAssemblyState;
                pGraphicsState->m_InputAssemblyState.pNext = nullptr;
            }

            if( createInfo.pTessellationState )
            {
                pGraphicsState->m_TessellationState = *createInfo.pTessellationState;
                pGraphicsState->m_TessellationState.pNext = nullptr;
            }

            if( createInfo.pRasterizationState )
            {
                pGraphicsState->m_RasterizationState = *createInfo.pRasterizationState;
                pGraphicsState->m_RasterizationState.pNext = nullptr;
            }

            if( createInfo.pMultisampleState )
            {
                pGraphicsState->m_MultisampleState = *createInfo.pMultisampleState;
                pGraphicsState->m_MultisampleState.pNext = nullptr;
                pGraphicsState->m_MultisampleState.pSampleMask = nullptr; // TODO
            }

            if( createInfo.pDepthStencilState )
            {
                pGraphicsState->m_DepthStencilState = *createInfo.pDepthStencilState;
                pGraphicsState->m_DepthStencilState.pNext = nullptr;
            }

            if( createInfo.pColorBlendState )
            {
                pGraphicsState->m_ColorBlendState = *createInfo.pColorBlendState;
                pGraphicsState->m_ColorBlendState.pNext = nullptr;
                pGraphicsState->m_ColorBlendState.pAttachments = nullptr;

                // Copy attachments states to local vector.
                const uint32_t attachmentCount = createInfo.pColorBlendState->attachmentCount;
                pGraphicsState->m_ColorBlendAttachmentStates.resize( attachmentCount );

                std::memcpy(
                    pGraphicsState->m_ColorBlendAttachmentStates.data(),
                    createInfo.pColorBlendState->pAttachments,
                    attachmentCount * sizeof( VkPipelineColorBlendAttachmentState ) );

                pGraphicsState->m_ColorBlendState.pAttachments = pGraphicsState->m_ColorBlendAttachmentStates.data();
            }

            if( createInfo.pDynamicState )
            {
                pGraphicsState->m_DynamicState = *createInfo.pDynamicState;
                pGraphicsState->m_DynamicState.pNext = nullptr;
                pGraphicsState->m_DynamicState.pDynamicStates = nullptr;

                // Copy dynamic states to local vector.
                const uint32_t dynamicStateCount = createInfo.pDynamicState->dynamicStateCount;
                pGraphicsState->m_DynamicStates.resize( dynamicStateCount );

                std::memcpy(
                    pGraphicsState->m_DynamicStates.data(),
                    createInfo.pDynamicState->pDynamicStates,
                    dynamicStateCount * sizeof( VkDynamicState ) );

                pGraphicsState->m_DynamicState.pDynamicStates = pGraphicsState->m_DynamicStates.data();
            }

            profilerPipeline.m_pGraphicsState = pGraphicsState;

            m_Pipelines.insert( pPipelines[i], profilerPipeline );
        }
    }

    /***********************************************************************************\

    Function:
        CreatePipelines

    Description:
        Register compute pipelines.

    \***********************************************************************************/
    void DeviceProfiler::CreatePipelines( uint32_t pipelineCount, const VkComputePipelineCreateInfo* pCreateInfos, VkPipeline* pPipelines )
    {
        for( uint32_t i = 0; i < pipelineCount; ++i )
        {
            DeviceProfilerPipeline profilerPipeline;
            profilerPipeline.m_Handle = pPipelines[ i ];
            profilerPipeline.m_BindPoint = VK_PIPELINE_BIND_POINT_COMPUTE;
            profilerPipeline.m_Type = DeviceProfilerPipelineType::eCompute;
            
            SetPipelineShaderProperties( profilerPipeline, 1, &pCreateInfos[i].stage );
            SetDefaultObjectName( profilerPipeline );

            m_Pipelines.insert( pPipelines[ i ], profilerPipeline );
        }
    }

    /***********************************************************************************\

    Function:
        CreatePipelines

    Description:
        Register ray-tracing pipelines.

    \***********************************************************************************/
    void DeviceProfiler::CreatePipelines( uint32_t pipelineCount, const VkRayTracingPipelineCreateInfoKHR* pCreateInfos, VkPipeline* pPipelines )
    {
        for( uint32_t i = 0; i < pipelineCount; ++i )
        {
            DeviceProfilerPipeline profilerPipeline;
            profilerPipeline.m_Handle = pPipelines[ i ];
            profilerPipeline.m_BindPoint = VK_PIPELINE_BIND_POINT_RAY_TRACING_KHR;
            profilerPipeline.m_Type = DeviceProfilerPipelineType::eRayTracingKHR;
            
            const VkRayTracingPipelineCreateInfoKHR& createInfo = pCreateInfos[i];

            SetPipelineShaderProperties( profilerPipeline, createInfo.stageCount, createInfo.pStages );
            SetDefaultObjectName( profilerPipeline );

            m_Pipelines.insert( pPipelines[ i ], profilerPipeline );
        }
    }

    /***********************************************************************************\

    Function:
        DestroyPipeline

    Description:

    \***********************************************************************************/
    void DeviceProfiler::DestroyPipeline( VkPipeline pipeline )
    {
        m_Pipelines.remove( pipeline );
    }

    /***********************************************************************************\

    Function:
        CreateShaderModule

    Description:

    \***********************************************************************************/
    void DeviceProfiler::CreateShaderModule( VkShaderModule module, const VkShaderModuleCreateInfo* pCreateInfo )
    {
        // Compute shader code hash to use later
<<<<<<< HEAD
        DeviceProfilerShaderModule shaderModule = {};
        shaderModule.m_Hash = Hash::Fingerprint32( reinterpret_cast<const char*>(pCreateInfo->pCode), pCreateInfo->codeSize );

        // Save the bytecode to display the shader's disassembly
        shaderModule.m_Bytecode.resize( pCreateInfo->codeSize / sizeof( uint32_t ) );
        memcpy( shaderModule.m_Bytecode.data(), pCreateInfo->pCode, pCreateInfo->codeSize );
=======
        sm.m_Hash = Farmhash::Fingerprint32( reinterpret_cast<const char*>(pCreateInfo->pCode), pCreateInfo->codeSize );
>>>>>>> 99582b00

        // Enumerate capabilities of the shader module
        const uint32_t* pCurrentWord = pCreateInfo->pCode + 5; // skip header bytes
        const uint32_t* pLastWord = pCreateInfo->pCode + (pCreateInfo->codeSize / sizeof(uint32_t)) - 1;

        while ((pCurrentWord < pLastWord) &&
            ((*pCurrentWord & 0xffff) == SpvOpCapability))
        {
            assert((*pCurrentWord >> 16) == 2);

            shaderModule.m_Capabilities.push_back(static_cast<SpvCapability>(*(pCurrentWord + 1)));
            pCurrentWord += 2; // SpvOpCapability is 2 words long
        }

        m_ShaderModules.insert( module, std::move( shaderModule ) );
    }

    /***********************************************************************************\

    Function:
        DestroyShaderModule

    Description:

    \***********************************************************************************/
    void DeviceProfiler::DestroyShaderModule( VkShaderModule )
    {
        // Don't remove the shader module entry from the map so that the pipelines are not invalidated.
    }

    /***********************************************************************************\

    Function:
        CreateRenderPass

    Description:

    \***********************************************************************************/
    void DeviceProfiler::CreateRenderPass( VkRenderPass renderPass, const VkRenderPassCreateInfo* pCreateInfo )
    {
        DeviceProfilerRenderPass deviceProfilerRenderPass;
        deviceProfilerRenderPass.m_Handle = renderPass;
        deviceProfilerRenderPass.m_Type = DeviceProfilerRenderPassType::eGraphics;
        
        for( uint32_t subpassIndex = 0; subpassIndex < pCreateInfo->subpassCount; ++subpassIndex )
        {
            const VkSubpassDescription& subpass = pCreateInfo->pSubpasses[ subpassIndex ];

            DeviceProfilerSubpass deviceProfilerSubpass;
            deviceProfilerSubpass.m_Index = subpassIndex;
            
            // Check if this subpass resolves any attachments at the end
            CountSubpassAttachmentResolves( deviceProfilerSubpass, subpass );

            deviceProfilerRenderPass.m_Subpasses.push_back( deviceProfilerSubpass );
        }

        // Count clear attachments
        CountRenderPassAttachmentClears( deviceProfilerRenderPass, pCreateInfo );

        // Assign default debug name for the render pass
        SetDefaultObjectName( renderPass );

        // Store render pass
        m_RenderPasses.insert( renderPass, deviceProfilerRenderPass );
    }

    /***********************************************************************************\

    Function:
        CreateRenderPass

    Description:

    \***********************************************************************************/
    void DeviceProfiler::CreateRenderPass( VkRenderPass renderPass, const VkRenderPassCreateInfo2* pCreateInfo )
    {
        DeviceProfilerRenderPass deviceProfilerRenderPass;
        deviceProfilerRenderPass.m_Handle = renderPass;
        deviceProfilerRenderPass.m_Type = DeviceProfilerRenderPassType::eGraphics;

        for( uint32_t subpassIndex = 0; subpassIndex < pCreateInfo->subpassCount; ++subpassIndex )
        {
            const VkSubpassDescription2& subpass = pCreateInfo->pSubpasses[ subpassIndex ];

            DeviceProfilerSubpass deviceProfilerSubpass;
            deviceProfilerSubpass.m_Index = subpassIndex;

            // Check if this subpass resolves any attachments at the end
            CountSubpassAttachmentResolves( deviceProfilerSubpass, subpass );

            // Check if this subpass resolves depth-stencil attachment
            for( const auto& it : PNextIterator( subpass.pNext ) )
            {
                if( it.sType == VK_STRUCTURE_TYPE_SUBPASS_DESCRIPTION_DEPTH_STENCIL_RESOLVE )
                {
                    const VkSubpassDescriptionDepthStencilResolve& depthStencilResolve =
                        reinterpret_cast<const VkSubpassDescriptionDepthStencilResolve&>(it);

                    // Check if depth-stencil resolve is actually enabled for this subpass
                    if( (depthStencilResolve.pDepthStencilResolveAttachment) &&
                        (depthStencilResolve.pDepthStencilResolveAttachment->attachment != VK_ATTACHMENT_UNUSED) )
                    {
                        if( (depthStencilResolve.depthResolveMode != VK_RESOLVE_MODE_NONE) ||
                            (depthStencilResolve.stencilResolveMode != VK_RESOLVE_MODE_NONE) )
                        {
                            deviceProfilerSubpass.m_ResolveCount++;
                        }

                        // Check if independent resolve is used - it will count as 2 resolves
                        if( (depthStencilResolve.depthResolveMode != VK_RESOLVE_MODE_NONE) &&
                            (depthStencilResolve.stencilResolveMode != VK_RESOLVE_MODE_NONE) &&
                            (depthStencilResolve.stencilResolveMode != depthStencilResolve.depthResolveMode) )
                        {
                            deviceProfilerSubpass.m_ResolveCount++;
                        }
                    }
                }
            }

            deviceProfilerRenderPass.m_Subpasses.push_back( deviceProfilerSubpass );
        }

        // Count clear attachments
        CountRenderPassAttachmentClears( deviceProfilerRenderPass, pCreateInfo );

        // Assign default debug name for the render pass
        SetDefaultObjectName( renderPass );

        // Store render pass
        m_RenderPasses.insert( renderPass, deviceProfilerRenderPass );
    }

    /***********************************************************************************\

    Function:
        DestroyRenderPass

    Description:

    \***********************************************************************************/
    void DeviceProfiler::DestroyRenderPass( VkRenderPass renderPass )
    {
        m_RenderPasses.remove( renderPass );
    }

    /***********************************************************************************\

    Function:
        PreSubmitCommandBuffers

    Description:

    \***********************************************************************************/
    void DeviceProfiler::PreSubmitCommandBuffers( VkQueue queue, uint32_t, const VkSubmitInfo*, VkFence )
    {
        assert( m_PerformanceConfigurationINTEL == VK_NULL_HANDLE );

        if( m_MetricsApiINTEL.IsAvailable() )
        {
            VkResult result;

            // Acquire performance configuration
            {
                VkPerformanceConfigurationAcquireInfoINTEL acquireInfo = {};
                acquireInfo.sType = VK_STRUCTURE_TYPE_PERFORMANCE_CONFIGURATION_ACQUIRE_INFO_INTEL;
                acquireInfo.type = VK_PERFORMANCE_CONFIGURATION_TYPE_COMMAND_QUEUE_METRICS_DISCOVERY_ACTIVATED_INTEL;

                result = m_pDevice->Callbacks.AcquirePerformanceConfigurationINTEL(
                    m_pDevice->Handle,
                    &acquireInfo,
                    &m_PerformanceConfigurationINTEL );
            }

            // Set performance configuration for the queue
            if( result == VK_SUCCESS )
            {
                result = m_pDevice->Callbacks.QueueSetPerformanceConfigurationINTEL(
                    queue, m_PerformanceConfigurationINTEL );
            }

            assert( result == VK_SUCCESS );
        }
    }

    /***********************************************************************************\

    Function:
        PostSubmitCommandBuffers

    Description:

    \***********************************************************************************/
    void DeviceProfiler::PostSubmitCommandBuffers( VkQueue queue, uint32_t count, const VkSubmitInfo* pSubmitInfo, VkFence fence )
    {
        #if PROFILER_DISABLE_CRITICAL_SECTION_OPTIMIZATION
        std::scoped_lock lk( m_CommandBuffers );
        #else
        std::scoped_lock lk( m_SubmitMutex );
        #endif

        // Wait for the submitted command buffers to execute
        if( m_Config.m_SyncMode == VK_PROFILER_SYNC_MODE_SUBMIT_EXT )
        {
            m_pDevice->Callbacks.QueueSubmit( queue, 0, nullptr, m_SubmitFence );
            m_pDevice->Callbacks.WaitForFences( m_pDevice->Handle, 1, &m_SubmitFence, true, std::numeric_limits<uint64_t>::max() );
            m_pDevice->Callbacks.ResetFences( m_pDevice->Handle, 1, &m_SubmitFence );
        }

        // Store submitted command buffers and get results
        DeviceProfilerSubmitBatch submitBatch;
        submitBatch.m_Handle = queue;
        submitBatch.m_Timestamp = m_CpuTimestampCounter.GetCurrentValue();
        submitBatch.m_ThreadId = ProfilerPlatformFunctions::GetCurrentThreadId();

        for( uint32_t submitIdx = 0; submitIdx < count; ++submitIdx )
        {
            const VkSubmitInfo& submitInfo = pSubmitInfo[submitIdx];

            // Wrap submit info into our structure
            DeviceProfilerSubmit submit;
            submit.m_pCommandBuffers.reserve( submitInfo.commandBufferCount );
            submit.m_SignalSemaphores.reserve( submitInfo.signalSemaphoreCount );
            submit.m_WaitSemaphores.reserve( submitInfo.waitSemaphoreCount );

            for( uint32_t commandBufferIdx = 0; commandBufferIdx < submitInfo.commandBufferCount; ++commandBufferIdx )
            {
                // Get command buffer handle
                VkCommandBuffer commandBuffer = submitInfo.pCommandBuffers[commandBufferIdx];
                auto& profilerCommandBuffer = GetCommandBuffer( commandBuffer );

                // Dirty command buffer profiling data
                profilerCommandBuffer.Submit();

                submit.m_pCommandBuffers.push_back( &profilerCommandBuffer );
            }

            // Copy semaphores
            for( uint32_t semaphoreIdx = 0; semaphoreIdx < submitInfo.signalSemaphoreCount; ++semaphoreIdx )
            {
                submit.m_SignalSemaphores.push_back( submitInfo.pSignalSemaphores[ semaphoreIdx ] );
            }

            for( uint32_t semaphoreIdx = 0; semaphoreIdx < submitInfo.waitSemaphoreCount; ++semaphoreIdx )
            {
                submit.m_WaitSemaphores.push_back( submitInfo.pWaitSemaphores[ semaphoreIdx ] );
            }

            // Store the submit wrapper
            submitBatch.m_Submits.push_back( submit );
        }

        m_DataAggregator.AppendSubmit( submitBatch );

        // Release performance configuration
        if( m_PerformanceConfigurationINTEL )
        {
            assert( m_pDevice->Callbacks.ReleasePerformanceConfigurationINTEL );

            VkResult result = m_pDevice->Callbacks.ReleasePerformanceConfigurationINTEL(
                m_pDevice->Handle, m_PerformanceConfigurationINTEL );

            assert( result == VK_SUCCESS );

            // Reset object handle for the next submit
            m_PerformanceConfigurationINTEL = VK_NULL_HANDLE;
        }

        if( m_Config.m_SyncMode == VK_PROFILER_SYNC_MODE_SUBMIT_EXT )
        {
            // Collect data from the submitted command buffers
            m_DataAggregator.Aggregate();
        }
    }

    /***********************************************************************************\

    Function:
        FinishFrame

    Description:

    \***********************************************************************************/
    void DeviceProfiler::FinishFrame()
    {
        std::scoped_lock lk( m_PresentMutex );

        // Update FPS counter
        const bool updatePerfCounters = m_CpuFpsCounter.Update();

        m_CurrentFrame++;

        if( m_Config.m_SyncMode == VK_PROFILER_SYNC_MODE_PRESENT_EXT )
        {
            // Doesn't introduce in-frame CPU overhead but may cause some image-count-related issues disappear
            m_Synchronization.WaitForDevice();

            // Collect data from the submitted command buffers
            m_DataAggregator.Aggregate();
        }

        {
            std::scoped_lock lk2( m_DataMutex );

            // Get data captured during the last frame
            m_Data = m_DataAggregator.GetAggregatedData();
        }

        m_Data.m_SyncTimestamps = m_Synchronization.GetSynchronizationTimestamps();

        // TODO: Move to memory tracker
        m_Data.m_Memory = m_MemoryData;

        m_CpuTimestampCounter.End();

        // TODO: Move to CPU tracker
        m_Data.m_CPU.m_BeginTimestamp = m_CpuTimestampCounter.GetBeginValue();
        m_Data.m_CPU.m_EndTimestamp = m_CpuTimestampCounter.GetCurrentValue();
        m_Data.m_CPU.m_FramesPerSec = m_CpuFpsCounter.GetValue();
        m_Data.m_CPU.m_ThreadId = ProfilerPlatformFunctions::GetCurrentThreadId();

        m_CpuTimestampCounter.Begin();

        // Prepare aggregator for the next frame
        m_DataAggregator.Reset();

        // Send synchronization timestamps
        m_Synchronization.SendSynchronizationTimestamps();
    }

    /***********************************************************************************\

    Function:
        Destroy

    Description:

    \***********************************************************************************/
    void DeviceProfiler::AllocateMemory( VkDeviceMemory allocatedMemory, const VkMemoryAllocateInfo* pAllocateInfo )
    {
        std::scoped_lock lk( m_Allocations );

        // Insert allocation info to the map, it will be needed during deallocation.
        m_Allocations.unsafe_insert( allocatedMemory, *pAllocateInfo );

        const VkMemoryType& memoryType =
            m_pDevice->pPhysicalDevice->MemoryProperties.memoryTypes[ pAllocateInfo->memoryTypeIndex ];

        auto& heap = m_MemoryData.m_Heaps[ memoryType.heapIndex ];
        heap.m_AllocationCount++;
        heap.m_AllocationSize += pAllocateInfo->allocationSize;

        auto& type = m_MemoryData.m_Types[ pAllocateInfo->memoryTypeIndex ];
        type.m_AllocationCount++;
        type.m_AllocationSize += pAllocateInfo->allocationSize;

        m_MemoryData.m_TotalAllocationCount++;
        m_MemoryData.m_TotalAllocationSize += pAllocateInfo->allocationSize;
    }

    /***********************************************************************************\

    Function:
        Destroy

    Description:

    \***********************************************************************************/
    void DeviceProfiler::FreeMemory( VkDeviceMemory allocatedMemory )
    {
        std::scoped_lock lk( m_Allocations );

        auto it = m_Allocations.unsafe_find( allocatedMemory );
        if( it != m_Allocations.end() )
        {
            const VkMemoryType& memoryType =
                m_pDevice->pPhysicalDevice->MemoryProperties.memoryTypes[ it->second.memoryTypeIndex ];

            auto& heap = m_MemoryData.m_Heaps[ memoryType.heapIndex ];
            heap.m_AllocationCount--;
            heap.m_AllocationSize -= it->second.allocationSize;

            auto& type = m_MemoryData.m_Types[ it->second.memoryTypeIndex ];
            type.m_AllocationCount--;
            type.m_AllocationSize -= it->second.allocationSize;

            m_MemoryData.m_TotalAllocationCount--;
            m_MemoryData.m_TotalAllocationSize -= it->second.allocationSize;

            // Remove allocation entry from the map
            m_Allocations.unsafe_remove( it );
        }
    }

    /***********************************************************************************\

    Function:
        SetPipelineShaderProperties

    Description:

    \***********************************************************************************/
    void DeviceProfiler::SetPipelineShaderProperties(
        DeviceProfilerPipeline&                pipeline,
        uint32_t                               stageCount,
        const VkPipelineShaderStageCreateInfo* pStages )
    {
        DeviceProfilerPipelineShaderTuple& tuple = pipeline.m_ShaderTuple;

        // Read pipeline's executable properties.
        if( m_PipelineExecutablePropertiesEnabled )
        {
            VkPipelineInfoKHR pipelineInfo = {};
            pipelineInfo.sType = VK_STRUCTURE_TYPE_PIPELINE_INFO_KHR;
            pipelineInfo.pipeline = pipeline.m_Handle;

            // Get number of executables compiled for this pipeline.
            uint32_t pipelineExecutableCount = 0;
            VkResult result = m_pDevice->Callbacks.GetPipelineExecutablePropertiesKHR(
                m_pDevice->Handle,
                &pipelineInfo,
                &pipelineExecutableCount,
                nullptr );

            if( (result == VK_SUCCESS) &&
                (pipelineExecutableCount > 0) )
            {
                std::vector<VkPipelineExecutablePropertiesKHR> pipelineExecutableProperties( pipelineExecutableCount );
                result = m_pDevice->Callbacks.GetPipelineExecutablePropertiesKHR(
                    m_pDevice->Handle,
                    &pipelineInfo,
                    &pipelineExecutableCount,
                    pipelineExecutableProperties.data() );

                if( result == VK_SUCCESS )
                {
                    pipeline.m_pExecutableProperties = std::make_shared<DeviceProfilerPipelineExecutableProperties>();
                    pipeline.m_pExecutableProperties->m_Shaders.resize( pipelineExecutableCount );

                    for( uint32_t i = 0; i < pipelineExecutableCount; ++i )
                    {
                        auto& shaderExecutableProperties = pipeline.m_pExecutableProperties->m_Shaders.emplace_back();
                        shaderExecutableProperties.m_ExecutableProperties = pipelineExecutableProperties[ i ];

                        // Get the statistics for the inspected shader.
                        VkPipelineExecutableInfoKHR shaderExecutableInfo = {};
                        shaderExecutableInfo.sType = VK_STRUCTURE_TYPE_PIPELINE_EXECUTABLE_INFO_KHR;
                        shaderExecutableInfo.pipeline = pipeline.m_Handle;
                        shaderExecutableInfo.executableIndex = i;

                        uint32_t shaderExecutableStatisticsCount = 0;
                        result = m_pDevice->Callbacks.GetPipelineExecutableStatisticsKHR(
                            m_pDevice->Handle,
                            &shaderExecutableInfo,
                            &shaderExecutableStatisticsCount,
                            nullptr );

                        if( (result == VK_SUCCESS) &&
                            (shaderExecutableStatisticsCount > 0) )
                        {
                            shaderExecutableProperties.m_ExecutableStatistics.resize( shaderExecutableStatisticsCount );
                            result = m_pDevice->Callbacks.GetPipelineExecutableStatisticsKHR(
                                m_pDevice->Handle,
                                &shaderExecutableInfo,
                                &shaderExecutableStatisticsCount,
                                shaderExecutableProperties.m_ExecutableStatistics.data() );

                            if( result != VK_SUCCESS )
                            {
                                // Error occured while retrieving the pipeline executable statistics.
                                shaderExecutableProperties.m_ExecutableStatistics.clear();
                            }
                        }

                        // Get the internal representation for the inspected shader.
                        uint32_t shaderExecutableInternalRepresentationCount = 0;
                        result = m_pDevice->Callbacks.GetPipelineExecutableInternalRepresentationsKHR(
                            m_pDevice->Handle,
                            &shaderExecutableInfo,
                            &shaderExecutableInternalRepresentationCount,
                            nullptr );

                        if( (result == VK_SUCCESS) &&
                            (shaderExecutableInternalRepresentationCount > 0) )
                        {
                            shaderExecutableProperties.m_InternalRepresentations.resize( shaderExecutableInternalRepresentationCount );
                            result = m_pDevice->Callbacks.GetPipelineExecutableInternalRepresentationsKHR(
                                m_pDevice->Handle,
                                &shaderExecutableInfo,
                                &shaderExecutableInternalRepresentationCount,
                                shaderExecutableProperties.m_InternalRepresentations.data() );

                            if( result != VK_SUCCESS )
                            {
                                // Error occured while retrieving the pipeline executable internal representations.
                                shaderExecutableProperties.m_InternalRepresentations.clear();
                            }
                        }
                    }
                }
            }
        }

        // Array of shader hashes used in the pipeline
        BitsetArray<VkShaderStageFlagBits, uint32_t, 32> shaderHashes = {};

        for( uint32_t i = 0; i < stageCount; ++i )
        {
            // VkShaderModule entry should already be in the map
            DeviceProfilerShaderModule& shaderModule = m_ShaderModules.at( pStages[i].module );
            uint32_t hash = shaderModule.m_Hash;

            // Hash the entrypoint and append it to the final hash
<<<<<<< HEAD
            const char* entrypoint = pStages[i].pName;
            hash ^= Hash::Fingerprint32( entrypoint, std::strlen( entrypoint ) );
=======
            hash ^= Farmhash::Fingerprint32( entrypoint, std::strlen( entrypoint ) );
>>>>>>> 99582b00

            DeviceProfilerPipelineShader& shader = tuple.m_Shaders[ pStages[i].stage ];
            shader.m_Hash = hash;
            shader.m_EntryPoint = entrypoint;
            shader.m_pShaderModule = &shaderModule;

            // Store the shader hash in the array for global hash computation
            shaderHashes[ pStages[i].stage ] = hash;
            
            // Check if the stage uses ray query or ray tracing capabilities
            for( SpvCapability capability : shaderModule.m_Capabilities )
            {
                if( (capability == SpvCapabilityRayQueryKHR) ||
                    (capability == SpvCapabilityRayQueryProvisionalKHR) )
                {
                    pipeline.m_UsesRayQuery = true;
                }
                if( (capability == SpvCapabilityRayTracingKHR) ||
                    (capability == SpvCapabilityRayTracingProvisionalKHR) )
                {
                    pipeline.m_UsesRayTracing = true;
                }
            }
        }

        // Compute aggregated tuple hash for fast comparison
<<<<<<< HEAD
        tuple.m_Hash = Hash::Fingerprint32( reinterpret_cast<const char*>( &shaderHashes ), sizeof( shaderHashes ) );
=======
        pipeline.m_ShaderTuple.m_Hash = Farmhash::Fingerprint32(
            reinterpret_cast<const char*>( &pipeline.m_ShaderTuple.m_Stages ),
            sizeof( pipeline.m_ShaderTuple.m_Stages ) );
>>>>>>> 99582b00
    }

    /***********************************************************************************\

    Function:
        SetObjectName

    Description:
        Set custom object name.

    \***********************************************************************************/
    void DeviceProfiler::SetObjectName( VkObject object, const char* pName )
    {
        m_pDevice->Debug.ObjectNames.insert( object, pName );
    }

    /***********************************************************************************\

    Function:
        SetDefaultObjectName

    Description:
        Set default object name.

    \***********************************************************************************/
    void DeviceProfiler::SetDefaultObjectName( VkObject object )
    {
        // There is special function for VkPipeline objects
        if( object.m_Type == VK_OBJECT_TYPE_PIPELINE )
        {
            SetDefaultObjectName( VkObject_Traits<VkPipeline>::GetObjectHandleAsVulkanHandle( object.m_Handle ) );
        }

        char pObjectDebugName[ 64 ] = {};
        ProfilerStringFunctions::Format( pObjectDebugName, "%s 0x%016llx", object.m_pTypeName, object.m_Handle );

        m_pDevice->Debug.ObjectNames.insert( object, pObjectDebugName );
    }

    /***********************************************************************************\

    Function:
        SetDefaultObjectName

    Description:
        Set default pipeline name consisting of shader tuple hashes.

    \***********************************************************************************/
    void DeviceProfiler::SetDefaultObjectName( VkPipeline object )
    {
        SetDefaultObjectName( GetPipeline( object ) );
    }

    /***********************************************************************************\

    Function:
        SetDefaultObjectName

    Description:
        Set default pipeline name consisting of shader tuple hashes.

    \***********************************************************************************/
    void DeviceProfiler::SetDefaultObjectName( const DeviceProfilerPipeline& pipeline )
    {
        if( pipeline.m_BindPoint == VK_PIPELINE_BIND_POINT_GRAPHICS )
        {
            // Vertex and pixel shader hashes
            char pPipelineDebugName[ 25 ] = "VS=XXXXXXXX, PS=XXXXXXXX";
            u32tohex( pPipelineDebugName + 3, pipeline.m_ShaderTuple.m_Shaders[ VK_SHADER_STAGE_VERTEX_BIT ].m_Hash );
            u32tohex( pPipelineDebugName + 16, pipeline.m_ShaderTuple.m_Shaders[ VK_SHADER_STAGE_FRAGMENT_BIT ].m_Hash );

            m_pDevice->Debug.ObjectNames.insert( pipeline.m_Handle, pPipelineDebugName );
        }

        if( pipeline.m_BindPoint == VK_PIPELINE_BIND_POINT_COMPUTE )
        {
            // Compute shader hash
            char pPipelineDebugName[ 12 ] = "CS=XXXXXXXX";
            u32tohex( pPipelineDebugName + 3, pipeline.m_ShaderTuple.m_Shaders[VK_SHADER_STAGE_COMPUTE_BIT].m_Hash );

            m_pDevice->Debug.ObjectNames.insert( pipeline.m_Handle, pPipelineDebugName );
        }

        if( pipeline.m_BindPoint == VK_PIPELINE_BIND_POINT_RAY_TRACING_KHR )
        {
            // Ray tracing shader hash
            char pPipelineDebugName[ 75 ] = "RGEN=XXXXXXXX, aHIT=XXXXXXXX, cHIT=XXXXXXXX";
            u32tohex( pPipelineDebugName + 5, pipeline.m_ShaderTuple.m_Shaders[VK_SHADER_STAGE_RAYGEN_BIT_KHR].m_Hash );
            u32tohex( pPipelineDebugName + 20, pipeline.m_ShaderTuple.m_Shaders[VK_SHADER_STAGE_ANY_HIT_BIT_KHR].m_Hash );
            u32tohex( pPipelineDebugName + 35, pipeline.m_ShaderTuple.m_Shaders[VK_SHADER_STAGE_CLOSEST_HIT_BIT_KHR].m_Hash );

            m_pDevice->Debug.ObjectNames.insert( pipeline.m_Handle, pPipelineDebugName );
        }
    }

    /***********************************************************************************\

    Function:
        CreateInternalPipeline

    Description:
        Create internal pipeline to track drawcalls which don't require any user-provided
        pipelines but execude some tasks on the GPU.

    \***********************************************************************************/
    void DeviceProfiler::CreateInternalPipeline( DeviceProfilerPipelineType type, const char* pName )
    {
        DeviceProfilerPipeline internalPipeline;
        internalPipeline.m_Handle = (VkPipeline)type;
        internalPipeline.m_ShaderTuple.m_Hash = (uint32_t)type;
        internalPipeline.m_Type = type;

        // Assign name for the internal pipeline
        SetObjectName( internalPipeline.m_Handle, pName );

        m_Pipelines.insert( internalPipeline.m_Handle, internalPipeline );
    }

    /***********************************************************************************\

    Function:
        FreeCommandBuffer

    Description:

    \***********************************************************************************/
    decltype(DeviceProfiler::m_pCommandBuffers)::iterator DeviceProfiler::FreeCommandBuffer( VkCommandBuffer commandBuffer )
    {
        // Assume m_CommandBuffers map is already locked
        assert( !m_pCommandBuffers.try_lock() );

        auto it = m_pCommandBuffers.unsafe_find( commandBuffer );

        // Collect command buffer data now, command buffer won't be available later
        m_DataAggregator.AppendData( it->second.get(), it->second->GetData() );

        return m_pCommandBuffers.unsafe_remove( it );
    }

    /***********************************************************************************\

    Function:
        FreeCommandBuffer

    Description:

    \***********************************************************************************/
    decltype(DeviceProfiler::m_pCommandBuffers)::iterator DeviceProfiler::FreeCommandBuffer( decltype(m_pCommandBuffers)::iterator it )
    {
        // Assume m_CommandBuffers map is already locked
        assert( !m_pCommandBuffers.try_lock() );

        // Collect command buffer data now, command buffer won't be available later
        m_DataAggregator.AppendData( it->second.get(), it->second->GetData() );

        return m_pCommandBuffers.unsafe_remove( it );
    }
}<|MERGE_RESOLUTION|>--- conflicted
+++ resolved
@@ -788,16 +788,12 @@
     void DeviceProfiler::CreateShaderModule( VkShaderModule module, const VkShaderModuleCreateInfo* pCreateInfo )
     {
         // Compute shader code hash to use later
-<<<<<<< HEAD
         DeviceProfilerShaderModule shaderModule = {};
-        shaderModule.m_Hash = Hash::Fingerprint32( reinterpret_cast<const char*>(pCreateInfo->pCode), pCreateInfo->codeSize );
+        shaderModule.m_Hash = Farmhash::Fingerprint32( reinterpret_cast<const char*>(pCreateInfo->pCode), pCreateInfo->codeSize );
 
         // Save the bytecode to display the shader's disassembly
         shaderModule.m_Bytecode.resize( pCreateInfo->codeSize / sizeof( uint32_t ) );
         memcpy( shaderModule.m_Bytecode.data(), pCreateInfo->pCode, pCreateInfo->codeSize );
-=======
-        sm.m_Hash = Farmhash::Fingerprint32( reinterpret_cast<const char*>(pCreateInfo->pCode), pCreateInfo->codeSize );
->>>>>>> 99582b00
 
         // Enumerate capabilities of the shader module
         const uint32_t* pCurrentWord = pCreateInfo->pCode + 5; // skip header bytes
@@ -1311,12 +1307,8 @@
             uint32_t hash = shaderModule.m_Hash;
 
             // Hash the entrypoint and append it to the final hash
-<<<<<<< HEAD
             const char* entrypoint = pStages[i].pName;
-            hash ^= Hash::Fingerprint32( entrypoint, std::strlen( entrypoint ) );
-=======
             hash ^= Farmhash::Fingerprint32( entrypoint, std::strlen( entrypoint ) );
->>>>>>> 99582b00
 
             DeviceProfilerPipelineShader& shader = tuple.m_Shaders[ pStages[i].stage ];
             shader.m_Hash = hash;
@@ -1343,13 +1335,7 @@
         }
 
         // Compute aggregated tuple hash for fast comparison
-<<<<<<< HEAD
-        tuple.m_Hash = Hash::Fingerprint32( reinterpret_cast<const char*>( &shaderHashes ), sizeof( shaderHashes ) );
-=======
-        pipeline.m_ShaderTuple.m_Hash = Farmhash::Fingerprint32(
-            reinterpret_cast<const char*>( &pipeline.m_ShaderTuple.m_Stages ),
-            sizeof( pipeline.m_ShaderTuple.m_Stages ) );
->>>>>>> 99582b00
+        tuple.m_Hash = Farmhash::Fingerprint32( reinterpret_cast<const char*>( &shaderHashes ), sizeof( shaderHashes ) );
     }
 
     /***********************************************************************************\
