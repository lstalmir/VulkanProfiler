--- conflicted
+++ resolved
@@ -334,13 +334,8 @@
                             Profiler::Aggregate<SumAggregator>(
                                 weightedMetric.weight,
                                 weightedMetric.value,
-<<<<<<< HEAD
-                                (commandBufferData.m_EndTimestamp - commandBufferData.m_BeginTimestamp),
+                                (commandBufferData.m_EndTimestamp.m_Value - commandBufferData.m_BeginTimestamp.m_Value),
                                 commandBufferData.m_PerformanceQueryResults[ i ],
-=======
-                                (commandBufferData.m_EndTimestamp.m_Value - commandBufferData.m_BeginTimestamp.m_Value),
-                                commandBufferVendorMetrics[ i ],
->>>>>>> 52cc8ac0
                                 m_VendorMetricProperties[ i ].storage );
 
                             break;
@@ -358,13 +353,8 @@
                             Profiler::Aggregate<AvgAggregator>(
                                 weightedMetric.weight,
                                 weightedMetric.value,
-<<<<<<< HEAD
-                                (commandBufferData.m_EndTimestamp - commandBufferData.m_BeginTimestamp),
+                                (commandBufferData.m_EndTimestamp.m_Value - commandBufferData.m_BeginTimestamp.m_Value),
                                 commandBufferData.m_PerformanceQueryResults[ i ],
-=======
-                                (commandBufferData.m_EndTimestamp.m_Value - commandBufferData.m_BeginTimestamp.m_Value),
-                                commandBufferVendorMetrics[ i ],
->>>>>>> 52cc8ac0
                                 m_VendorMetricProperties[ i ].storage );
 
                             break;
