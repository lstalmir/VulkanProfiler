--- conflicted
+++ resolved
@@ -273,14 +273,9 @@
     \***********************************************************************************/
     void ProfilerDataAggregator::Aggregate( ProfilerCommandBuffer* pWaitForCommandBuffer )
     {
-<<<<<<< HEAD
+        TipGuard tip( m_pProfiler->m_pDevice->TIP, __func__ );
+
         std::scoped_lock lk( m_Mutex );
-=======
-        TipGuard tip( m_pProfiler->m_pDevice->TIP, __func__ );
-
-        decltype(m_Submits) submits;
-        decltype(m_Data) data;
->>>>>>> d4d668a4
 
         LoadVendorMetricsProperties();
 
@@ -387,7 +382,8 @@
         SubmitBatch& submitBatch,
         DeviceProfilerSubmitBatchData& submitBatchData ) const
     {
-<<<<<<< HEAD
+        TipGuard tip( m_pProfiler->m_pDevice->TIP, __func__ );
+
         DeviceProfilerQueryDataBufferReader reader(
             *m_pProfiler,
             *submitBatch.m_pDataBuffer );
@@ -413,39 +409,23 @@
                     submitData.m_EndTimestamp.m_Value, submitData.m_CommandBuffers.back().m_EndTimestamp.m_Value );
             }
         }
-=======
+    }
+
+    /***********************************************************************************\
+
+    Function:
+        ResolveFrameData
+
+    Description:
+        Create summary of the frame and store it in the given data structure.
+
+    \***********************************************************************************/
+    void ProfilerDataAggregator::ResolveFrameData( Frame& frame, DeviceProfilerFrameData& frameData ) const
+    {
         TipGuard tip( m_pProfiler->m_pDevice->TIP, __func__ );
 
-        std::scoped_lock lk( m_Mutex );
-        m_Submits.clear();
-        m_AggregatedData.clear();
-        m_Data.clear();
->>>>>>> d4d668a4
-    }
-
-    /***********************************************************************************\
-
-    Function:
-        ResolveFrameData
-
-    Description:
-        Create summary of the frame and store it in the given data structure.
-
-    \***********************************************************************************/
-    void ProfilerDataAggregator::ResolveFrameData( Frame& frame, DeviceProfilerFrameData& frameData ) const
-    {
-<<<<<<< HEAD
         frameData.m_TopPipelines = CollectTopPipelines( frame );
         frameData.m_VendorMetrics = AggregateVendorMetrics( frame );
-=======
-        TipGuard tip( m_pProfiler->m_pDevice->TIP, __func__ );
-
-        LoadVendorMetricsProperties();
-
-        DeviceProfilerFrameData frameData;
-        frameData.m_TopPipelines = CollectTopPipelines();
-        frameData.m_VendorMetrics = AggregateVendorMetrics();
->>>>>>> d4d668a4
 
         // Collect per-frame stats
         for( const auto& submitBatch : frame.m_CompleteSubmits )
