// Copyright (c) 2019-2024 Lukasz Stalmirski
// 
// Permission is hereby granted, free of charge, to any person obtaining a copy
// of this software and associated documentation files (the "Software"), to deal
// in the Software without restriction, including without limitation the rights
// to use, copy, modify, merge, publish, distribute, sublicense, and/or sell
// copies of the Software, and to permit persons to whom the Software is
// furnished to do so, subject to the following conditions:
// 
// The above copyright notice and this permission notice shall be included in all
// copies or substantial portions of the Software.
// 
// THE SOFTWARE IS PROVIDED "AS IS", WITHOUT WARRANTY OF ANY KIND, EXPRESS OR
// IMPLIED, INCLUDING BUT NOT LIMITED TO THE WARRANTIES OF MERCHANTABILITY,
// FITNESS FOR A PARTICULAR PURPOSE AND NONINFRINGEMENT. IN NO EVENT SHALL THE
// AUTHORS OR COPYRIGHT HOLDERS BE LIABLE FOR ANY CLAIM, DAMAGES OR OTHER
// LIABILITY, WHETHER IN AN ACTION OF CONTRACT, TORT OR OTHERWISE, ARISING FROM,
// OUT OF OR IN CONNECTION WITH THE SOFTWARE OR THE USE OR OTHER DEALINGS IN THE
// SOFTWARE.

#include "profiler_data_aggregator.h"
#include "profiler.h"
#include "profiler_query_pool.h"
#include "profiler_helpers.h"
#include "profiler_layer_objects/VkDevice_object.h"
#include "intel/profiler_metrics_api.h"
#include <assert.h>
#include <algorithm>
#include <unordered_set>

namespace Profiler
{
    struct SumAggregator
    {
        template<typename T>
        inline void operator()( uint64_t&, T& acc, uint64_t, const T& value ) const
        {
            acc += value;
        }
    };

    struct AvgAggregator
    {
        template<typename T>
        inline void operator()( uint64_t& accWeight, T& acc, uint64_t valueWeight, const T& value ) const
        {
            accWeight += valueWeight;
            acc += static_cast<T>( valueWeight * value );
        }
    };

    struct NormAggregator
    {
        template<typename T>
        inline void operator()( uint64_t&, T& acc, uint64_t valueWeight, const T& value ) const
        {
            if( valueWeight > 0 )
                acc = static_cast<T>(value / static_cast<double>(valueWeight));
            else
                acc = value;
        }
    };

    template<typename AggregatorType>
    static inline void Aggregate(
        uint64_t& accWeight,
        VkProfilerPerformanceCounterResultEXT& acc,
        uint64_t valueWeight,
        const VkProfilerPerformanceCounterResultEXT& value,
        VkProfilerPerformanceCounterStorageEXT storage )
    {
        AggregatorType aggregator;
        switch( storage )
        {
        case VK_PROFILER_PERFORMANCE_COUNTER_STORAGE_FLOAT32_EXT:
            aggregator( accWeight, acc.float32, valueWeight, value.float32 );
            break;

        case VK_PROFILER_PERFORMANCE_COUNTER_STORAGE_FLOAT64_EXT:
            aggregator( accWeight, acc.float64, valueWeight, value.float64 );
            break;

        case VK_PROFILER_PERFORMANCE_COUNTER_STORAGE_INT32_EXT:
            aggregator( accWeight, acc.int32, valueWeight, value.int32 );
            break;

        case VK_PROFILER_PERFORMANCE_COUNTER_STORAGE_INT64_EXT:
            aggregator( accWeight, acc.int64, valueWeight, value.int64 );
            break;

        case VK_PROFILER_PERFORMANCE_COUNTER_STORAGE_UINT32_EXT:
            aggregator( accWeight, acc.uint32, valueWeight, value.uint32 );
            break;

        case VK_PROFILER_PERFORMANCE_COUNTER_STORAGE_UINT64_EXT:
            aggregator( accWeight, acc.uint64, valueWeight, value.uint64 );
            break;
        }
    }

    template<typename AggregatorType>
    static inline void Aggregate(
        VkProfilerPerformanceCounterResultEXT& acc,
        uint64_t valueWeight,
        const VkProfilerPerformanceCounterResultEXT& value,
        VkProfilerPerformanceCounterStorageEXT storage )
    {
        uint64_t dummy = 0;
        Aggregate<AggregatorType>( dummy, acc, valueWeight, value, storage );
    }

    /***********************************************************************************\

    Function:
        Initialize

    Description:
        Initializer.

    \***********************************************************************************/
    VkResult ProfilerDataAggregator::Initialize( DeviceProfiler* pProfiler )
    {
        m_pProfiler = pProfiler;
        m_VendorMetricsSetIndex = UINT32_MAX;

        VkResult result = VK_SUCCESS;

        // Create command pools to copy query data using GPU.
        for( const auto& [queue, queueObj] : m_pProfiler->m_pDevice->Queues )
        {
            VkCommandPoolCreateInfo commandPoolCreateInfo = {};
            commandPoolCreateInfo.sType = VK_STRUCTURE_TYPE_COMMAND_POOL_CREATE_INFO;
            commandPoolCreateInfo.flags = VK_COMMAND_POOL_CREATE_RESET_COMMAND_BUFFER_BIT;
            commandPoolCreateInfo.queueFamilyIndex = queueObj.Family;

            VkCommandPool commandPool = VK_NULL_HANDLE;
            result = m_pProfiler->m_pDevice->Callbacks.CreateCommandPool(
                m_pProfiler->m_pDevice->Handle,
                &commandPoolCreateInfo,
                nullptr,
                &commandPool );

            if( result != VK_SUCCESS )
            {
                break;
            }

            m_CopyCommandPools.emplace( queue, commandPool );
        }

        // Use default time domain until the actual data is ready.
        m_CurrentFrameData.m_SyncTimestamps.m_HostTimeDomain = OSGetDefaultTimeDomain();

        // Cleanup if initialization failed.
        if( result != VK_SUCCESS )
        {
            Destroy();
        }

        return result;
    }

    /***********************************************************************************\

    Function:
        Destroy

    Description:

    \***********************************************************************************/
    void ProfilerDataAggregator::Destroy()
    {
        for( auto [_, commandPool] : m_CopyCommandPools )
        {
            m_pProfiler->m_pDevice->Callbacks.DestroyCommandPool(
                m_pProfiler->m_pDevice->Handle,
                commandPool,
                nullptr );
        }

        m_CopyCommandPools.clear();
        m_pProfiler = nullptr;
    }

    /***********************************************************************************\

    Function:
        BeginNextFrame

    Description:
        Add new frame to the aggregator.

    \***********************************************************************************/
    void ProfilerDataAggregator::AppendFrame( const DeviceProfilerFrame& frame )
    {
        TipGuard tip( m_pProfiler->m_pDevice->TIP, __func__ );

        std::scoped_lock lk( m_Mutex );

        if( !m_NextFrames.empty() )
        {
            // Finalize the previous frame.
            m_NextFrames.back().m_EndTimestamp = frame.m_Timestamp;
        }

        m_FrameIndex = frame.m_FrameIndex;
        m_NextFrames.emplace_back( frame );
    }

    /***********************************************************************************\

    Function:
        AppendSubmit

    Description:
        Add submit data to the aggregator.

    \***********************************************************************************/
    void ProfilerDataAggregator::AppendSubmit( const DeviceProfilerSubmitBatch& submit )
    {
        TipGuard tip( m_pProfiler->m_pDevice->TIP, __func__ );

        std::scoped_lock lk( m_Mutex );

        // Append the submit to the last frame in the queue.
        Frame& frame = m_NextFrames.back();

        SubmitBatch& submitBatch = frame.m_PendingSubmits.emplace_back( submit );
        submitBatch.m_SubmitBatchDataIndex = static_cast<uint32_t>(frame.m_CompleteSubmits.size());

        DeviceProfilerSubmitBatchData& submitBatchData = frame.m_CompleteSubmits.emplace_back();
        submitBatchData.m_Handle = submit.m_Handle;
        submitBatchData.m_ThreadId = submit.m_ThreadId;
        submitBatchData.m_Timestamp = submit.m_Timestamp;

        for( const DeviceProfilerSubmit& _submit : submitBatch.m_Submits )
        {
            submitBatch.m_pSubmittedCommandBuffers.insert(
                _submit.m_pCommandBuffers.begin(),
                _submit.m_pCommandBuffers.end() );
        }

        // Allocate a buffer for the query data.
        uint64_t bufferSize = 0;

        for( const ProfilerCommandBuffer* pCommandBuffer : submitBatch.m_pSubmittedCommandBuffers )
        {
            bufferSize += pCommandBuffer->GetRequiredQueryDataBufferSize();
        }

        submitBatch.m_pDataBuffer = new DeviceProfilerQueryDataBuffer( *m_pProfiler, bufferSize );

        // Try to copy the data using GPU.
        // It may fallback to CPU allocation if the function fails to allocate the command buffer.
        bool succeeded = WriteQueryDataToGpuBuffer( submitBatch );
        if( !succeeded )
        {
            FreeDynamicAllocations( submitBatch );

            // Fatal error, drop the packet.
            frame.m_PendingSubmits.pop_back();
        }
    }

    /***********************************************************************************\

    Function:
        Aggregate

    Description:
        Collect data from the submitted command buffers.

    \***********************************************************************************/
    void ProfilerDataAggregator::Aggregate( ProfilerCommandBuffer* pWaitForCommandBuffer )
    {
        TipGuard tip( m_pProfiler->m_pDevice->TIP, __func__ );

        std::scoped_lock lk( m_Mutex );

        LoadVendorMetricsProperties();

        // The synchronization may be required if a command buffer is being freed.
        // In such case, the profiler has to wait for the timestamp data.
        if( pWaitForCommandBuffer )
        {
            std::vector<VkFence> waitFences;

            // Wait for all pending submits that reference the command buffer.
            for( const Frame& frame : m_NextFrames )
            {
                for( const SubmitBatch& submitBatch : frame.m_PendingSubmits )
                {
                    if( submitBatch.m_pSubmittedCommandBuffers.count( pWaitForCommandBuffer ) )
                    {
                        // Wait for this submit batch.
                        waitFences.push_back( submitBatch.m_DataCopyFence );
                    }
                }
            }

            if( !waitFences.empty() )
            {
                // Wait for the fences.
                m_pProfiler->m_pDevice->Callbacks.WaitForFences(
                    m_pProfiler->m_pDevice->Handle,
                    static_cast<uint32_t>(waitFences.size()),
                    waitFences.data(),
                    VK_TRUE,
                    UINT64_MAX );
            }
        }

        // Check if any submit has completed
        for( Frame& frame : m_NextFrames )
        {
            auto submitBatchIt = frame.m_PendingSubmits.begin();
            while( submitBatchIt != frame.m_PendingSubmits.end() )
            {
                VkResult result = m_pProfiler->m_pDevice->Callbacks.GetFenceStatus(
                    m_pProfiler->m_pDevice->Handle,
                    submitBatchIt->m_DataCopyFence );

                if( result == VK_SUCCESS )
                {
                    bool succeeded = true;
                    if( !submitBatchIt->m_pDataBuffer->UsesGpuAllocation() )
                    {
<<<<<<< HEAD
                        succeeded = WriteQueryDataToCpuBuffer( *submitBatchIt );
=======
                        // Skip if instrumentation was disabled for this command buffer
                        if( it->second.m_DataValid )
                        {
                            submitData.m_CommandBuffers.push_back( it->second );
                        }
>>>>>>> d5fd924f
                    }

                    if( succeeded )
                    {
<<<<<<< HEAD
                        ResolveSubmitBatchData(
                            *submitBatchIt,
                            frame.m_CompleteSubmits[submitBatchIt->m_SubmitBatchDataIndex] );
                    }

                    FreeDynamicAllocations( *submitBatchIt );

                    submitBatchIt = frame.m_PendingSubmits.erase( submitBatchIt );
                }
                else
                {
                    submitBatchIt = std::next( submitBatchIt );
=======
                        // Collect command buffer data now
                        auto& commandBufferData = pCommandBuffer->GetData();

                        // Skip if instrumentation was disabled for this command buffer
                        if( commandBufferData.m_DataValid )
                        {
                            submitData.m_CommandBuffers.push_back( commandBufferData );
                        }
                    }

                    // Update submission timestamps.
                    if( !submitData.m_CommandBuffers.empty() )
                    {
                        submitData.m_BeginTimestamp.m_Value = std::min(
                            submitData.m_BeginTimestamp.m_Value, submitData.m_CommandBuffers.back().m_BeginTimestamp.m_Value );
                        submitData.m_EndTimestamp.m_Value = std::max(
                            submitData.m_EndTimestamp.m_Value, submitData.m_CommandBuffers.back().m_EndTimestamp.m_Value );
                    }
>>>>>>> d5fd924f
                }
            }
        }

        // Check if any frame has completed
        if( !m_NextFrames.empty() )
        {
            auto frameIt = m_NextFrames.begin();
            while( (frameIt != m_NextFrames.end()) && (frameIt->m_FrameIndex < m_FrameIndex) && (frameIt->m_PendingSubmits.empty()) )
            {
                frameIt++;
            }

            if( frameIt != m_NextFrames.begin() )
            {
                auto lastFrameIt = frameIt--;

                DeviceProfilerFrameData frameData;
                ResolveFrameData( *frameIt, frameData );
                std::swap( m_CurrentFrameData, frameData );

                m_NextFrames.erase( m_NextFrames.begin(), lastFrameIt );
            }
        }
    }

    /***********************************************************************************\

    Function:
        ResolveSubmitBatchData

    Description:
        Collect timestamps sent by the command buffers in the submit batch and store
        the results in the given data structure.

    \***********************************************************************************/
    void ProfilerDataAggregator::ResolveSubmitBatchData(
        SubmitBatch& submitBatch,
        DeviceProfilerSubmitBatchData& submitBatchData ) const
    {
        TipGuard tip( m_pProfiler->m_pDevice->TIP, __func__ );

        DeviceProfilerQueryDataBufferReader reader(
            *m_pProfiler,
            *submitBatch.m_pDataBuffer );

        for( const DeviceProfilerSubmit& submit : submitBatch.m_Submits )
        {
            DeviceProfilerSubmitData& submitData = submitBatchData.m_Submits.emplace_back();
            submitData.m_SignalSemaphores = submit.m_SignalSemaphores;
            submitData.m_WaitSemaphores = submit.m_WaitSemaphores;

            submitData.m_BeginTimestamp.m_Value = std::numeric_limits<uint64_t>::max();
            submitData.m_EndTimestamp.m_Value = 0;

            for( const auto& pCommandBuffer : submit.m_pCommandBuffers )
            {
                // Collect command buffer data
                const DeviceProfilerCommandBufferData& commandBufferData = pCommandBuffer->GetData( reader );
                submitData.m_CommandBuffers.push_back( commandBufferData );

                submitData.m_BeginTimestamp.m_Value = std::min(
                    submitData.m_BeginTimestamp.m_Value, submitData.m_CommandBuffers.back().m_BeginTimestamp.m_Value );
                submitData.m_EndTimestamp.m_Value = std::max(
                    submitData.m_EndTimestamp.m_Value, submitData.m_CommandBuffers.back().m_EndTimestamp.m_Value );
            }
        }
    }

    /***********************************************************************************\

    Function:
        ResolveFrameData

    Description:
        Create summary of the frame and store it in the given data structure.

    \***********************************************************************************/
    void ProfilerDataAggregator::ResolveFrameData( Frame& frame, DeviceProfilerFrameData& frameData ) const
    {
        TipGuard tip( m_pProfiler->m_pDevice->TIP, __func__ );

        frameData.m_TopPipelines = CollectTopPipelines( frame );
        frameData.m_VendorMetrics = AggregateVendorMetrics( frame );

        // Collect per-frame stats
        for( const auto& submitBatch : frame.m_CompleteSubmits )
        {
            for( const auto& submit : submitBatch.m_Submits )
            {
                for( const auto& commandBuffer : submit.m_CommandBuffers )
                {
                    frameData.m_Stats += commandBuffer.m_Stats;
                    frameData.m_Ticks += (commandBuffer.m_EndTimestamp.m_Value - commandBuffer.m_BeginTimestamp.m_Value);
                }
            }
        }

        frameData.m_Submits = std::move( frame.m_CompleteSubmits );

        // Return CPU data.
        frameData.m_CPU.m_BeginTimestamp = frame.m_Timestamp;
        frameData.m_CPU.m_EndTimestamp = frame.m_EndTimestamp;
        frameData.m_CPU.m_FramesPerSec = frame.m_FramesPerSec;
        frameData.m_CPU.m_ThreadId = frame.m_ThreadId;

        // Return synchronization timestamps.
        frameData.m_SyncTimestamps = frame.m_SyncTimestamps;
    }

    /***********************************************************************************\

    Function:
        LoadVendorMetricsProperties

    Description:
        Get metrics properties from the metrics API.

    \***********************************************************************************/
    void ProfilerDataAggregator::LoadVendorMetricsProperties()
    {
        TipGuard tip( m_pProfiler->m_pDevice->TIP, __func__ );

        if( m_pProfiler->m_MetricsApiINTEL.IsAvailable() )
        {
            // Check if vendor metrics set has changed.
            const uint32_t activeMetricsSetIndex = m_pProfiler->m_MetricsApiINTEL.GetActiveMetricsSetIndex();

            if( m_VendorMetricsSetIndex != activeMetricsSetIndex )
            {
                m_VendorMetricsSetIndex = activeMetricsSetIndex;

                if( m_VendorMetricsSetIndex != UINT32_MAX )
                {
                    // Preallocate space for the metrics properties.
                    uint32_t vendorMetricsCount = m_pProfiler->m_MetricsApiINTEL.GetMetricsCount( m_VendorMetricsSetIndex );
                    m_VendorMetricProperties.resize( vendorMetricsCount );

                    // Copy metrics properties to the local vector.
                    VkResult result = m_pProfiler->m_MetricsApiINTEL.GetMetricsProperties(
                        m_VendorMetricsSetIndex,
                        &vendorMetricsCount,
                        m_VendorMetricProperties.data() );

                    if( result != VK_SUCCESS )
                    {
                        m_VendorMetricProperties.clear();
                    }
                }
                else
                {
                    m_VendorMetricProperties.clear();
                }
            }
        }
    }

    /***********************************************************************************\

    Function:
        AggregateVendorMetrics

    Description:
        Merge vendor metrics collected from different command buffers.

    \***********************************************************************************/
    std::vector<VkProfilerPerformanceCounterResultEXT> ProfilerDataAggregator::AggregateVendorMetrics(
        const Frame& frame ) const
    {
        TipGuard tip( m_pProfiler->m_pDevice->TIP, __func__ );

        const uint32_t metricCount = static_cast<uint32_t>( m_VendorMetricProperties.size() );

        // No vendor metrics available
        if( metricCount == 0 )
            return {};

        // Helper structure containing aggregated metric value and its weight.
        struct __WeightedMetric
        {
            VkProfilerPerformanceCounterResultEXT value;
            uint64_t weight;
        };

        std::vector<__WeightedMetric> aggregatedVendorMetrics( metricCount );

        for( const auto& submitBatchData : frame.m_CompleteSubmits )
        {
            for( const auto& submitData : submitBatchData.m_Submits )
            {
                for( const auto& commandBufferData : submitData.m_CommandBuffers )
                {
                    if( commandBufferData.m_PerformanceQueryMetricsSetIndex != m_VendorMetricsSetIndex )
                    {
                        // The command buffer has been recorded with at different set of metrics.
                        continue;
                    }

                    if( commandBufferData.m_PerformanceQueryResults.empty() )
                    {
                        // No performance query data collected for this command buffer.
                        continue;
                    }

                    for( uint32_t i = 0; i < metricCount; ++i )
                    {
                        // Get metric accumulator
                        __WeightedMetric& weightedMetric = aggregatedVendorMetrics[ i ];

                        switch( m_VendorMetricProperties[ i ].unit )
                        {
                        case VK_PROFILER_PERFORMANCE_COUNTER_UNIT_BYTES_EXT:
                        case VK_PROFILER_PERFORMANCE_COUNTER_UNIT_CYCLES_EXT:
                        case VK_PROFILER_PERFORMANCE_COUNTER_UNIT_GENERIC_EXT:
                        case VK_PROFILER_PERFORMANCE_COUNTER_UNIT_NANOSECONDS_EXT:
                        {
                            // Metrics aggregated by sum
                            Profiler::Aggregate<SumAggregator>(
                                weightedMetric.weight,
                                weightedMetric.value,
                                (commandBufferData.m_EndTimestamp.m_Value - commandBufferData.m_BeginTimestamp.m_Value),
                                commandBufferData.m_PerformanceQueryResults[ i ],
                                m_VendorMetricProperties[ i ].storage );

                            break;
                        }

                        case VK_PROFILER_PERFORMANCE_COUNTER_UNIT_AMPS_EXT:
                        case VK_PROFILER_PERFORMANCE_COUNTER_UNIT_BYTES_PER_SECOND_EXT:
                        case VK_PROFILER_PERFORMANCE_COUNTER_UNIT_HERTZ_EXT:
                        case VK_PROFILER_PERFORMANCE_COUNTER_UNIT_KELVIN_EXT:
                        case VK_PROFILER_PERFORMANCE_COUNTER_UNIT_PERCENTAGE_EXT:
                        case VK_PROFILER_PERFORMANCE_COUNTER_UNIT_VOLTS_EXT:
                        case VK_PROFILER_PERFORMANCE_COUNTER_UNIT_WATTS_EXT:
                        {
                            // Metrics aggregated by average
                            Profiler::Aggregate<AvgAggregator>(
                                weightedMetric.weight,
                                weightedMetric.value,
                                (commandBufferData.m_EndTimestamp.m_Value - commandBufferData.m_BeginTimestamp.m_Value),
                                commandBufferData.m_PerformanceQueryResults[ i ],
                                m_VendorMetricProperties[ i ].storage );

                            break;
                        }
                        }
                    }
                }
            }
        }

        // Normalize aggregated metrics by weight
        std::vector<VkProfilerPerformanceCounterResultEXT> normalizedAggregatedVendorMetrics( metricCount );

        for( uint32_t i = 0; i < metricCount; ++i )
        {
            const __WeightedMetric& weightedMetric = aggregatedVendorMetrics[ i ];
            Profiler::Aggregate<NormAggregator>(
                normalizedAggregatedVendorMetrics[ i ],
                weightedMetric.weight,
                weightedMetric.value,
                m_VendorMetricProperties[ i ].storage );
        }

        return normalizedAggregatedVendorMetrics;
    }

    /***********************************************************************************\

    Function:
        CollectTopPipelines

    Description:
        Enumerate and sort all pipelines by duration descending.

    \***********************************************************************************/
    ContainerType<DeviceProfilerPipelineData> ProfilerDataAggregator::CollectTopPipelines(
        const Frame& frame ) const
    {
        TipGuard tip( m_pProfiler->m_pDevice->TIP, __func__ );

        // Identify pipelines by combined hash value
        std::unordered_map<uint32_t, DeviceProfilerPipelineData> aggregatedPipelines;

        for( const auto& submitBatch : frame.m_CompleteSubmits )
        {
            for( const auto& submit : submitBatch.m_Submits )
            {
                for( const auto& commandBuffer : submit.m_CommandBuffers )
                {
                    CollectPipelinesFromCommandBuffer( commandBuffer, aggregatedPipelines );
                }
            }
        }

        // Sort by time
        ContainerType<DeviceProfilerPipelineData> pipelines;

        for( const auto& [_, aggregatedPipeline] : aggregatedPipelines )
        {
            pipelines.push_back( aggregatedPipeline );
        }

        std::sort( pipelines.begin(), pipelines.end(),
            []( const DeviceProfilerPipelineData& a, const DeviceProfilerPipelineData& b )
            {
                return (a.m_EndTimestamp.m_Value - a.m_BeginTimestamp.m_Value) > (b.m_EndTimestamp.m_Value - b.m_BeginTimestamp.m_Value);
            } );

        return pipelines;
    }

    /***********************************************************************************\

    Function:
        CollectPipelinesFromCommandBuffer

    Description:
        Enumerate and sort all pipelines in command buffer by duration descending.

    \***********************************************************************************/
    void ProfilerDataAggregator::CollectPipelinesFromCommandBuffer(
        const DeviceProfilerCommandBufferData& commandBuffer,
        std::unordered_map<uint32_t, DeviceProfilerPipelineData>& aggregatedPipelines ) const
    {
        TipGuard tip( m_pProfiler->m_pDevice->TIP, __func__ );

        // Include begin/end
        DeviceProfilerPipelineData beginRenderPassPipeline = m_pProfiler->GetPipeline(
            (VkPipeline)DeviceProfilerPipelineType::eBeginRenderPass );

        DeviceProfilerPipelineData endRenderPassPipeline = m_pProfiler->GetPipeline(
            (VkPipeline)DeviceProfilerPipelineType::eEndRenderPass );

        for( const auto& renderPass : commandBuffer.m_RenderPasses )
        {
            // Aggregate begin/end render pass time
            beginRenderPassPipeline.m_EndTimestamp.m_Value += (renderPass.m_Begin.m_EndTimestamp.m_Value - renderPass.m_Begin.m_BeginTimestamp.m_Value);
            endRenderPassPipeline.m_EndTimestamp.m_Value += (renderPass.m_End.m_EndTimestamp.m_Value - renderPass.m_End.m_BeginTimestamp.m_Value);

            for( const auto& subpass : renderPass.m_Subpasses )
            {
                // Treat data as pipelines if subpass contents are inline-only.
                if( subpass.m_Contents == VK_SUBPASS_CONTENTS_INLINE )
                {
                    for( const auto& data : subpass.m_Data )
                    {
                        CollectPipeline( std::get<DeviceProfilerPipelineData>( data ), aggregatedPipelines );
                    }
                }

                // Treat data as secondary command buffers if subpass contents are secondary command buffers only.
                else if( subpass.m_Contents == VK_SUBPASS_CONTENTS_SECONDARY_COMMAND_BUFFERS )
                {
                    for( const auto& data : subpass.m_Data )
                    {
                        CollectPipelinesFromCommandBuffer( std::get<DeviceProfilerCommandBufferData>( data ), aggregatedPipelines );
                    }
                }

                // With VK_EXT_nested_command_buffer, it is possible to insert both command buffers and inline commands in the same subpass.
                else if( subpass.m_Contents == VK_SUBPASS_CONTENTS_INLINE_AND_SECONDARY_COMMAND_BUFFERS_EXT )
                {
                    for( const auto& data : subpass.m_Data )
                    {
                        switch( data.GetType() )
                        {
                        case DeviceProfilerSubpassDataType::ePipeline:
                            CollectPipeline( std::get<DeviceProfilerPipelineData>( data ), aggregatedPipelines );
                            break;
                        case DeviceProfilerSubpassDataType::eCommandBuffer:
                            CollectPipelinesFromCommandBuffer( std::get<DeviceProfilerCommandBufferData>( data ), aggregatedPipelines );
                            break;
                        }
                    }
                }
            }
        }

        // Insert aggregated begin/end render pass pipelines
        CollectPipeline( beginRenderPassPipeline, aggregatedPipelines );
        CollectPipeline( endRenderPassPipeline, aggregatedPipelines );
    }

    /***********************************************************************************\

    Function:
        CollectPipeline

    Description:
        Aggregate pipeline data for top pipelines enumeration.

    \***********************************************************************************/
    void ProfilerDataAggregator::CollectPipeline(
        const DeviceProfilerPipelineData& pipeline,
        std::unordered_map<uint32_t, DeviceProfilerPipelineData>& aggregatedPipelines ) const
    {
        TipGuard tip( m_pProfiler->m_pDevice->TIP, __func__ );

        auto it = aggregatedPipelines.find( pipeline.m_ShaderTuple.m_Hash );
        if( it == aggregatedPipelines.end() )
        {
            // Create aggregated data struct for this pipeline
            DeviceProfilerPipelineData aggregatedPipelineData = {};
            aggregatedPipelineData.m_Handle = pipeline.m_Handle;
            aggregatedPipelineData.m_BindPoint = pipeline.m_BindPoint;
            aggregatedPipelineData.m_ShaderTuple = pipeline.m_ShaderTuple;

            it = aggregatedPipelines.emplace( pipeline.m_ShaderTuple.m_Hash, aggregatedPipelineData ).first;
        }

        // Increase total pipeline time
        (*it).second.m_EndTimestamp.m_Value += (pipeline.m_EndTimestamp.m_Value - pipeline.m_BeginTimestamp.m_Value);
    }

    /***********************************************************************************\

    Function:
        FreeDynamicAllocations

    Description:
        Frees all dynamic allocations of the submit batch.

    \***********************************************************************************/
    void ProfilerDataAggregator::FreeDynamicAllocations( SubmitBatch& submitBatch )
    {
        if( submitBatch.m_DataCopyFence )
        {
            m_pProfiler->m_pDevice->Callbacks.DestroyFence(
                m_pProfiler->m_pDevice->Handle,
                submitBatch.m_DataCopyFence,
                nullptr );
        }
        if( submitBatch.m_DataCopyCommandBuffer )
        {
            m_pProfiler->m_pDevice->Callbacks.FreeCommandBuffers(
                m_pProfiler->m_pDevice->Handle,
                submitBatch.m_DataCopyCommandPool,
                1, &submitBatch.m_DataCopyCommandBuffer );
        }

        delete submitBatch.m_pDataBuffer;
    }

    /***********************************************************************************\

    Function:
        WriteQueryDataToGpuBuffer

    Description:
        Allocate a command buffer, record copy commands and submit it for execution.
        Fallback to a CPU allocation if the allocation or recording fails.

    \***********************************************************************************/
    bool ProfilerDataAggregator::WriteQueryDataToGpuBuffer( SubmitBatch& submitBatch )
    {
        // Always submit the fence to GPU to check for data availability later.
        uint32_t submitCount = 0;
        VkSubmitInfo submitInfo = {};
        submitInfo.sType = VK_STRUCTURE_TYPE_SUBMIT_INFO;

        // Try to copy using GPU if allocation is available.
        if( submitBatch.m_pDataBuffer->UsesGpuAllocation() )
        {
            // Get the command pool associated with the queue.
            // It is implicitly synchronized by the application here.
            submitBatch.m_DataCopyCommandPool = m_CopyCommandPools.at( submitBatch.m_Handle );

            // Allocate the command buffer.
            VkCommandBufferAllocateInfo commandBufferAllocateInfo = {};
            commandBufferAllocateInfo.sType = VK_STRUCTURE_TYPE_COMMAND_BUFFER_ALLOCATE_INFO;
            commandBufferAllocateInfo.level = VK_COMMAND_BUFFER_LEVEL_PRIMARY;
            commandBufferAllocateInfo.commandBufferCount = 1;
            commandBufferAllocateInfo.commandPool = submitBatch.m_DataCopyCommandPool;

            VkResult result = m_pProfiler->m_pDevice->Callbacks.AllocateCommandBuffers(
                m_pProfiler->m_pDevice->Handle,
                &commandBufferAllocateInfo,
                &submitBatch.m_DataCopyCommandBuffer );

            if( result == VK_SUCCESS )
            {
                // Command buffers are dispatchable handles, update pointers to parent's dispatch table.
                result = m_pProfiler->m_pDevice->SetDeviceLoaderData(
                    m_pProfiler->m_pDevice->Handle,
                    submitBatch.m_DataCopyCommandBuffer );
            }

            if( result == VK_SUCCESS )
            {
                // Begin recording commands to the copy command buffer.
                VkCommandBufferBeginInfo commandBufferBeginInfo = {};
                commandBufferBeginInfo.sType = VK_STRUCTURE_TYPE_COMMAND_BUFFER_BEGIN_INFO;
                commandBufferBeginInfo.flags = VK_COMMAND_BUFFER_USAGE_ONE_TIME_SUBMIT_BIT;

                result = m_pProfiler->m_pDevice->Callbacks.BeginCommandBuffer(
                    submitBatch.m_DataCopyCommandBuffer,
                    &commandBufferBeginInfo );
            }

            if( result == VK_SUCCESS )
            {
                // Write timestamp queries to the buffer using the GPU.
                DeviceProfilerQueryDataBufferWriter writer(
                    *m_pProfiler,
                    *submitBatch.m_pDataBuffer,
                    submitBatch.m_DataCopyCommandBuffer );

                for( ProfilerCommandBuffer* pCommandBuffer : submitBatch.m_pSubmittedCommandBuffers )
                {
                    pCommandBuffer->WriteQueryData( writer );
                }

                result = m_pProfiler->m_pDevice->Callbacks.EndCommandBuffer(
                    submitBatch.m_DataCopyCommandBuffer );
            }

            if( result == VK_SUCCESS )
            {
                // Submit the command buffer for execution.
                submitCount = 1;
                submitInfo.commandBufferCount = 1;
                submitInfo.pCommandBuffers = &submitBatch.m_DataCopyCommandBuffer;
            }

            if( result != VK_SUCCESS )
            {
                // If any of the steps above has failed, fallback to CPU allocation and collect the data later.
                submitBatch.m_pDataBuffer->FallbackToCpuAllocation();
            }
        }

        // Always submit the fence, which is required to check for data availability.
        VkFenceCreateInfo fenceCreateInfo = {};
        fenceCreateInfo.sType = VK_STRUCTURE_TYPE_FENCE_CREATE_INFO;

        VkResult result = m_pProfiler->m_pDevice->Callbacks.CreateFence(
            m_pProfiler->m_pDevice->Handle,
            &fenceCreateInfo,
            nullptr,
            &submitBatch.m_DataCopyFence );

        if( result == VK_SUCCESS )
        {
            // Submit the fence, and optionally the command buffer, for execution.
            result = m_pProfiler->m_pDevice->Callbacks.QueueSubmit(
                submitBatch.m_Handle,
                submitCount,
                &submitInfo,
                submitBatch.m_DataCopyFence );
        }

        return (result == VK_SUCCESS);
    }

    /***********************************************************************************\

    Function:
        WriteQueryDataToCpuBuffer

    Description:
        Copy the data from the query pools to the buffer.

    \***********************************************************************************/
    bool ProfilerDataAggregator::WriteQueryDataToCpuBuffer( SubmitBatch& submitBatch )
    {
        // Drop the packet if the CPU buffer allocation failed.
        if( submitBatch.m_pDataBuffer->GetCpuBuffer() == nullptr )
        {
            return false;
        }

        // Write timestamp queries to the buffer using the CPU.
        DeviceProfilerQueryDataBufferWriter writer(
            *m_pProfiler,
            *submitBatch.m_pDataBuffer );

        for( ProfilerCommandBuffer* pCommandBuffer : submitBatch.m_pSubmittedCommandBuffers )
        {
            pCommandBuffer->WriteQueryData( writer );
        }

        return true;
    }
}<|MERGE_RESOLUTION|>--- conflicted
+++ resolved
@@ -325,20 +325,11 @@
                     bool succeeded = true;
                     if( !submitBatchIt->m_pDataBuffer->UsesGpuAllocation() )
                     {
-<<<<<<< HEAD
                         succeeded = WriteQueryDataToCpuBuffer( *submitBatchIt );
-=======
-                        // Skip if instrumentation was disabled for this command buffer
-                        if( it->second.m_DataValid )
-                        {
-                            submitData.m_CommandBuffers.push_back( it->second );
-                        }
->>>>>>> d5fd924f
                     }
 
                     if( succeeded )
                     {
-<<<<<<< HEAD
                         ResolveSubmitBatchData(
                             *submitBatchIt,
                             frame.m_CompleteSubmits[submitBatchIt->m_SubmitBatchDataIndex] );
@@ -351,26 +342,6 @@
                 else
                 {
                     submitBatchIt = std::next( submitBatchIt );
-=======
-                        // Collect command buffer data now
-                        auto& commandBufferData = pCommandBuffer->GetData();
-
-                        // Skip if instrumentation was disabled for this command buffer
-                        if( commandBufferData.m_DataValid )
-                        {
-                            submitData.m_CommandBuffers.push_back( commandBufferData );
-                        }
-                    }
-
-                    // Update submission timestamps.
-                    if( !submitData.m_CommandBuffers.empty() )
-                    {
-                        submitData.m_BeginTimestamp.m_Value = std::min(
-                            submitData.m_BeginTimestamp.m_Value, submitData.m_CommandBuffers.back().m_BeginTimestamp.m_Value );
-                        submitData.m_EndTimestamp.m_Value = std::max(
-                            submitData.m_EndTimestamp.m_Value, submitData.m_CommandBuffers.back().m_EndTimestamp.m_Value );
-                    }
->>>>>>> d5fd924f
                 }
             }
         }
@@ -430,12 +401,17 @@
             {
                 // Collect command buffer data
                 const DeviceProfilerCommandBufferData& commandBufferData = pCommandBuffer->GetData( reader );
-                submitData.m_CommandBuffers.push_back( commandBufferData );
-
-                submitData.m_BeginTimestamp.m_Value = std::min(
-                    submitData.m_BeginTimestamp.m_Value, submitData.m_CommandBuffers.back().m_BeginTimestamp.m_Value );
-                submitData.m_EndTimestamp.m_Value = std::max(
-                    submitData.m_EndTimestamp.m_Value, submitData.m_CommandBuffers.back().m_EndTimestamp.m_Value );
+
+                // Skip if instrumentation was disabled for this command buffer
+                if( commandBufferData.m_DataValid )
+                {
+                    submitData.m_CommandBuffers.push_back( commandBufferData );
+
+                    submitData.m_BeginTimestamp.m_Value = std::min(
+                        submitData.m_BeginTimestamp.m_Value, commandBufferData.m_BeginTimestamp.m_Value );
+                    submitData.m_EndTimestamp.m_Value = std::max(
+                        submitData.m_EndTimestamp.m_Value, commandBufferData.m_EndTimestamp.m_Value );
+                }
             }
         }
     }
