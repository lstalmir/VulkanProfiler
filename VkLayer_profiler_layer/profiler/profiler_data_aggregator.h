// Copyright (c) 2019-2025 Lukasz Stalmirski
// 
// Permission is hereby granted, free of charge, to any person obtaining a copy
// of this software and associated documentation files (the "Software"), to deal
// in the Software without restriction, including without limitation the rights
// to use, copy, modify, merge, publish, distribute, sublicense, and/or sell
// copies of the Software, and to permit persons to whom the Software is
// furnished to do so, subject to the following conditions:
// 
// The above copyright notice and this permission notice shall be included in all
// copies or substantial portions of the Software.
// 
// THE SOFTWARE IS PROVIDED "AS IS", WITHOUT WARRANTY OF ANY KIND, EXPRESS OR
// IMPLIED, INCLUDING BUT NOT LIMITED TO THE WARRANTIES OF MERCHANTABILITY,
// FITNESS FOR A PARTICULAR PURPOSE AND NONINFRINGEMENT. IN NO EVENT SHALL THE
// AUTHORS OR COPYRIGHT HOLDERS BE LIABLE FOR ANY CLAIM, DAMAGES OR OTHER
// LIABILITY, WHETHER IN AN ACTION OF CONTRACT, TORT OR OTHERWISE, ARISING FROM,
// OUT OF OR IN CONNECTION WITH THE SOFTWARE OR THE USE OR OTHER DEALINGS IN THE
// SOFTWARE.

#pragma once
#include "profiler_data.h"
#include "profiler_command_buffer.h"
#include "profiler_command_pool.h"
#include <list>
#include <map>
#include <shared_mutex>
#include <thread>
#include <unordered_set>
#include <unordered_map>
// Import extension structures
#include "profiler_ext/VkProfilerEXT.h"

namespace Profiler
{
    class DeviceProfiler;
    class DeviceProfilerQueryDataBuffer;

    struct DeviceProfilerSubmit
    {
        std::vector<ProfilerCommandBuffer*>             m_pCommandBuffers = {};
        std::vector<VkSemaphore>                        m_SignalSemaphores = {};
        std::vector<VkSemaphore>                        m_WaitSemaphores = {};
    };

    struct DeviceProfilerSubmitBatch
    {
        VkQueue                                         m_Handle = {};
        ContainerType<DeviceProfilerSubmit>             m_Submits = {};
        uint64_t                                        m_Timestamp = {};
        uint32_t                                        m_ThreadId = {};
    };
    
    struct DeviceProfilerFrame
    {
        uint32_t                                        m_FrameIndex = 0;
        uint32_t                                        m_ThreadId = 0;
        uint64_t                                        m_Timestamp = 0;
        float                                           m_FramesPerSec = 0;
        VkProfilerFrameDelimiterEXT                     m_FrameDelimiter = {};
        DeviceProfilerSynchronizationTimestamps         m_SyncTimestamps = {};
    };

    /***********************************************************************************\

    Class:
        ProfilerDataAggregator

    Description:
        Merges data from multiple command buffers

    \***********************************************************************************/
    class ProfilerDataAggregator
    {
        struct SubmitBatch : DeviceProfilerSubmitBatch
        {
            DeviceProfilerQueryDataBuffer*              m_pDataBuffer = {};

            DeviceProfilerInternalCommandPool*          m_pDataCopyCommandPool = {};
            VkCommandBuffer                             m_DataCopyCommandBuffer = {};
            VkFence                                     m_DataCopyFence = {};

            uint32_t                                    m_SubmitBatchDataIndex = 0;
            std::unordered_set<ProfilerCommandBuffer*>  m_pSubmittedCommandBuffers = {};

            SubmitBatch( const DeviceProfilerSubmitBatch& submitBatch )
                : DeviceProfilerSubmitBatch( submitBatch )
            {}
        };

        struct Frame : DeviceProfilerFrame
        {
            std::list<SubmitBatch>                      m_PendingSubmits = {};
            std::deque<DeviceProfilerSubmitBatchData>   m_CompleteSubmits = {};

            uint64_t                                    m_EndTimestamp = {};

            Frame( const DeviceProfilerFrame& frame )
                : DeviceProfilerFrame( frame )
            {}
        };

    public:
        ProfilerDataAggregator();

        VkResult Initialize( DeviceProfiler* );
        void Destroy();

        void SetDataBufferSize( uint32_t maxFrames );

        bool IsDataCollectionThreadRunning() const { return m_DataCollectionThreadRunning; }

        void AppendFrame( const DeviceProfilerFrame& );
        void AppendSubmit( const DeviceProfilerSubmitBatch& );
        void Aggregate( ProfilerCommandBuffer* = nullptr );

        std::list<std::shared_ptr<DeviceProfilerFrameData>> GetAggregatedData();

    private:
        DeviceProfiler* m_pProfiler;

        std::thread m_DataCollectionThread;
        std::atomic_bool m_DataCollectionThreadRunning;

        std::list<std::shared_ptr<DeviceProfilerFrameData>> m_pResolvedFrames;
        std::list<Frame> m_NextFrames;

        std::shared_mutex m_Mutex;
        uint32_t m_FrameIndex;

        uint32_t m_MaxResolvedFrameCount;

        // Command pools used for copying query data
        std::unordered_map<VkQueue, DeviceProfilerInternalCommandPool> m_CopyCommandPools;

<<<<<<< HEAD
        // Performance counter properties
=======
        // Performance metric properties
>>>>>>> 3c8a89ea
        std::vector<VkProfilerPerformanceCounterProperties2EXT> m_PerformanceMetricProperties;
        uint32_t m_PerformanceMetricsSetIndex;

        void DataCollectionThreadProc();

        void LoadPerformanceMetricsProperties();
        DeviceProfilerPerformanceCountersData AggregatePerformanceMetrics( const Frame& ) const;

        ContainerType<DeviceProfilerPipelineData> CollectTopPipelines( const Frame& ) const;
        void CollectPipelinesFromCommandBuffer( const DeviceProfilerCommandBufferData&, std::unordered_map<uint32_t, DeviceProfilerPipelineData>& ) const;
        void CollectPipeline( const DeviceProfilerPipelineData&, std::unordered_map<uint32_t, DeviceProfilerPipelineData>& ) const;

        void ResolveSubmitBatchData( SubmitBatch&, DeviceProfilerSubmitBatchData& ) const;
        void ResolveFrameData( Frame&, DeviceProfilerFrameData& ) const;

        void FreeDynamicAllocations( SubmitBatch& );
        bool WriteQueryDataToGpuBuffer( SubmitBatch& );
        bool WriteQueryDataToCpuBuffer( SubmitBatch& );
    };
}<|MERGE_RESOLUTION|>--- conflicted
+++ resolved
@@ -133,11 +133,7 @@
         // Command pools used for copying query data
         std::unordered_map<VkQueue, DeviceProfilerInternalCommandPool> m_CopyCommandPools;
 
-<<<<<<< HEAD
-        // Performance counter properties
-=======
         // Performance metric properties
->>>>>>> 3c8a89ea
         std::vector<VkProfilerPerformanceCounterProperties2EXT> m_PerformanceMetricProperties;
         uint32_t m_PerformanceMetricsSetIndex;
 
