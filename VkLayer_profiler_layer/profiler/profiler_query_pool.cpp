--- conflicted
+++ resolved
@@ -319,15 +319,10 @@
     void DeviceProfilerQueryDataBufferWriter::WritePerformanceQueryResults( VkQueryPool queryPool, uint32_t metricsSetIndex, uint32_t queueFamilyIndex )
     {
         assert( m_pProfiler->m_pPerformanceCounters != nullptr );
-<<<<<<< HEAD
-
-        uint32_t dataSize = m_pProfiler->m_pPerformanceCounters->GetReportSize( metricsSetIndex, queueFamilyIndex );
-=======
         const uint32_t dataSize = m_pProfiler->m_pPerformanceCounters->GetReportSize(
             metricsSetIndex,
             queueFamilyIndex );
 
->>>>>>> 3c8a89ea
         m_pContext->m_PerformanceDataSize = dataSize;
         m_pContext->m_PerformanceDataMetricsSetIndex = metricsSetIndex;
         m_pContext->m_PerformanceQueryPool = queryPool;
