// Copyright (c) 2022 Lukasz Stalmirski
// 
// Permission is hereby granted, free of charge, to any person obtaining a copy
// of this software and associated documentation files (the "Software"), to deal
// in the Software without restriction, including without limitation the rights
// to use, copy, modify, merge, publish, distribute, sublicense, and/or sell
// copies of the Software, and to permit persons to whom the Software is
// furnished to do so, subject to the following conditions:
// 
// The above copyright notice and this permission notice shall be included in all
// copies or substantial portions of the Software.
// 
// THE SOFTWARE IS PROVIDED "AS IS", WITHOUT WARRANTY OF ANY KIND, EXPRESS OR
// IMPLIED, INCLUDING BUT NOT LIMITED TO THE WARRANTIES OF MERCHANTABILITY,
// FITNESS FOR A PARTICULAR PURPOSE AND NONINFRINGEMENT. IN NO EVENT SHALL THE
// AUTHORS OR COPYRIGHT HOLDERS BE LIABLE FOR ANY CLAIM, DAMAGES OR OTHER
// LIABILITY, WHETHER IN AN ACTION OF CONTRACT, TORT OR OTHERWISE, ARISING FROM,
// OUT OF OR IN CONNECTION WITH THE SOFTWARE OR THE USE OR OTHER DEALINGS IN THE
// SOFTWARE.

#pragma once
#include "profiler_data.h"
#include "profiler_counters.h"
#include "profiler_query_pool.h"
#include "profiler_layer_objects/VkDevice_object.h"

#include "intel/profiler_metrics_api.h"

#include <vulkan/vk_layer.h>

#include <vector>

namespace Profiler
{
    class DeviceProfiler;

    /***********************************************************************************\

    Class:
        CommandBufferQueryPool

    Description:
        Wrapper for set of VkQueryPools used by a single command buffer.

    \***********************************************************************************/
    class CommandBufferQueryPool
    {
    public:
        CommandBufferQueryPool( DeviceProfiler&, VkCommandBufferLevel );
        ~CommandBufferQueryPool();

        CommandBufferQueryPool( const CommandBufferQueryPool& ) = delete;

        uint32_t GetPerformanceQueryMetricsSetIndex() const { return m_PerformanceQueryMetricsSetIndexINTEL; }

        PROFILER_FORCE_INLINE void PreallocateQueries( VkCommandBuffer commandBuffer )
        {
            if( ( m_pQueryPools.empty() ) ||
                ( ( m_CurrentQueryPoolIndex == m_pQueryPools.size() ) &&
                    ( m_CurrentQueryIndex != UINT32_MAX ) &&
                    ( m_CurrentQueryIndex >= ( m_QueryPoolSize * 0.8f ) ) ) )
            {
                AllocateQueryPool( commandBuffer );
            }
        }

        PROFILER_FORCE_INLINE void Reset( VkCommandBuffer commandBuffer )
        {
            // Reset the full query pools.
            for( uint32_t queryPoolIndex = 0; queryPoolIndex < m_CurrentQueryPoolIndex; ++queryPoolIndex )
            {
                m_Device.Callbacks.CmdResetQueryPool(
                    commandBuffer,
                    m_pQueryPools[ queryPoolIndex ]->GetQueryPoolHandle(),
                    0, m_QueryPoolSize );
            }

            // Reset the last query pool.
            if( m_CurrentQueryIndex != UINT32_MAX )
            {
                m_Device.Callbacks.CmdResetQueryPool(
                    commandBuffer,
                    m_pQueryPools[ m_CurrentQueryPoolIndex ]->GetQueryPoolHandle(),
                    0, (m_CurrentQueryIndex + 1) );
            }

            m_CurrentQueryIndex = UINT32_MAX;
            m_CurrentQueryPoolIndex = 0;
        }

<<<<<<< HEAD
        __forceinline void BeginPerformanceQuery( VkCommandBuffer commandBuffer )
        {
            m_PerformanceQueryMetricsSetIndexINTEL = m_MetricsApiINTEL.GetActiveMetricsSetIndex();

            // Check if there is performance query extension is available.
            if( (m_PerformanceQueryPoolINTEL != VK_NULL_HANDLE) &&
                (m_PerformanceQueryMetricsSetIndexINTEL != UINT32_MAX) )
            {
                m_Device.Callbacks.CmdResetQueryPool(
                    commandBuffer,
                    m_PerformanceQueryPoolINTEL, 0, 1 );

                m_Device.Callbacks.CmdBeginQuery(
                    commandBuffer,
                    m_PerformanceQueryPoolINTEL, 0, 0 );
            }
        }

        __forceinline void EndPerformanceQuery( VkCommandBuffer commandBuffer )
        {
            // Check if any performance metrics has been collected.
            if( (m_PerformanceQueryPoolINTEL != VK_NULL_HANDLE) &&
                (m_PerformanceQueryMetricsSetIndexINTEL != UINT32_MAX) )
            {
                m_Device.Callbacks.CmdEndQuery(
                    commandBuffer,
                    m_PerformanceQueryPoolINTEL, 0 );
            }
        }

        __forceinline void ResolveTimestampsGpu( VkCommandBuffer commandBuffer )
=======
        PROFILER_FORCE_INLINE void ResolveTimestampsGpu( VkCommandBuffer commandBuffer )
>>>>>>> 52cc8ac0
        {
            // Copy data from the full query pools.
            for( uint32_t queryPoolIndex = 0; queryPoolIndex < m_CurrentQueryPoolIndex; ++queryPoolIndex )
            {
                m_pQueryPools[ queryPoolIndex ]->ResolveQueryDataGpu( commandBuffer, m_QueryPoolSize );
            }

            // Copy data from the last query pool.
            if( m_CurrentQueryIndex != UINT32_MAX )
            {
                m_pQueryPools[ m_CurrentQueryPoolIndex ]->ResolveQueryDataGpu( commandBuffer, m_CurrentQueryIndex + 1 );
            }
        }

        PROFILER_FORCE_INLINE void ResolveTimestampsCpu()
        {
            // Copy data from the full query pools.
            for( uint32_t queryPoolIndex = 0; queryPoolIndex < m_CurrentQueryPoolIndex; ++queryPoolIndex )
            {
                m_pQueryPools[ queryPoolIndex ]->ResolveQueryDataCpu( m_QueryPoolSize );
            }

            // Copy data from the last query pool.
            if( m_CurrentQueryIndex != UINT32_MAX )
            {
                m_pQueryPools[ m_CurrentQueryPoolIndex ]->ResolveQueryDataCpu( m_CurrentQueryIndex + 1 );
            }
        }

        PROFILER_FORCE_INLINE uint64_t WriteTimestamp( VkCommandBuffer commandBuffer, VkPipelineStageFlagBits stage = VK_PIPELINE_STAGE_TOP_OF_PIPE_BIT )
        {
            // Allocate query from the pool
            m_CurrentQueryIndex++;

            if( m_CurrentQueryIndex == m_QueryPoolSize )
            {
                // Try to reuse next query pool
                m_CurrentQueryIndex = 0;
                m_CurrentQueryPoolIndex++;

                if( m_CurrentQueryPoolIndex == m_pQueryPools.size() )
                {
                    AllocateQueryPool( commandBuffer );
                }
            }

            // Send the query
            m_Device.Callbacks.CmdWriteTimestamp(
                commandBuffer,
                stage,
                m_pQueryPools[ m_CurrentQueryPoolIndex ]->GetQueryPoolHandle(),
                m_CurrentQueryIndex );

            // Return index to the allocated query.
            return ( static_cast<uint64_t>( m_CurrentQueryPoolIndex ) << 32 ) |
                   ( static_cast<uint64_t>( m_CurrentQueryIndex ) & 0xFFFFFFFF );
        }

        PROFILER_FORCE_INLINE uint64_t GetTimestampData( uint64_t query ) const
        {
            const uint32_t queryPoolIndex = static_cast<uint32_t>( query >> 32 );
            const uint32_t queryIndex = static_cast<uint32_t>( query & 0xFFFFFFFF );

            return m_pQueryPools[ queryPoolIndex ]->GetQueryData( queryIndex );
        }

        __forceinline std::vector<VkProfilerPerformanceCounterResultEXT> GetPerformanceQueryData() const
        {
            // Check if any performance metrics has been collected.
            if( (m_PerformanceQueryPoolINTEL != VK_NULL_HANDLE) &&
                (m_PerformanceQueryMetricsSetIndexINTEL != UINT32_MAX) )
            {
                // Allocate temporary space for the raw report.
                const size_t reportSize = m_MetricsApiINTEL.GetReportSize( m_PerformanceQueryMetricsSetIndexINTEL );
                std::vector<char> report( reportSize );

                VkResult result = m_Device.Callbacks.GetQueryPoolResults(
                    m_Device.Handle,
                    m_PerformanceQueryPoolINTEL,
                    0, 1, reportSize,
                    report.data(),
                    reportSize, 0 );

                if( result == VK_SUCCESS )
                {
                    // Process metrics for the command buffer.
                    return m_MetricsApiINTEL.ParseReport(
                        m_PerformanceQueryMetricsSetIndexINTEL,
                        report.data(),
                        report.size() );
                }
            }

            // No performance metrics collected.
            return {};
        }

    protected:
        DeviceProfiler&                  m_Profiler;
        VkDevice_Object&                 m_Device;

        ProfilerMetricsApi_INTEL&        m_MetricsApiINTEL;

        std::vector<TimestampQueryPool*> m_pQueryPools;
        uint32_t                         m_QueryPoolSize;
        uint32_t                         m_CurrentQueryPoolIndex;
        uint32_t                         m_CurrentQueryIndex;

        VkQueryPool                      m_PerformanceQueryPoolINTEL;
        uint32_t                         m_PerformanceQueryMetricsSetIndexINTEL;

        PROFILER_FORCE_INLINE void AllocateQueryPool( VkCommandBuffer commandBuffer )
        {
            auto* pQueryPool = m_pQueryPools.emplace_back(
                new TimestampQueryPool( m_Profiler, m_QueryPoolSize ) );

            // Pools must be reset before first use
            m_Device.Callbacks.CmdResetQueryPool(
                commandBuffer, pQueryPool->GetQueryPoolHandle(), 0, m_QueryPoolSize );
        }
    };
}<|MERGE_RESOLUTION|>--- conflicted
+++ resolved
@@ -88,8 +88,7 @@
             m_CurrentQueryPoolIndex = 0;
         }
 
-<<<<<<< HEAD
-        __forceinline void BeginPerformanceQuery( VkCommandBuffer commandBuffer )
+        PROFILER_FORCE_INLINE void BeginPerformanceQuery( VkCommandBuffer commandBuffer )
         {
             m_PerformanceQueryMetricsSetIndexINTEL = m_MetricsApiINTEL.GetActiveMetricsSetIndex();
 
@@ -107,7 +106,7 @@
             }
         }
 
-        __forceinline void EndPerformanceQuery( VkCommandBuffer commandBuffer )
+        PROFILER_FORCE_INLINE void EndPerformanceQuery( VkCommandBuffer commandBuffer )
         {
             // Check if any performance metrics has been collected.
             if( (m_PerformanceQueryPoolINTEL != VK_NULL_HANDLE) &&
@@ -119,10 +118,7 @@
             }
         }
 
-        __forceinline void ResolveTimestampsGpu( VkCommandBuffer commandBuffer )
-=======
         PROFILER_FORCE_INLINE void ResolveTimestampsGpu( VkCommandBuffer commandBuffer )
->>>>>>> 52cc8ac0
         {
             // Copy data from the full query pools.
             for( uint32_t queryPoolIndex = 0; queryPoolIndex < m_CurrentQueryPoolIndex; ++queryPoolIndex )
@@ -189,7 +185,7 @@
             return m_pQueryPools[ queryPoolIndex ]->GetQueryData( queryIndex );
         }
 
-        __forceinline std::vector<VkProfilerPerformanceCounterResultEXT> GetPerformanceQueryData() const
+        PROFILER_FORCE_INLINE std::vector<VkProfilerPerformanceCounterResultEXT> GetPerformanceQueryData() const
         {
             // Check if any performance metrics has been collected.
             if( (m_PerformanceQueryPoolINTEL != VK_NULL_HANDLE) &&
