--- conflicted
+++ resolved
@@ -68,22 +68,11 @@
         uint32_t GetReportSize( uint32_t metricsSetIndex ) const;
         uint32_t GetMetricsCount( uint32_t metricsSetIndex ) const;
         uint32_t GetMetricsSetCount() const;
-<<<<<<< HEAD
-
-        const std::vector<VkProfilerPerformanceMetricsSetPropertiesEXT>& GetMetricsSets() const;
-
-=======
->>>>>>> ca9585e1
         VkResult SetActiveMetricsSet( uint32_t metricsSetIndex );
         uint32_t GetActiveMetricsSetIndex() const;
 
-<<<<<<< HEAD
-        const std::vector<VkProfilerPerformanceCounterPropertiesEXT>& GetMetricsProperties(
-            uint32_t metricsSetIndex ) const;
-=======
         const std::vector<VkProfilerPerformanceMetricsSetPropertiesEXT>& GetMetricsSets() const;
         const std::vector<VkProfilerPerformanceCounterPropertiesEXT>& GetMetricsProperties( uint32_t metricsSetIndex ) const;
->>>>>>> ca9585e1
 
         void ParseReport(
             uint32_t                                            metricsSetIndex,
