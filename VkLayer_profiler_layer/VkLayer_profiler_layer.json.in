--- conflicted
+++ resolved
@@ -151,18 +151,13 @@
                             "flags": [
                                 {
                                     "key": "query",
-<<<<<<< HEAD
-                                    "label": "Query mode",
-                                    "description": "Collect performance metrics using performance queries."
+                                    "label": "Query",
+                                    "description": "Collect performance metrics using performance queries inserted into the command buffers."
                                 },
                                 {
-                                    "key": "streaming",
-                                    "label": "Streaming mode",
+                                    "key": "stream",
+                                    "label": "Stream",
                                     "description": "Continuously collect performance metrics in the background."
-=======
-                                    "label": "Query",
-                                    "description": "Collect performance metrics using performance queries inserted into the command buffers."
->>>>>>> 36c30ceb
                                 }
                             ],
                             "dependence": {
