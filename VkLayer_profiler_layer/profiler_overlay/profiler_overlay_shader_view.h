// Copyright (c) 2024-2025 Lukasz Stalmirski
//
// Permission is hereby granted, free of charge, to any person obtaining a copy
// of this software and associated documentation files (the "Software"), to deal
// in the Software without restriction, including without limitation the rights
// to use, copy, modify, merge, publish, distribute, sublicense, and/or sell
// copies of the Software, and to permit persons to whom the Software is
// furnished to do so, subject to the following conditions:
//
// The above copyright notice and this permission notice shall be included in all
// copies or substantial portions of the Software.
//
// THE SOFTWARE IS PROVIDED "AS IS", WITHOUT WARRANTY OF ANY KIND, EXPRESS OR
// IMPLIED, INCLUDING BUT NOT LIMITED TO THE WARRANTIES OF MERCHANTABILITY,
// FITNESS FOR A PARTICULAR PURPOSE AND NONINFRINGEMENT. IN NO EVENT SHALL THE
// AUTHORS OR COPYRIGHT HOLDERS BE LIABLE FOR ANY CLAIM, DAMAGES OR OTHER
// LIABILITY, WHETHER IN AN ACTION OF CONTRACT, TORT OR OTHERWISE, ARISING FROM,
// OUT OF OR IN CONNECTION WITH THE SOFTWARE OR THE USE OR OTHER DEALINGS IN THE
// SOFTWARE.

#pragma once
#include <string>
#include <vector>
#include <memory>
#include <functional>

// ImGuiColorTextEdit
class TextEditor;
// ImGuiFileDialog
namespace IGFD { class FileDialog; }

namespace Profiler
{
    class OverlayResources;
    class DeviceProfilerFrontend;
    struct ProfilerShaderExecutable;

    /***********************************************************************************\

    Class:
        ShaderFormat

    Description:
        Format of the shader representation.

    \***********************************************************************************/
    enum class ShaderFormat
    {
        eText,
        eBinary,
        eSpirv,
        eGlsl,
        eHlsl,
        eCpp
    };

    /***********************************************************************************\

    Class:
        OverlayShaderView

    Description:
        Handles shader representations rendering.

    \***********************************************************************************/
    class OverlayShaderView
    {
    public:
        OverlayShaderView( const OverlayResources& resources );
        ~OverlayShaderView();

        OverlayShaderView( const OverlayShaderView& ) = delete;
        OverlayShaderView( OverlayShaderView&& ) = delete;

        void Initialize( DeviceProfilerFrontend* pFrontend );
        void InitializeStyles();
<<<<<<< HEAD
=======
        void Initialize( DeviceProfilerFrontend& frontend );
>>>>>>> ca9585e1

        void SetShaderName( const std::string& name );
        void SetEntryPointName( const std::string& name );
        void SetShaderIdentifier( uint32_t identifierSize, const uint8_t* pIdentifier );

        void Clear();

        void AddBytecode( const uint32_t* pBinary, size_t wordCount );
        void AddShaderRepresentation( const char* pName, const void* pData, size_t dataSize, ShaderFormat format );
        void AddShaderExecutable( const ProfilerShaderExecutable& executable );

        void Draw();

        typedef std::function<void( bool, const std::string& )> ShaderSavedCallback;
        void SetShaderSavedCallback( ShaderSavedCallback callback );

    private:
        struct ShaderRepresentation;
        struct ShaderExecutableRepresentation;
        struct ShaderExporter;

        static constexpr ShaderFormat      m_scExecutableShaderFormat = ShaderFormat( -1 );

        const OverlayResources&            m_Resources;
        std::unique_ptr<TextEditor>        m_pTextEditor;

        std::string                        m_ShaderName;
        std::string                        m_EntryPointName;
        std::string                        m_ShaderIdentifier;
        std::vector<ShaderRepresentation*> m_pShaderRepresentations;

        int                                m_SpvTargetEnv;
        bool                               m_ShowSpirvDocs;
        bool                               m_ShowFullShaderIdentifier;

        int                                m_CurrentTabIndex;

        uint32_t                           m_DefaultWindowBgColor;
        uint32_t                           m_DefaultTitleBgColor;
        uint32_t                           m_DefaultTitleBgActiveColor;

        std::unique_ptr<ShaderExporter>    m_pShaderExporter;
        ShaderSavedCallback                m_ShaderSavedCallback;

        void DrawShaderIdentifier();
        void DrawShaderRepresentation( int tabIndex, ShaderRepresentation* pShaderRepresentation );
        void DrawShaderStatistics( ShaderExecutableRepresentation* pShaderExecutable );
        bool SelectShaderInternalRepresentation( ShaderExecutableRepresentation* pShaderExecutable, ShaderFormat* pShaderFormat );

        void UpdateShaderExporter();
        std::string GetDefaultShaderFileName( ShaderRepresentation* pShaderRepresentation, ShaderFormat shaderFormat ) const;
        void SaveShaderToFile( const std::string& path, ShaderRepresentation* pShaderRepresentation, ShaderFormat shaderFormat );
    };
}<|MERGE_RESOLUTION|>--- conflicted
+++ resolved
@@ -72,12 +72,8 @@
         OverlayShaderView( const OverlayShaderView& ) = delete;
         OverlayShaderView( OverlayShaderView&& ) = delete;
 
-        void Initialize( DeviceProfilerFrontend* pFrontend );
         void InitializeStyles();
-<<<<<<< HEAD
-=======
         void Initialize( DeviceProfilerFrontend& frontend );
->>>>>>> ca9585e1
 
         void SetShaderName( const std::string& name );
         void SetEntryPointName( const std::string& name );
