// Copyright (c) 2025 Lukasz Stalmirski
//
// Permission is hereby granted, free of charge, to any person obtaining a copy
// of this software and associated documentation files (the "Software"), to deal
// in the Software without restriction, including without limitation the rights
// to use, copy, modify, merge, publish, distribute, sublicense, and/or sell
// copies of the Software, and to permit persons to whom the Software is
// furnished to do so, subject to the following conditions:
//
// The above copyright notice and this permission notice shall be included in all
// copies or substantial portions of the Software.
//
// THE SOFTWARE IS PROVIDED "AS IS", WITHOUT WARRANTY OF ANY KIND, EXPRESS OR
// IMPLIED, INCLUDING BUT NOT LIMITED TO THE WARRANTIES OF MERCHANTABILITY,
// FITNESS FOR A PARTICULAR PURPOSE AND NONINFRINGEMENT. IN NO EVENT SHALL THE
// AUTHORS OR COPYRIGHT HOLDERS BE LIABLE FOR ANY CLAIM, DAMAGES OR OTHER
// LIABILITY, WHETHER IN AN ACTION OF CONTRACT, TORT OR OTHERWISE, ARISING FROM,
// OUT OF OR IN CONNECTION WITH THE SOFTWARE OR THE USE OR OTHER DEALINGS IN THE
// SOFTWARE.

#include "profiler_overlay_layer_backend.h"

#include "profiler_layer_objects/VkDevice_object.h"
#include "profiler_layer_objects/VkQueue_object.h"
#include "profiler_layer_objects/VkSurfaceKhr_object.h"
#include "profiler_layer_objects/VkSwapchainKhr_object.h"
#include "profiler_layer_functions/core/VkDevice_functions_base.h"

#include <imgui.h>
#include <imgui_impl_vulkan.h>

#ifdef VK_USE_PLATFORM_WIN32_KHR
#include "profiler_overlay_layer_backend_win32.h"
#endif
#ifdef VK_USE_PLATFORM_XCB_KHR
#include "profiler_overlay_layer_backend_xcb.h"
#endif
#ifdef VK_USE_PLATFORM_XLIB_KHR
#include "profiler_overlay_layer_backend_xlib.h"
#endif
#ifdef VK_USE_PLATFORM_WAYLAND_KHR
#include "profiler_overlay_layer_backend_wayland.h"
#endif

namespace Profiler
{
    /***********************************************************************************\

    Function:
        OverlayLayerBackend

    Description:
        Constructor.

    \***********************************************************************************/
    OverlayLayerBackend::OverlayLayerBackend()
    {
        ResetMembers();
    }

    /***********************************************************************************\

    Function:
        Initialize

    Description:
        Initialize the backend.

    \***********************************************************************************/
    VkResult OverlayLayerBackend::Initialize( VkDevice_Object& device )
    {
        VkResult result = VK_SUCCESS;

        // Set members
        m_pDevice = &device;
        m_pGraphicsQueue = nullptr;

        // Find suitable graphics queue
        for( auto& it : m_pDevice->Queues )
        {
            if( it.second.Flags & VK_QUEUE_GRAPHICS_BIT )
            {
                m_pGraphicsQueue = &it.second;
                break;
            }
        }

        if( !m_pGraphicsQueue )
        {
            return VK_ERROR_INITIALIZATION_FAILED;
        }

        // Create descriptor pool
        if( result == VK_SUCCESS )
        {
            VkDescriptorPoolCreateInfo descriptorPoolCreateInfo = {};
            descriptorPoolCreateInfo.sType = VK_STRUCTURE_TYPE_DESCRIPTOR_POOL_CREATE_INFO;
            descriptorPoolCreateInfo.flags = VK_DESCRIPTOR_POOL_CREATE_FREE_DESCRIPTOR_SET_BIT;

            // ImGui allocates descriptor sets only for textures/fonts for now.
            const uint32_t imguiMaxTextureCount = 16;
            const VkDescriptorPoolSize descriptorPoolSizes[] = {
                { VK_DESCRIPTOR_TYPE_COMBINED_IMAGE_SAMPLER, imguiMaxTextureCount }
            };

            descriptorPoolCreateInfo.maxSets = imguiMaxTextureCount;
            descriptorPoolCreateInfo.poolSizeCount = std::extent_v<decltype( descriptorPoolSizes )>;
            descriptorPoolCreateInfo.pPoolSizes = descriptorPoolSizes;

            result = m_pDevice->Callbacks.CreateDescriptorPool(
                m_pDevice->Handle,
                &descriptorPoolCreateInfo,
                nullptr,
                &m_DescriptorPool );
        }

        // Create command pool
        if( result == VK_SUCCESS )
        {
            VkCommandPoolCreateInfo info = {};
            info.sType = VK_STRUCTURE_TYPE_COMMAND_POOL_CREATE_INFO;
            info.flags |= VK_COMMAND_POOL_CREATE_RESET_COMMAND_BUFFER_BIT;
            info.queueFamilyIndex = m_pGraphicsQueue->Family;

            result = m_pDevice->Callbacks.CreateCommandPool(
                m_pDevice->Handle,
                &info,
                nullptr,
                &m_CommandPool );
        }

        // Create linear sampler
        if( result == VK_SUCCESS )
        {
            VkSamplerCreateInfo info = {};
            info.sType = VK_STRUCTURE_TYPE_SAMPLER_CREATE_INFO;
            info.magFilter = VK_FILTER_LINEAR;
            info.minFilter = VK_FILTER_LINEAR;
            info.mipmapMode = VK_SAMPLER_MIPMAP_MODE_LINEAR;
            info.addressModeU = VK_SAMPLER_ADDRESS_MODE_CLAMP_TO_EDGE;
            info.addressModeV = VK_SAMPLER_ADDRESS_MODE_CLAMP_TO_EDGE;
            info.addressModeW = VK_SAMPLER_ADDRESS_MODE_CLAMP_TO_EDGE;

            result = m_pDevice->Callbacks.CreateSampler(
                m_pDevice->Handle,
                &info,
                nullptr,
                &m_LinearSampler );
        }

        // Create memory allocator
        if( result == VK_SUCCESS )
        {
            result = m_MemoryManager.Initialize( m_pDevice );
        }

        if( result != VK_SUCCESS )
        {
            Destroy();
        }

        m_Initialized = ( result == VK_SUCCESS );

        return result;
    }

    /***********************************************************************************\

    Function:
        Destroy

    Description:
        Destroy the backend.

    \***********************************************************************************/
    void OverlayLayerBackend::Destroy()
    {
        WaitIdle();

        DestroyImGuiBackend();
        DestroySwapchainResources();
        DestroyResources();

        if( m_DescriptorPool != VK_NULL_HANDLE )
        {
            m_pDevice->Callbacks.DestroyDescriptorPool(
                m_pDevice->Handle,
                m_DescriptorPool,
                nullptr );
        }

        if( m_CommandPool != VK_NULL_HANDLE )
        {
            m_pDevice->Callbacks.DestroyCommandPool(
                m_pDevice->Handle,
                m_CommandPool,
                nullptr );
        }

        if( m_LinearSampler != VK_NULL_HANDLE )
        {
            m_pDevice->Callbacks.DestroySampler(
                m_pDevice->Handle,
                m_LinearSampler,
                nullptr );
        }

        m_MemoryManager.Destroy();

        ResetMembers();
    }

    /***********************************************************************************\

    Function:
        IsInitialized

    Description:
        Check whether the backend is initialized.

    \***********************************************************************************/
    bool OverlayLayerBackend::IsInitialized() const
    {
        return m_Initialized;
    }

    /***********************************************************************************\

    Function:
        ResetSwapchain

    Description:
        Initialize the swapchain-dependent resources.

    \***********************************************************************************/
    VkResult OverlayLayerBackend::SetSwapchain( VkSwapchainKHR swapchain, const VkSwapchainCreateInfoKHR& createInfo )
    {
        VkResult result = VK_SUCCESS;

        // Get swapchain images
        uint32_t swapchainImageCount = 0;
        m_pDevice->Callbacks.GetSwapchainImagesKHR(
            m_pDevice->Handle, swapchain, &swapchainImageCount, nullptr );

        std::vector<VkImage> images( swapchainImageCount );
        result = m_pDevice->Callbacks.GetSwapchainImagesKHR(
            m_pDevice->Handle, swapchain, &swapchainImageCount, images.data() );

        assert( result == VK_SUCCESS );

        // Recreate render pass if swapchain format has changed
        if( ( result == VK_SUCCESS ) && ( createInfo.imageFormat != m_ImageFormat ) )
        {
            if( m_RenderPass != VK_NULL_HANDLE )
            {
                // Destroy old render pass
                m_pDevice->Callbacks.DestroyRenderPass( m_pDevice->Handle, m_RenderPass, nullptr );
                m_RenderPass = VK_NULL_HANDLE;
            }

            VkAttachmentDescription attachment = {};
            attachment.format = createInfo.imageFormat;
            attachment.samples = VK_SAMPLE_COUNT_1_BIT;
            attachment.loadOp = VK_ATTACHMENT_LOAD_OP_LOAD;
            attachment.storeOp = VK_ATTACHMENT_STORE_OP_STORE;
            attachment.stencilLoadOp = VK_ATTACHMENT_LOAD_OP_DONT_CARE;
            attachment.stencilStoreOp = VK_ATTACHMENT_STORE_OP_DONT_CARE;
            attachment.initialLayout = VK_IMAGE_LAYOUT_PRESENT_SRC_KHR;
            attachment.finalLayout = VK_IMAGE_LAYOUT_PRESENT_SRC_KHR;

            VkAttachmentReference color_attachment = {};
            color_attachment.attachment = 0;
            color_attachment.layout = VK_IMAGE_LAYOUT_COLOR_ATTACHMENT_OPTIMAL;

            VkSubpassDescription subpass = {};
            subpass.pipelineBindPoint = VK_PIPELINE_BIND_POINT_GRAPHICS;
            subpass.colorAttachmentCount = 1;
            subpass.pColorAttachments = &color_attachment;

            VkSubpassDependency dependency = {};
            dependency.srcSubpass = VK_SUBPASS_EXTERNAL;
            dependency.dstSubpass = 0;
            dependency.srcStageMask = VK_PIPELINE_STAGE_COLOR_ATTACHMENT_OUTPUT_BIT;
            dependency.dstStageMask = VK_PIPELINE_STAGE_COLOR_ATTACHMENT_OUTPUT_BIT;
            dependency.srcAccessMask = 0;
            dependency.dstAccessMask = VK_ACCESS_COLOR_ATTACHMENT_WRITE_BIT;

            VkRenderPassCreateInfo info = {};
            info.sType = VK_STRUCTURE_TYPE_RENDER_PASS_CREATE_INFO;
            info.attachmentCount = 1;
            info.pAttachments = &attachment;
            info.subpassCount = 1;
            info.pSubpasses = &subpass;
            info.dependencyCount = 1;
            info.pDependencies = &dependency;

            result = m_pDevice->Callbacks.CreateRenderPass(
                m_pDevice->Handle,
                &info,
                nullptr,
                &m_RenderPass );
        }

        // Recreate image views and framebuffers
        // This is required because swapchain images have changed and current framebuffer is out of date
        if( result == VK_SUCCESS )
        {
            if( !m_Images.empty() )
            {
                // Destroy previous framebuffers
                for( int i = 0; i < m_Images.size(); ++i )
                {
                    m_pDevice->Callbacks.DestroyFramebuffer( m_pDevice->Handle, m_Framebuffers[i], nullptr );
                    m_pDevice->Callbacks.DestroyImageView( m_pDevice->Handle, m_ImageViews[i], nullptr );
                }

                m_Framebuffers.clear();
                m_ImageViews.clear();
            }

            m_Framebuffers.reserve( swapchainImageCount );
            m_ImageViews.reserve( swapchainImageCount );

            for( uint32_t i = 0; i < swapchainImageCount; i++ )
            {
                VkImageView imageView = VK_NULL_HANDLE;
                VkFramebuffer framebuffer = VK_NULL_HANDLE;

                // Create swapchain image view
                if( result == VK_SUCCESS )
                {
                    VkImageViewCreateInfo info = {};
                    info.sType = VK_STRUCTURE_TYPE_IMAGE_VIEW_CREATE_INFO;
                    info.viewType = VK_IMAGE_VIEW_TYPE_2D;
                    info.format = createInfo.imageFormat;
                    info.image = images[i];
                    info.components.r = VK_COMPONENT_SWIZZLE_R;
                    info.components.g = VK_COMPONENT_SWIZZLE_G;
                    info.components.b = VK_COMPONENT_SWIZZLE_B;
                    info.components.a = VK_COMPONENT_SWIZZLE_A;

                    VkImageSubresourceRange range = { VK_IMAGE_ASPECT_COLOR_BIT, 0, 1, 0, 1 };
                    info.subresourceRange = range;

                    result = m_pDevice->Callbacks.CreateImageView(
                        m_pDevice->Handle,
                        &info,
                        nullptr,
                        &imageView );

                    m_ImageViews.push_back( imageView );
                }

                // Create framebuffer
                if( result == VK_SUCCESS )
                {
                    VkFramebufferCreateInfo info = {};
                    info.sType = VK_STRUCTURE_TYPE_FRAMEBUFFER_CREATE_INFO;
                    info.renderPass = m_RenderPass;
                    info.attachmentCount = 1;
                    info.pAttachments = &imageView;
                    info.width = createInfo.imageExtent.width;
                    info.height = createInfo.imageExtent.height;
                    info.layers = 1;

                    result = m_pDevice->Callbacks.CreateFramebuffer(
                        m_pDevice->Handle,
                        &info,
                        nullptr,
                        &framebuffer );

                    m_Framebuffers.push_back( framebuffer );
                }
            }
        }

        // Allocate additional command buffers, fences and semaphores
        if( ( result == VK_SUCCESS ) && ( swapchainImageCount > m_Images.size() ) )
        {
            VkCommandBufferAllocateInfo allocInfo = {};
            allocInfo.sType = VK_STRUCTURE_TYPE_COMMAND_BUFFER_ALLOCATE_INFO;
            allocInfo.level = VK_COMMAND_BUFFER_LEVEL_PRIMARY;
            allocInfo.commandPool = m_CommandPool;
            allocInfo.commandBufferCount = swapchainImageCount - static_cast<uint32_t>( m_Images.size() );

            std::vector<VkCommandBuffer> commandBuffers( swapchainImageCount );
            result = AllocateCommandBuffers(
                m_pDevice->Handle,
                &allocInfo,
                commandBuffers.data() );

            if( result == VK_SUCCESS )
            {
                // Append created command buffers to end
                // We need to do this right after allocation to avoid leaks if something fails later
                m_CommandBuffers.insert( m_CommandBuffers.end(), commandBuffers.begin(), commandBuffers.end() );
            }

            m_CommandFences.reserve( swapchainImageCount );
            m_CommandSemaphores.reserve( swapchainImageCount );

            // Create additional per-command-buffer semaphores and fences
            for( size_t i = m_Images.size(); i < swapchainImageCount; ++i )
            {
                VkFence fence;
                VkSemaphore semaphore;

                // Create command buffer fence
                if( result == VK_SUCCESS )
                {
                    VkFenceCreateInfo fenceInfo = {};
                    fenceInfo.sType = VK_STRUCTURE_TYPE_FENCE_CREATE_INFO;
                    fenceInfo.flags |= VK_FENCE_CREATE_SIGNALED_BIT;

                    result = m_pDevice->Callbacks.CreateFence(
                        m_pDevice->Handle,
                        &fenceInfo,
                        nullptr,
                        &fence );

                    m_CommandFences.push_back( fence );
                }

                // Create present semaphore
                if( result == VK_SUCCESS )
                {
                    VkSemaphoreCreateInfo semaphoreInfo = {};
                    semaphoreInfo.sType = VK_STRUCTURE_TYPE_SEMAPHORE_CREATE_INFO;

                    result = m_pDevice->Callbacks.CreateSemaphore(
                        m_pDevice->Handle,
                        &semaphoreInfo,
                        nullptr,
                        &semaphore );

                    m_CommandSemaphores.push_back( semaphore );
                }
            }
        }

        // Update objects
        m_Swapchain = swapchain;
        m_Surface = createInfo.surface;
        m_RenderArea = createInfo.imageExtent;
        m_ImageFormat = createInfo.imageFormat;
        m_MinImageCount = createInfo.minImageCount;
        m_Images = std::move( images );

        // Force reinitialization of ImGui context at the beginning of the next frame
        m_ResetBackendsBeforeNextFrame = true;

        // Don't leave object in partly-initialized state
        if( result != VK_SUCCESS )
        {
            DestroySwapchainResources();
        }

        return result;
    }

    /***********************************************************************************\

    Function:
        GetSwapchain

    Description:
        Return swapchain handle associated with the backend.

    \***********************************************************************************/
    VkSwapchainKHR OverlayLayerBackend::GetSwapchain() const
    {
        return m_Swapchain;
    }

    /***********************************************************************************\

    Function:
        SetFramePresentInfo

    Description:
        Prepare VkPresentInfoKHR for the next frame.

    \***********************************************************************************/
    void OverlayLayerBackend::SetFramePresentInfo( const VkPresentInfoKHR& presentInfo )
    {
        m_PresentInfo = presentInfo;
    }

    /***********************************************************************************\

    Function:
        GetFramePresentInfo

    Description:
        Get overridden VkPresentInfoKHR prepared for the next frame.

    \***********************************************************************************/
    const VkPresentInfoKHR& OverlayLayerBackend::GetFramePresentInfo() const
    {
        return m_PresentInfo;
    }

    /***********************************************************************************\

    Function:
        InitializeImGuiBackend

    Description:
        Initialize the ImGui backend for Vulkan.

    \***********************************************************************************/
    bool OverlayLayerBackend::PrepareImGuiBackend()
    {
        if( m_ResetBackendsBeforeNextFrame )
        {
            // Reset ImGui backend due to swapchain recreation.
            DestroyImGuiBackend();
            m_ResetBackendsBeforeNextFrame = false;
        }

        if( !m_VulkanBackendInitialized )
        {
            // Load device functions required by the backend.
            if( !ImGui_ImplVulkan_LoadFunctions( FunctionLoader, this ) )
            {
                return false;
            }

            ImGui_ImplVulkan_InitInfo initInfo = {};
            initInfo.Instance = m_pDevice->pInstance->Handle;
            initInfo.PhysicalDevice = m_pDevice->pPhysicalDevice->Handle;
            initInfo.Device = m_pDevice->Handle;
            initInfo.QueueFamily = m_pGraphicsQueue->Family;
            initInfo.Queue = m_pGraphicsQueue->Handle;
            initInfo.DescriptorPool = m_DescriptorPool;
            initInfo.RenderPass = m_RenderPass;
            initInfo.MinImageCount = m_MinImageCount;
            initInfo.ImageCount = static_cast<uint32_t>( m_Images.size() );
            initInfo.MSAASamples = VK_SAMPLE_COUNT_1_BIT;

            // Initialize the Vulkan backend.
            if( !ImGui_ImplVulkan_Init( &initInfo ) )
            {
                return false;
            }

            m_VulkanBackendInitialized = true;
        }

        if( !m_pPlatformBackend )
        {
            // Initialize the platform backend.
            try
            {
                const OSWindowHandle windowHandle =
                    m_pDevice->pInstance->Surfaces.at( m_Surface ).Window;

                switch( windowHandle.Type )
                {
#ifdef VK_USE_PLATFORM_WIN32_KHR
                case OSWindowHandleType::eWin32:
                    m_pPlatformBackend = new OverlayLayerWin32PlatformBackend( windowHandle.Win32Handle );
                    break;
#endif // VK_USE_PLATFORM_WIN32_KHR

#ifdef VK_USE_PLATFORM_XCB_KHR
                case OSWindowHandleType::eXcb:
                    m_pPlatformBackend = new OverlayLayerXcbPlatformBackend( windowHandle.XcbHandle );
                    break;
#endif // VK_USE_PLATFORM_XCB_KHR

#ifdef VK_USE_PLATFORM_XLIB_KHR
                case OSWindowHandleType::eXlib:
                    m_pPlatformBackend = new OverlayLayerXlibPlatformBackend( windowHandle.XlibHandle );
                    break;
#endif // VK_USE_PLATFORM_XLIB_KHR

#ifdef VK_USE_PLATFORM_WAYLAND_KHR
                case OSWindowHandleType::eWayland:
                    throw; // TODO: Implement ImGui Wayland context.
#endif                     // VK_USE_PLATFORM_WAYLAND_KHR

                default:
                    throw; // Not supported.
                }
            }
            catch( ... )
            {
                // Failed to create ImGui window context or surface object was not found.
                return false;
            }
        }

        return true;
    }

    /***********************************************************************************\

    Function:
        InitializeImGuiBackend

    Description:
        Initialize the ImGui backend for Vulkan.

    \***********************************************************************************/
    void OverlayLayerBackend::DestroyImGuiBackend()
    {
        if( m_VulkanBackendInitialized )
        {
            ImGui_ImplVulkan_Shutdown();
            m_VulkanBackendInitialized = false;
        }

        if( m_pPlatformBackend )
        {
            delete m_pPlatformBackend;
            m_pPlatformBackend = nullptr;
        }
    }

    /***********************************************************************************\

    Function:
        WaitIdle

    Description:
        Wait for the GPU to finish rendering.

    \***********************************************************************************/
    void OverlayLayerBackend::WaitIdle()
    {
        if( m_LastSubmittedFence != VK_NULL_HANDLE )
        {
            m_pDevice->Callbacks.WaitForFences(
                m_pDevice->Handle, 1, &m_LastSubmittedFence, VK_TRUE, UINT64_MAX );

            // No need to wait for this fence again.
            m_LastSubmittedFence = VK_NULL_HANDLE;
        }
    }

    /***********************************************************************************\

    Function:
        GetDPIScale

    Description:
        Get the DPI scale of the current surface.

    \***********************************************************************************/
    float OverlayLayerBackend::GetDPIScale() const
    {
        return m_pPlatformBackend->GetDPIScale();
    }

    /***********************************************************************************\

    Function:
        GetRenderArea

    Description:
        Get the current render area.

    \***********************************************************************************/
    ImVec2 OverlayLayerBackend::GetRenderArea() const
    {
        return ImVec2(
            static_cast<float>( m_RenderArea.width ),
            static_cast<float>( m_RenderArea.height ) );
    }

    /***********************************************************************************\

    Function:
        NewFrame

    Description:
        Begin rendering of a new frame.

    \***********************************************************************************/
    bool OverlayLayerBackend::NewFrame()
    {
        bool backendPrepared = PrepareImGuiBackend();
        if( backendPrepared )
        {
            ImGui_ImplVulkan_NewFrame();
            m_pPlatformBackend->NewFrame();
        }

        if( m_ResourcesUploadEvent != VK_NULL_HANDLE )
        {
            DestroyUploadResources();
        }

        return backendPrepared;
    }

    /***********************************************************************************\

    Function:
        RenderDrawData

    Description:
        Render ImGui draw data.

    \***********************************************************************************/
    void OverlayLayerBackend::RenderDrawData( ImDrawData* pDrawData )
    {
        VkResult result = VK_SUCCESS;

        // Grab command buffer for overlay commands.
        uint32_t imageIndex = 0;
        if( m_PresentInfo.swapchainCount && m_PresentInfo.pImageIndices )
        {
            imageIndex = m_PresentInfo.pImageIndices[0];
        }

        VkFence& fence = m_CommandFences[imageIndex];
        VkSemaphore& semaphore = m_CommandSemaphores[imageIndex];
        VkCommandBuffer& commandBuffer = m_CommandBuffers[imageIndex];
        VkFramebuffer& framebuffer = m_Framebuffers[imageIndex];

        m_pDevice->Callbacks.WaitForFences( m_pDevice->Handle, 1, &fence, VK_TRUE, UINT64_MAX );
        m_pDevice->Callbacks.ResetFences( m_pDevice->Handle, 1, &fence );

        if( result == VK_SUCCESS )
        {
            VkCommandBufferBeginInfo info = {};
            info.sType = VK_STRUCTURE_TYPE_COMMAND_BUFFER_BEGIN_INFO;
            info.flags |= VK_COMMAND_BUFFER_USAGE_ONE_TIME_SUBMIT_BIT;

            result = m_pDevice->Callbacks.BeginCommandBuffer( commandBuffer, &info );
        }

        if( result == VK_SUCCESS )
        {
            // Record upload commands before starting the render pass.
            RecordUploadCommands( commandBuffer );
        }

        if( result == VK_SUCCESS )
        {
            VkRenderPassBeginInfo info = {};
            info.sType = VK_STRUCTURE_TYPE_RENDER_PASS_BEGIN_INFO;
            info.renderPass = m_RenderPass;
            info.framebuffer = framebuffer;
            info.renderArea.extent.width = m_RenderArea.width;
            info.renderArea.extent.height = m_RenderArea.height;

            // Record Imgui Draw Data into the command buffer.
            m_pDevice->Callbacks.CmdBeginRenderPass( commandBuffer, &info, VK_SUBPASS_CONTENTS_INLINE );
            ImGui_ImplVulkan_RenderDrawData( pDrawData, commandBuffer );
            m_pDevice->Callbacks.CmdEndRenderPass( commandBuffer );

            result = m_pDevice->Callbacks.EndCommandBuffer( commandBuffer );
        }

        if( result == VK_SUCCESS )
        {
            // Submit the command buffer to the GPU.
            VkPipelineStageFlags waitStage = VK_PIPELINE_STAGE_COLOR_ATTACHMENT_OUTPUT_BIT;
            VkSubmitInfo info = {};
            info.sType = VK_STRUCTURE_TYPE_SUBMIT_INFO;
            info.waitSemaphoreCount = m_PresentInfo.waitSemaphoreCount;
            info.pWaitSemaphores = m_PresentInfo.pWaitSemaphores;
            info.pWaitDstStageMask = &waitStage;
            info.commandBufferCount = 1;
            info.pCommandBuffers = &commandBuffer;
            info.signalSemaphoreCount = 1;
            info.pSignalSemaphores = &semaphore;

            // Host access to the queue must be synchronized.
            // A lock is required because Present may be executed on a different queue (e.g., not supporting graphics operations).
            VkQueue_Object_InternalScope queueScope( *m_pGraphicsQueue );

            result = m_pDevice->Callbacks.QueueSubmit( m_pGraphicsQueue->Handle, 1, &info, fence );
        }

        if( result == VK_SUCCESS )
        {
            m_LastSubmittedFence = fence;

            // Override wait semaphore.
            m_PresentInfo.waitSemaphoreCount = 1;
            m_PresentInfo.pWaitSemaphores = &semaphore;
        }
    }

    /***********************************************************************************\

    Function:
        CreateImage

    Description:
        Create an image resource.

    \***********************************************************************************/
    uint64_t OverlayLayerBackend::CreateImage( int width, int height, const void* pData )
    {
        ImageResource imageResource;
        VkResult result = InitializeImage( imageResource, width, height, pData );

        if( result == VK_SUCCESS )
        {
<<<<<<< HEAD
            m_ImageResources.push_back( image );
            return VkObject_Traits<VkDescriptorSet>::GetObjectHandleAsUint64( image.ImageDescriptorSet );
=======
            m_ImageResources.push_back( imageResource );
            return VkObjectTraits<VkDescriptorSet>::GetObjectHandleAsUint64( imageResource.ImageDescriptorSet );
>>>>>>> 12a52dbb
        }

        return 0;
    }

    /***********************************************************************************\

    Function:
        DestroyImage

    Description:
        Destroy an image resource.

    \***********************************************************************************/
<<<<<<< HEAD
    void OverlayLayerBackend::DestroyImage( uint64_t imageHandle )
    {
        auto it = std::find_if( m_ImageResources.begin(), m_ImageResources.end(),
            [imageHandle]( const ImageResource& image )
            {
                return VkObject_Traits<VkDescriptorSet>::GetObjectHandleAsUint64( image.ImageDescriptorSet ) == imageHandle;
=======
    void OverlayLayerBackend::DestroyImage( uint64_t image )
    {
        auto it = std::find_if( m_ImageResources.begin(), m_ImageResources.end(),
            [image]( const ImageResource& imageResource )
            {
                return VkObjectTraits<VkDescriptorSet>::GetObjectHandleAsUint64( imageResource.ImageDescriptorSet ) == image;
>>>>>>> 12a52dbb
            } );

        if( it != m_ImageResources.end() )
        {
            DestroyImage( *it );
            m_ImageResources.erase( it );
        }
    }

    /***********************************************************************************\

    Function:
        CreateFontsImage

    Description:
        Create an image resource for fonts.

    \***********************************************************************************/
    void OverlayLayerBackend::CreateFontsImage()
    {
        ImGui_ImplVulkan_CreateFontsTexture();
    }

    /***********************************************************************************\

    Function:
        DestroyFontsImage

    Description:
        Destroy the image resource for fonts.

    \***********************************************************************************/
    void OverlayLayerBackend::DestroyFontsImage()
    {
        ImGui_ImplVulkan_DestroyFontsTexture();
    }

    /***********************************************************************************\

    Function:
        ResetMembers

    Description:
        Set all members to initial values.

    \***********************************************************************************/
    void OverlayLayerBackend::ResetMembers()
    {
        m_pDevice = nullptr;
        m_pGraphicsQueue = nullptr;

        m_CommandPool = VK_NULL_HANDLE;
        m_DescriptorPool = VK_NULL_HANDLE;

        m_Initialized = false;

        m_ResourcesUploadEvent = VK_NULL_HANDLE;
        m_LinearSampler = VK_NULL_HANDLE;
        m_ImageResources.clear();

        ResetSwapchainMembers();
    }

    /***********************************************************************************\

    Function:
        DestroySwapchainResources

    Description:
        Destroy the resources associated with the current swapchain.

    \***********************************************************************************/
    void OverlayLayerBackend::DestroySwapchainResources()
    {
        if( m_RenderPass != VK_NULL_HANDLE )
        {
            m_pDevice->Callbacks.DestroyRenderPass( m_pDevice->Handle, m_RenderPass, nullptr );
        }

        for( VkFramebuffer framebuffer : m_Framebuffers )
        {
            if( framebuffer != VK_NULL_HANDLE )
            {
                m_pDevice->Callbacks.DestroyFramebuffer( m_pDevice->Handle, framebuffer, nullptr );
            }
        }

        for( VkImageView imageView : m_ImageViews )
        {
            if( imageView != VK_NULL_HANDLE )
            {
                m_pDevice->Callbacks.DestroyImageView( m_pDevice->Handle, imageView, nullptr );
            }
        }

        for( VkFence fence : m_CommandFences )
        {
            if( fence != VK_NULL_HANDLE )
            {
                m_pDevice->Callbacks.DestroyFence( m_pDevice->Handle, fence, nullptr );
            }
        }

        for( VkSemaphore semaphore : m_CommandSemaphores )
        {
            if( semaphore != VK_NULL_HANDLE )
            {
                m_pDevice->Callbacks.DestroySemaphore( m_pDevice->Handle, semaphore, nullptr );
            }
        }

        if( !m_CommandBuffers.empty() )
        {
            m_pDevice->Callbacks.FreeCommandBuffers(
                m_pDevice->Handle,
                m_CommandPool,
                static_cast<uint32_t>( m_CommandBuffers.size() ),
                m_CommandBuffers.data() );
        }

        ResetSwapchainMembers();
    }

    /***********************************************************************************\

    Function:
        ResetSwapchainMembers

    Description:
        Set all members related to the target swapchain to initial values.

    \***********************************************************************************/
    void OverlayLayerBackend::ResetSwapchainMembers()
    {
        m_ResetBackendsBeforeNextFrame = false;
        m_VulkanBackendInitialized = false;

        m_pPlatformBackend = nullptr;

        m_Surface = VK_NULL_HANDLE;
        m_Swapchain = VK_NULL_HANDLE;
        m_PresentInfo = {};

        m_RenderPass = VK_NULL_HANDLE;
        m_RenderArea = { 0, 0 };
        m_ImageFormat = VK_FORMAT_UNDEFINED;
        m_MinImageCount = 0;
        m_Images.clear();
        m_ImageViews.clear();
        m_Framebuffers.clear();
        m_CommandBuffers.clear();
        m_CommandFences.clear();
        m_CommandSemaphores.clear();
        m_LastSubmittedFence = VK_NULL_HANDLE;
    }

    /***********************************************************************************\

    Function:
        RecordUploadCommands

    Description:
        Upload resources to the GPU.

    \***********************************************************************************/
    void OverlayLayerBackend::RecordUploadCommands( VkCommandBuffer commandBuffer )
    {
        if( m_ResourcesUploadEvent == VK_NULL_HANDLE )
        {
            // Record upload commands.
            for( ImageResource& image : m_ImageResources )
            {
                RecordImageUploadCommands( commandBuffer, image );
            }

            // Signal event to notify that all resources have been uploaded.
            VkEventCreateInfo eventCreateInfo = {};
            eventCreateInfo.sType = VK_STRUCTURE_TYPE_EVENT_CREATE_INFO;

            VkResult result = m_pDevice->Callbacks.CreateEvent(
                m_pDevice->Handle,
                &eventCreateInfo,
                nullptr,
                &m_ResourcesUploadEvent );

            if( result == VK_SUCCESS )
            {
                m_pDevice->Callbacks.CmdSetEvent(
                    commandBuffer,
                    m_ResourcesUploadEvent,
                    VK_PIPELINE_STAGE_BOTTOM_OF_PIPE_BIT );
            }
        }
    }

    /***********************************************************************************\

    Function:
        DestroyUploadResources

    Description:
        Destroy the temporary resouces used for uploading other resources to GPU.

    \***********************************************************************************/
    void OverlayLayerBackend::DestroyUploadResources()
    {
        assert( m_ResourcesUploadEvent != VK_NULL_HANDLE );

        VkResult result = m_pDevice->Callbacks.GetEventStatus( m_pDevice->Handle, m_ResourcesUploadEvent );
        if( result == VK_SUCCESS )
        {
            m_pDevice->Callbacks.DestroyEvent( m_pDevice->Handle, m_ResourcesUploadEvent, nullptr );
            m_ResourcesUploadEvent = VK_NULL_HANDLE;

            for( ImageResource& image : m_ImageResources )
            {
                m_MemoryManager.FreeBuffer( image.UploadBuffer, image.UploadBufferAllocation );
                image.UploadBuffer = VK_NULL_HANDLE;
                image.UploadBufferAllocation = VK_NULL_HANDLE;
            }
        }
    }

    /***********************************************************************************\

    Function:
        DestroyResources

    Description:
        Destroy all resources created by this backend.

    \***********************************************************************************/
    void OverlayLayerBackend::DestroyResources()
    {
        if( m_ResourcesUploadEvent != VK_NULL_HANDLE )
        {
            m_pDevice->Callbacks.DestroyEvent( m_pDevice->Handle, m_ResourcesUploadEvent, nullptr );
            m_ResourcesUploadEvent = VK_NULL_HANDLE;
        }

        for( ImageResource& image : m_ImageResources )
        {
            DestroyImage( image );
        }

        m_ImageResources.clear();
    }

    /***********************************************************************************\

    Function:
        InitializeImage

    Description:
        Initialize image resource.

    \***********************************************************************************/
    VkResult OverlayLayerBackend::InitializeImage( ImageResource& image, int width, int height, const void* pData )
    {
        VkResult result;
        VkFormat format = VK_FORMAT_R8G8B8A8_UNORM;
        VmaAllocationInfo uploadBufferAllocationInfo = {};

        const int imageDataSize = width * height * 4;

        // Save image size for upload.
        image.ImageExtent.width = static_cast<uint32_t>( width );
        image.ImageExtent.height = static_cast<uint32_t>( height );

        // Create image object.
        {
            VkImageCreateInfo imageCreateInfo = {};
            imageCreateInfo.sType = VK_STRUCTURE_TYPE_IMAGE_CREATE_INFO;
            imageCreateInfo.imageType = VK_IMAGE_TYPE_2D;
            imageCreateInfo.format = format;
            imageCreateInfo.extent.width = image.ImageExtent.width;
            imageCreateInfo.extent.height = image.ImageExtent.height;
            imageCreateInfo.extent.depth = 1;
            imageCreateInfo.mipLevels = 1;
            imageCreateInfo.arrayLayers = 1;
            imageCreateInfo.samples = VK_SAMPLE_COUNT_1_BIT;
            imageCreateInfo.tiling = VK_IMAGE_TILING_OPTIMAL;
            imageCreateInfo.usage = VK_IMAGE_USAGE_SAMPLED_BIT | VK_IMAGE_USAGE_TRANSFER_DST_BIT;
            imageCreateInfo.sharingMode = VK_SHARING_MODE_EXCLUSIVE;
            imageCreateInfo.initialLayout = VK_IMAGE_LAYOUT_UNDEFINED;

            VmaAllocationCreateInfo allocationCreateInfo = {};
            allocationCreateInfo.usage = VMA_MEMORY_USAGE_AUTO_PREFER_DEVICE;

            result = m_MemoryManager.AllocateImage(
                imageCreateInfo,
                allocationCreateInfo,
                &image.Image,
                &image.ImageAllocation );
        }

        // Create image view.
        if( result == VK_SUCCESS )
        {
            VkImageViewCreateInfo imageViewCreateInfo = {};
            imageViewCreateInfo.sType = VK_STRUCTURE_TYPE_IMAGE_VIEW_CREATE_INFO;
            imageViewCreateInfo.image = image.Image;
            imageViewCreateInfo.viewType = VK_IMAGE_VIEW_TYPE_2D;
            imageViewCreateInfo.format = format;
            imageViewCreateInfo.subresourceRange.aspectMask = VK_IMAGE_ASPECT_COLOR_BIT;
            imageViewCreateInfo.subresourceRange.baseMipLevel = 0;
            imageViewCreateInfo.subresourceRange.levelCount = 1;
            imageViewCreateInfo.subresourceRange.baseArrayLayer = 0;
            imageViewCreateInfo.subresourceRange.layerCount = 1;

            result = m_pDevice->Callbacks.CreateImageView(
                m_pDevice->Handle,
                &imageViewCreateInfo,
                nullptr,
                &image.ImageView );
        }

        // Create descriptor set for ImGui binding.
        if( result == VK_SUCCESS )
        {
            image.ImageDescriptorSet = ImGui_ImplVulkan_AddTexture(
                m_LinearSampler,
                image.ImageView,
                VK_IMAGE_LAYOUT_SHADER_READ_ONLY_OPTIMAL );

            if( !image.ImageDescriptorSet )
            {
                result = VK_ERROR_INITIALIZATION_FAILED;
            }
        }

        // Create buffer for uploading.
        if( result == VK_SUCCESS )
        {
            VkBufferCreateInfo bufferCreateInfo = {};
            bufferCreateInfo.sType = VK_STRUCTURE_TYPE_BUFFER_CREATE_INFO;
            bufferCreateInfo.size = imageDataSize;
            bufferCreateInfo.usage = VK_BUFFER_USAGE_TRANSFER_SRC_BIT;

            VmaAllocationCreateInfo bufferAllocationCreateInfo = {};
            bufferAllocationCreateInfo.usage = VMA_MEMORY_USAGE_AUTO_PREFER_HOST;
            bufferAllocationCreateInfo.flags = VMA_ALLOCATION_CREATE_MAPPED_BIT | VMA_ALLOCATION_CREATE_HOST_ACCESS_SEQUENTIAL_WRITE_BIT;

            result = m_MemoryManager.AllocateBuffer(
                bufferCreateInfo,
                bufferAllocationCreateInfo,
                &image.UploadBuffer,
                &image.UploadBufferAllocation,
                &uploadBufferAllocationInfo );
        }

        // Copy texture data to the upload buffer.
        if( result == VK_SUCCESS )
        {
            if( uploadBufferAllocationInfo.pMappedData != nullptr )
            {
                memcpy( uploadBufferAllocationInfo.pMappedData, pData, imageDataSize );

                // Flush the buffer to make it visible to the GPU.
                result = m_MemoryManager.Flush( image.UploadBufferAllocation, 0, imageDataSize );

                image.RequiresUpload = true;
            }
            else
            {
                // Failed to allocate mapped host-visible memory.
                result = VK_ERROR_INITIALIZATION_FAILED;
            }
        }

        // Destroy the image if any of the steps failed.
        if( result != VK_SUCCESS )
        {
            DestroyImage( image );
        }

        return result;
    }

    /***********************************************************************************\

    Function:
        DestroyImage

    Description:
        Destroy image resource.

    \***********************************************************************************/
    void OverlayLayerBackend::DestroyImage( ImageResource& image )
    {
        if( image.ImageDescriptorSet != VK_NULL_HANDLE )
        {
            ImGui_ImplVulkan_RemoveTexture( image.ImageDescriptorSet );
            image.ImageDescriptorSet = VK_NULL_HANDLE;
        }

        if( image.UploadBuffer != VK_NULL_HANDLE )
        {
            m_MemoryManager.FreeBuffer( image.UploadBuffer, image.UploadBufferAllocation );
            image.UploadBuffer = VK_NULL_HANDLE;
            image.UploadBufferAllocation = VK_NULL_HANDLE;
        }

        if( image.ImageView != VK_NULL_HANDLE )
        {
            m_pDevice->Callbacks.DestroyImageView( m_pDevice->Handle, image.ImageView, nullptr );
            image.ImageView = VK_NULL_HANDLE;
        }

        if( image.Image != VK_NULL_HANDLE )
        {
            m_MemoryManager.FreeImage( image.Image, image.ImageAllocation );
            image.Image = VK_NULL_HANDLE;
            image.ImageAllocation = VK_NULL_HANDLE;
        }
    }

    /***********************************************************************************\

    Function:
        RecordImageUploadCommands

    Description:
        Append image upload commands to the command buffer.

    \***********************************************************************************/
    void OverlayLayerBackend::RecordImageUploadCommands( VkCommandBuffer commandBuffer, ImageResource& image )
    {
        if( image.RequiresUpload )
        {
            TransitionImageLayout( commandBuffer, image, VK_IMAGE_LAYOUT_UNDEFINED, VK_IMAGE_LAYOUT_TRANSFER_DST_OPTIMAL );

            VkBufferImageCopy region = {};
            region.imageSubresource.aspectMask = VK_IMAGE_ASPECT_COLOR_BIT;
            region.imageSubresource.layerCount = 1;
            region.imageExtent.width = image.ImageExtent.width;
            region.imageExtent.height = image.ImageExtent.height;
            region.imageExtent.depth = 1;

            m_pDevice->Callbacks.CmdCopyBufferToImage(
                commandBuffer,
                image.UploadBuffer,
                image.Image,
                VK_IMAGE_LAYOUT_TRANSFER_DST_OPTIMAL,
                1,
                &region );

            TransitionImageLayout( commandBuffer, image, VK_IMAGE_LAYOUT_TRANSFER_DST_OPTIMAL, VK_IMAGE_LAYOUT_SHADER_READ_ONLY_OPTIMAL );

            image.RequiresUpload = false;
        }
    }

    /***********************************************************************************\

    Function:
        TransitionImageLayout

    Description:
        Transition image to a new layout.

    \***********************************************************************************/
    void OverlayLayerBackend::TransitionImageLayout( VkCommandBuffer commandBuffer, ImageResource& image, VkImageLayout oldLayout, VkImageLayout newLayout )
    {
        VkImageMemoryBarrier barrier = {};
        barrier.sType = VK_STRUCTURE_TYPE_IMAGE_MEMORY_BARRIER;
        barrier.oldLayout = oldLayout;
        barrier.newLayout = newLayout;
        barrier.srcQueueFamilyIndex = VK_QUEUE_FAMILY_IGNORED;
        barrier.dstQueueFamilyIndex = VK_QUEUE_FAMILY_IGNORED;
        barrier.image = image.Image;
        barrier.subresourceRange.aspectMask = VK_IMAGE_ASPECT_COLOR_BIT;
        barrier.subresourceRange.layerCount = 1;
        barrier.subresourceRange.levelCount = 1;

        m_pDevice->Callbacks.CmdPipelineBarrier(
            commandBuffer,
            VK_PIPELINE_STAGE_TOP_OF_PIPE_BIT,
            VK_PIPELINE_STAGE_BOTTOM_OF_PIPE_BIT,
            0,
            0, nullptr,
            0, nullptr,
            1, &barrier );
    }

    /***********************************************************************************\

    Function:
        LoadFunction

    Description:
        Load Vulkan function for ImGui backend.

    \***********************************************************************************/
    PFN_vkVoidFunction OverlayLayerBackend::FunctionLoader( const char* pFunctionName, void* pUserData )
    {
        OverlayLayerBackend* pBackend = static_cast<OverlayLayerBackend*>( pUserData );

        // If function creates a dispatchable object, it must also set loader data.
        if( !strcmp( pFunctionName, "vkAllocateCommandBuffers" ) )
        {
            return reinterpret_cast<PFN_vkVoidFunction>( AllocateCommandBuffers );
        }

        // Nullopt if the function is not known.
        // Nullptr if the function is known but not found/supported.
        std::optional<PFN_vkVoidFunction> pfnKnownFunction;

        // Try to return a known device function first.
        pfnKnownFunction = pBackend->m_pDevice->Callbacks.Get(
            pBackend->m_pDevice->Handle,
            pFunctionName,
            VkLayerFunctionNotFoundBehavior::eReturnNullopt );

        if( pfnKnownFunction.has_value() )
        {
            return pfnKnownFunction.value();
        }

        // If the function is not found in the device dispatch table, try to find it in the instance dispatch table.
        pfnKnownFunction = pBackend->m_pDevice->pInstance->Callbacks.Get(
            pBackend->m_pDevice->pInstance->Handle,
            pFunctionName,
            VkLayerFunctionNotFoundBehavior::eReturnNullopt );

        if( pfnKnownFunction.has_value() )
        {
            return pfnKnownFunction.value();
        }

        // If the function is not known, try to get it from the next layer.
        PFN_vkVoidFunction pfnUnknownFunction = pBackend->m_pDevice->Callbacks.GetDeviceProcAddr(
            pBackend->m_pDevice->Handle,
            pFunctionName );

        if( pfnUnknownFunction != nullptr )
        {
            return pfnUnknownFunction;
        }

        // Unknown function not found in the device chain, try to get it from the instance chain.
        pfnUnknownFunction = pBackend->m_pDevice->pInstance->Callbacks.GetInstanceProcAddr(
            pBackend->m_pDevice->pInstance->Handle,
            pFunctionName );

        return pfnUnknownFunction;
    }

    /***********************************************************************************\

    Function:
        vkAllocateCommandBuffers

    Description:
        Allocates command buffers.

    \***********************************************************************************/
    VkResult OverlayLayerBackend::AllocateCommandBuffers( VkDevice device, const VkCommandBufferAllocateInfo* pAllocateInfo, VkCommandBuffer* pCommandBuffers )
    {
        auto& dd = Profiler::VkDevice_Functions_Base::DeviceDispatch.Get( device );

        // Allocate the command buffers.
        VkResult result = dd.Device.Callbacks.AllocateCommandBuffers(
            device, pAllocateInfo, pCommandBuffers );

        // Command buffers are dispatchable handles, update pointers to parent's dispatch table.
        uint32_t initializedCommandBufferCount = 0;
        for( ; ( initializedCommandBufferCount < pAllocateInfo->commandBufferCount ) && ( result == VK_SUCCESS );
             ++initializedCommandBufferCount )
        {
            result = dd.Device.SetDeviceLoaderData(
                device,
                pCommandBuffers[initializedCommandBufferCount] );
        }

        if( result != VK_SUCCESS )
        {
            // Initialization of loader data failed, free all initialized command buffers.
            // Remaining command buffers must not be passed due to missing loader data.
            dd.Device.Callbacks.FreeCommandBuffers(
                device,
                pAllocateInfo->commandPool,
                initializedCommandBufferCount,
                pCommandBuffers );

            // Fill the output array with VK_NULL_HANDLEs.
            memset( pCommandBuffers, 0, sizeof( VkCommandBuffer ) * pAllocateInfo->commandBufferCount );
        }

        return result;
    }
}<|MERGE_RESOLUTION|>--- conflicted
+++ resolved
@@ -802,13 +802,8 @@
 
         if( result == VK_SUCCESS )
         {
-<<<<<<< HEAD
-            m_ImageResources.push_back( image );
-            return VkObject_Traits<VkDescriptorSet>::GetObjectHandleAsUint64( image.ImageDescriptorSet );
-=======
             m_ImageResources.push_back( imageResource );
             return VkObjectTraits<VkDescriptorSet>::GetObjectHandleAsUint64( imageResource.ImageDescriptorSet );
->>>>>>> 12a52dbb
         }
 
         return 0;
@@ -823,21 +818,12 @@
         Destroy an image resource.
 
     \***********************************************************************************/
-<<<<<<< HEAD
-    void OverlayLayerBackend::DestroyImage( uint64_t imageHandle )
-    {
-        auto it = std::find_if( m_ImageResources.begin(), m_ImageResources.end(),
-            [imageHandle]( const ImageResource& image )
-            {
-                return VkObject_Traits<VkDescriptorSet>::GetObjectHandleAsUint64( image.ImageDescriptorSet ) == imageHandle;
-=======
     void OverlayLayerBackend::DestroyImage( uint64_t image )
     {
         auto it = std::find_if( m_ImageResources.begin(), m_ImageResources.end(),
             [image]( const ImageResource& imageResource )
             {
                 return VkObjectTraits<VkDescriptorSet>::GetObjectHandleAsUint64( imageResource.ImageDescriptorSet ) == image;
->>>>>>> 12a52dbb
             } );
 
         if( it != m_ImageResources.end() )
