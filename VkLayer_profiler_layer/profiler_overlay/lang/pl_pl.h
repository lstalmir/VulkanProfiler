﻿// Copyright (c) 2019-2021 Lukasz Stalmirski
// 
// Permission is hereby granted, free of charge, to any person obtaining a copy
// of this software and associated documentation files (the "Software"), to deal
// in the Software without restriction, including without limitation the rights
// to use, copy, modify, merge, publish, distribute, sublicense, and/or sell
// copies of the Software, and to permit persons to whom the Software is
// furnished to do so, subject to the following conditions:
// 
// The above copyright notice and this permission notice shall be included in all
// copies or substantial portions of the Software.
// 
// THE SOFTWARE IS PROVIDED "AS IS", WITHOUT WARRANTY OF ANY KIND, EXPRESS OR
// IMPLIED, INCLUDING BUT NOT LIMITED TO THE WARRANTIES OF MERCHANTABILITY,
// FITNESS FOR A PARTICULAR PURPOSE AND NONINFRINGEMENT. IN NO EVENT SHALL THE
// AUTHORS OR COPYRIGHT HOLDERS BE LIABLE FOR ANY CLAIM, DAMAGES OR OTHER
// LIABILITY, WHETHER IN AN ACTION OF CONTRACT, TORT OR OTHERWISE, ARISING FROM,
// OUT OF OR IN CONNECTION WITH THE SOFTWARE OR THE USE OR OTHER DEALINGS IN THE
// SOFTWARE.

#pragma once
#include "en_us.h"

namespace Profiler
{
    struct DeviceProfilerOverlayLanguage_PL : DeviceProfilerOverlayLanguage_Base
    {
        inline static constexpr char Language[] = u8"Polski";

        inline static constexpr char Device[] = u8"Urządzenie";
        inline static constexpr char Instance[] = u8"Instancja";
        inline static constexpr char Pause[] = u8"Wstrzymaj";
        inline static constexpr char Save[] = u8"Zapisz";
        inline static constexpr char Load[] = u8"Wczytaj";
        inline static constexpr char SaveTrace[] = u8"Zapisz dane";

        // Menu
        inline static constexpr char FileMenu[] = u8"Plik" PROFILER_MENU;
        inline static constexpr char WindowMenu[] = u8"Okno" PROFILER_MENU;
        inline static constexpr char PerformanceMenuItem[] = u8"Wydajność" PROFILER_MENU_ITEM;
        inline static constexpr char PerformanceCountersMenuItem[] = u8"Liczniki wydajności" PROFILER_MENU_ITEM;
        inline static constexpr char QueueUtilizationMenuItem[] = u8"Wykorzystanie kolejek" PROFILER_MENU_ITEM;
        inline static constexpr char TopPipelinesMenuItem[] = u8"Najdłuższe stany potoku" PROFILER_MENU_ITEM;
        inline static constexpr char MemoryMenuItem[] = u8"Pamięć" PROFILER_MENU_ITEM;
        inline static constexpr char InspectorMenuItem[] = u8"Inspektor" PROFILER_MENU_ITEM;
        inline static constexpr char StatisticsMenuItem[] = u8"Statystyki" PROFILER_MENU_ITEM;
        inline static constexpr char SettingsMenuItem[] = u8"Ustawienia" PROFILER_MENU_ITEM;
        inline static constexpr char ApplicationInfoMenuItem[] = u8"Informacje o aplikacji" PROFILER_MENU_ITEM;
        inline static constexpr char Fullscreen[] = u8"Pełny ekran";

        // Tabs
        inline static constexpr char Performance[] = u8"Wydajność###Performance";
        inline static constexpr char Memory[] = u8"Pamięć###Memory";
        inline static constexpr char Inspector[] = u8"Inspektor###Inspector";
        inline static constexpr char Statistics[] = u8"Statystyki###Statistics";
        inline static constexpr char Settings[] = u8"Ustawienia###Settings";
        inline static constexpr char ApplicationInfo[] = "Informacje o aplikacji###ApplicationInfo";

        // Performance tab
        inline static constexpr char GPUTime[] = u8"Czas GPU";
        inline static constexpr char CPUTime[] = u8"Czas CPU";
        inline static constexpr char RenderPasses[] = u8"Render passy";
        inline static constexpr char Pipelines[] = u8"Stany potoku";
        inline static constexpr char Drawcalls[] = u8"Komendy";
        inline static constexpr char Constant[] = u8"Stała";
        inline static constexpr char Duration[] = u8"Czas trwania";
        inline static constexpr char Height[] = u8"Wysokość";
        inline static constexpr char ShowIdle[] = u8"Pokaż przerwy";
        inline static constexpr char HistogramGroups[] = u8"Grupowanie histogramu";
        inline static constexpr char GPUCycles[] = u8"Cykle GPU";
        inline static constexpr char QueueUtilization[] = u8"Wykorzystanie kolejek###QueueUtilization";
        inline static constexpr char TopPipelines[] = u8"Najdłuższe stany potoku###Top pipelines";
        inline static constexpr char PerformanceCounters[] = u8"Liczniki wydajności###Performance counters";
        inline static constexpr char Metric[] = u8"Metryka";
        inline static constexpr char Contrib[] = u8"Udział";
        inline static constexpr char Frame[] = u8"Ramka";
        inline static constexpr char Pipeline[] = u8"Stan potoku";
        inline static constexpr char Stages[] = u8"Shadery";
        inline static constexpr char Capabilities[] = u8"Funkcjonalności";
        inline static constexpr char SetRef[] = u8"Ustaw ref";
        inline static constexpr char ClearRef[] = u8"Wyczyść ref";
        inline static constexpr char Value[] = u8"Wartość";
        inline static constexpr char FrameBrowser[] = u8"Przeglądarka ramki###Frame browser";
        inline static constexpr char SubmissionOrder[] = u8"Kolejność wykonania";
        inline static constexpr char DurationDescending[] = u8"Malejący czas wykonania";
        inline static constexpr char DurationAscending[] = u8"Rosnący czas wykonania";
        inline static constexpr char Sort[] = u8"Sortowanie";
        inline static constexpr char CustomStatistics[] = u8"Własne statystyki";
        inline static constexpr char Container[] = u8"Kontener";
        inline static constexpr char Inspect[] = u8"Inspekcja";
        inline static constexpr char ShowPerformanceMetrics[] = u8"Pokaż liczniki wydajności";
<<<<<<< HEAD
        inline static constexpr char SelectedFrame[] = u8"Wybrana ramka";
=======
        inline static constexpr char CopyToClipboard[] = u8"Kopiuj do schowka";
        inline static constexpr char CopyName[] = u8"Kopiuj nazwę";
        inline static constexpr char ShowMore[] = u8"Pokaż więcej...";
        inline static constexpr char ShowLess[] = u8"Pokaż mniej";
>>>>>>> 08b9222d

        inline static constexpr char ShaderCapabilityTooltipFmt[] = u8"Co najmniej jeden shader w potoku korzysta z funkcjonalności '%s'.";
        inline static constexpr char ShaderObjectsTooltip[] = u8"Potok utworzony z objektów VkShaderEXT za pomocą vkCmdBindShadersEXT.";

        inline static constexpr char PerformanceCountersFilter[] = u8"Filtr";
        inline static constexpr char PerformanceCountersRange[] = u8"Zakres";
        inline static constexpr char PerformanceCountersSet[] = u8"Zbiór metryk";
        inline static constexpr char PerformanceCountesrNotAvailable[] = u8"Liczniki wydajności nie są dostępne.";
        inline static constexpr char PerformanceCountersNotAvailableForCommandBuffer[] = u8"Liczniki wydajności nie są dostępne dla wybranego bufora komend.";

        // Memory tab
        inline static constexpr char MemoryHeapUsage[] = u8"Wykorzystanie stert pamięci";
        inline static constexpr char MemoryHeap[] = u8"Sterta";
        inline static constexpr char Allocations[] = u8"Alokacje";
        inline static constexpr char MemoryTypeIndex[] = u8"Indeks typu pamięci";

        // Statistics tab
        inline static constexpr char ShowEmptyStatistics[] = u8"Pokaż puste statystyki...";
        inline static constexpr char HideEmptyStatistics[] = u8"Ukryj puste statystyki";
        inline static constexpr char StatName[] = u8"Nazwa";
        inline static constexpr char StatCount[] = u8"Liczba";
        inline static constexpr char StatTotal[] = u8"Razem";
        inline static constexpr char StatMin[] = u8"Min";
        inline static constexpr char StatMax[] = u8"Max";
        inline static constexpr char StatAvg[] = u8"Śr.";
        inline static constexpr char DrawCalls[] = u8"Komendy rysujące";
        inline static constexpr char DrawCallsIndirect[] = u8"Komendy rysujące (typu indirect)";
        inline static constexpr char DrawMeshTasksCalls[] = u8"Komendy rysujące mesh";
        inline static constexpr char DrawMeshTasksIndirectCalls[] = u8"Komendy rysujące mesh (typu indirect)";
        inline static constexpr char DispatchCalls[] = u8"Komendy obliczeniowe";
        inline static constexpr char DispatchCallsIndirect[] = u8"Komendy obliczeniowe (typu indirect)";
        inline static constexpr char TraceRaysCalls[] = u8"Komendy śledzenia promieni";
        inline static constexpr char TraceRaysIndirectCalls[] = u8"Komendy śledzenia promieni (typu indirect)";
        inline static constexpr char CopyBufferCalls[] = u8"Kopie pomiędzy buforami";
        inline static constexpr char CopyBufferToImageCalls[] = u8"Kopie z buforów do obrazów";
        inline static constexpr char CopyImageCalls[] = u8"Kopie pomiędzy obrazami";
        inline static constexpr char CopyImageToBufferCalls[] = u8"Kopie z obrazów do buforów";
        inline static constexpr char PipelineBarriers[] = u8"Bariery";
        inline static constexpr char ColorClearCalls[] = u8"Czyszczenie obrazów kolorowych";
        inline static constexpr char DepthStencilClearCalls[] = u8"Czyszczenie obrazów głębii i bitmap";
        inline static constexpr char ResolveCalls[] = u8"Rozwiązania obrazów o wielu próbkach (MSAA)";
        inline static constexpr char BlitCalls[] = u8"Kopie pomiędzy obrazami ze skalowaniem";
        inline static constexpr char FillBufferCalls[] = u8"Wypełnienia buforów";
        inline static constexpr char UpdateBufferCalls[] = u8"Aktualizacje buforów";

        // Inspector tab
        inline static constexpr char PipelineState[] = u8"Stan potoku";
        inline static constexpr char PipelineStateNotAvailable[] = u8"Informacje o stanie potoku nie są dostępne.";

        // Settings tab
        inline static constexpr char Present[] = u8"Co ramkę";
        inline static constexpr char Submit[] = u8"Co przesłanie komend";
        inline static constexpr char SamplingMode[] = u8"Częstotliwość próbkowania";
        inline static constexpr char SyncMode[] = u8"Częstotliwość synchronizacji";
        inline static constexpr char InterfaceScale[] = u8"Skala interfejsu";
        inline static constexpr char CollectedFrameCount[] = u8"Liczba zebranych ramek";
        inline static constexpr char ShowDebugLabels[] = u8"Pokaż etykiety";
        inline static constexpr char ShowShaderCapabilities[] = u8"Pokaż funkcjonalności shadera";
        inline static constexpr char TimeUnit[] = u8"Jednostka czasu";

        // Application info window
        inline static constexpr char VulkanVersion[] = u8"Wersja Vulkan";
        inline static constexpr char ApplicationName[] = u8"Nazwa aplikacji";
        inline static constexpr char ApplicationVersion[] = u8"Wersja aplikacji";
        inline static constexpr char EngineName[] = u8"Nazwa silnika";
        inline static constexpr char EngineVersion[] = u8"Wersja silnika";

        inline static constexpr char Unknown[] = u8"Nieznany";
    };
}<|MERGE_RESOLUTION|>--- conflicted
+++ resolved
@@ -89,14 +89,11 @@
         inline static constexpr char Container[] = u8"Kontener";
         inline static constexpr char Inspect[] = u8"Inspekcja";
         inline static constexpr char ShowPerformanceMetrics[] = u8"Pokaż liczniki wydajności";
-<<<<<<< HEAD
         inline static constexpr char SelectedFrame[] = u8"Wybrana ramka";
-=======
         inline static constexpr char CopyToClipboard[] = u8"Kopiuj do schowka";
         inline static constexpr char CopyName[] = u8"Kopiuj nazwę";
         inline static constexpr char ShowMore[] = u8"Pokaż więcej...";
         inline static constexpr char ShowLess[] = u8"Pokaż mniej";
->>>>>>> 08b9222d
 
         inline static constexpr char ShaderCapabilityTooltipFmt[] = u8"Co najmniej jeden shader w potoku korzysta z funkcjonalności '%s'.";
         inline static constexpr char ShaderObjectsTooltip[] = u8"Potok utworzony z objektów VkShaderEXT za pomocą vkCmdBindShadersEXT.";
