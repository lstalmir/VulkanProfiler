--- conflicted
+++ resolved
@@ -19,9 +19,7 @@
 // SOFTWARE.
 
 #include "profiler_overlay_shader_view.h"
-#include "profiler_overlay_backend.h"
 #include "profiler_overlay_resources.h"
-#include "profiler/profiler_frontend.h"
 #include "profiler/profiler_shader.h"
 #include "profiler/profiler_helpers.h"
 #include "profiler/profiler_frontend.h"
@@ -558,42 +556,12 @@
     /***********************************************************************************\
 
     Function:
-        Initialize
+        SetTargetDevice
 
     Description:
         Selects the SPIR-V target env used for disassembling the shaders.
 
     \***********************************************************************************/
-<<<<<<< HEAD
-    void OverlayShaderView::Initialize( DeviceProfilerFrontend* pFrontend )
-    {
-        m_SpvTargetEnv = SPV_ENV_UNIVERSAL_1_0;
-
-        if( pFrontend )
-        {
-            // Select the target env based on the api version used by the application.
-            switch( pFrontend->GetApplicationInfo().apiVersion )
-            {
-            default:
-            case VK_API_VERSION_1_0:
-                m_SpvTargetEnv = SPV_ENV_VULKAN_1_0;
-                break;
-
-            case VK_API_VERSION_1_1:
-                m_SpvTargetEnv = pFrontend->GetEnabledDeviceExtensions().count( VK_KHR_SPIRV_1_4_EXTENSION_NAME )
-                    ? SPV_ENV_VULKAN_1_1_SPIRV_1_4
-                    : SPV_ENV_VULKAN_1_1;
-                break;
-
-            case VK_API_VERSION_1_2:
-                m_SpvTargetEnv = SPV_ENV_VULKAN_1_2;
-                break;
-
-            case VK_API_VERSION_1_3:
-                m_SpvTargetEnv = SPV_ENV_VULKAN_1_3;
-                break;
-            }
-=======
     void OverlayShaderView::Initialize( DeviceProfilerFrontend& frontend )
     {
         m_SpvTargetEnv = SPV_ENV_UNIVERSAL_1_0;
@@ -619,7 +587,6 @@
         case VK_API_VERSION_1_3:
             m_SpvTargetEnv = SPV_ENV_VULKAN_1_3;
             break;
->>>>>>> ca9585e1
         }
     }
 
