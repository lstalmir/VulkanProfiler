// Copyright (c) 2019-2025 Lukasz Stalmirski
// 
// Permission is hereby granted, free of charge, to any person obtaining a copy
// of this software and associated documentation files (the "Software"), to deal
// in the Software without restriction, including without limitation the rights
// to use, copy, modify, merge, publish, distribute, sublicense, and/or sell
// copies of the Software, and to permit persons to whom the Software is
// furnished to do so, subject to the following conditions:
// 
// The above copyright notice and this permission notice shall be included in all
// copies or substantial portions of the Software.
// 
// THE SOFTWARE IS PROVIDED "AS IS", WITHOUT WARRANTY OF ANY KIND, EXPRESS OR
// IMPLIED, INCLUDING BUT NOT LIMITED TO THE WARRANTIES OF MERCHANTABILITY,
// FITNESS FOR A PARTICULAR PURPOSE AND NONINFRINGEMENT. IN NO EVENT SHALL THE
// AUTHORS OR COPYRIGHT HOLDERS BE LIABLE FOR ANY CLAIM, DAMAGES OR OTHER
// LIABILITY, WHETHER IN AN ACTION OF CONTRACT, TORT OR OTHERWISE, ARISING FROM,
// OUT OF OR IN CONNECTION WITH THE SOFTWARE OR THE USE OR OTHER DEALINGS IN THE
// SOFTWARE.

#pragma once
#include "profiler/profiler_frontend.h"
#include "profiler/profiler_data_aggregator.h"
#include "profiler/profiler_counters.h"
#include "profiler/profiler_helpers.h"
#include "profiler/profiler_stat_comparators.h"
#include "profiler_helpers/profiler_memory_comparator.h"
#include "profiler_helpers/profiler_time_helpers.h"
#include "profiler_overlay_backend.h"
#include "profiler_overlay_settings.h"
#include "profiler_overlay_resources.h"
#include "profiler_overlay_shader_view.h"
#include <vulkan/vk_layer.h>
#include <list>
#include <vector>
#include <stack>
#include <memory>
#include <mutex>
#include <functional>

// Public interface
#include "profiler_ext/VkProfilerEXT.h"

struct ImGuiContext;
struct ImPlotContext;
class ImGui_ImplVulkan_Context;
class ImGui_Window_Context;

namespace ImGuiX
{
    struct HistogramColumnData;
}

namespace Profiler
{
    /***********************************************************************************\

    Class:
        ProfilerOverlayOutput

    Description:
        Writes profiling output to the overlay.

    \***********************************************************************************/
    class ProfilerOverlayOutput final : public DeviceProfilerOutput
    {
    public:
        ProfilerOverlayOutput( DeviceProfilerFrontend& frontend, OverlayBackend& backend );
        ~ProfilerOverlayOutput();

        bool Initialize() override;
        void Destroy() override;

        bool IsAvailable() override;

        void Update() override;
        void Present() override;

        void LoadPerformanceCountersFromFile( const std::string& );
        void LoadTopPipelinesFromFile( const std::string& );

        void SetMaxFrameCount( uint32_t maxFrameCount );

        void LoadPerformanceCountersFromFile( const std::string& );
        void LoadTopPipelinesFromFile( const std::string& );

    private:
        OverlaySettings m_Settings;

        OverlayBackend& m_Backend;

        ImGuiContext* m_pImGuiContext;
        ImPlotContext* m_pImPlotContext;
        OverlayResources m_Resources;

        std::string m_Title;

        Milliseconds m_TimestampPeriod;
        float m_TimestampDisplayUnit;
        const char* m_pTimestampDisplayUnitStr;

        enum class FrameBrowserSortMode
        {
            eSubmissionOrder,
            eDurationDescending,
            eDurationAscending
        };

        FrameBrowserSortMode m_FrameBrowserSortMode;

        enum class HistogramGroupMode
        {
            eFrame,
            eRenderPass,
            ePipeline,
            eDrawcall,
            eRenderPassBegin,
            eRenderPassEnd,
        };

        enum class HistogramValueMode
        {
            eConstant,
            eDuration,
        };

        HistogramGroupMode m_HistogramGroupMode;
        HistogramValueMode m_HistogramValueMode;
        bool m_HistogramShowIdle;

        struct FrameBrowserTreeNodeIndex : std::vector<uint16_t>
        {
            using std::vector<uint16_t>::vector;

            void SetFrameIndex( uint32_t frameIndex );
            uint32_t GetFrameIndex() const;

            const uint16_t* GetTreeNodeIndex() const;
            size_t GetTreeNodeIndexSize() const;
        };

        // Used to distinguish indexes between m_pFrames and m_pSnapshots.
        inline static const uint32_t SnapshotFrameIndexFlag = 0x80000000;
        inline static const uint32_t FrameIndexFlagsMask = 0x80000000;
        inline static const uint32_t FrameIndexMask = ~FrameIndexFlagsMask;
        inline static const uint32_t InvalidFrameIndex = UINT32_MAX;
        inline static const uint32_t CurrentFrameIndex = UINT32_MAX - 1;
        static uint32_t MakeFrameIndex( size_t, uint32_t );

        typedef std::list<std::shared_ptr<DeviceProfilerFrameData>>
            FrameDataList;

        std::shared_mutex m_DataMutex;
        FrameDataList m_pFrames;
        FrameDataList m_pSnapshots;
         // 0 - current frame, 1 - previous frame, etc.
        uint32_t m_SelectedFrameIndex;
        uint32_t m_MaxFrameCount;
        const char* m_pFramesStr;
        const char* m_pFrameStr;
        bool m_HasNewSnapshots;

        std::shared_ptr<DeviceProfilerFrameData> m_pData;
        bool m_Pause;
        bool m_Fullscreen;
        bool m_ShowDebugLabels;
        bool m_ShowShaderCapabilities;
        bool m_ShowEmptyStatistics;
        bool m_ShowAllTopPipelines;
        bool m_ShowActiveFrame;

        bool GetShowActiveFrame() const;
        const FrameDataList& GetActiveFramesList() const;
        std::shared_ptr<DeviceProfilerFrameData> GetFrameData( uint32_t frameIndex ) const;
        std::string GetFrameName( const char* pContextName, uint32_t frameIndex, bool indent = false ) const;
        std::string GetFrameName( const std::shared_ptr<DeviceProfilerFrameData>& pFrameData, const char* pContextName, uint32_t frameIndex, bool indent = false ) const;

        bool m_SetLastMainWindowPos;
        Float2* m_pLastMainWindowPos;
        Float2* m_pLastMainWindowSize;

        bool m_SetLastMainWindowPos;
        Float2* m_pLastMainWindowPos;
        Float2* m_pLastMainWindowSize;

        enum class TimeUnit
        {
            eMilliseconds,
            eMicroseconds,
            eNanoseconds
        };

        float m_FrameTime;

        TimeUnit m_TimeUnit;
        VkProfilerModeEXT m_SamplingMode;
        VkProfilerFrameDelimiterEXT m_FrameDelimiter;

        // Frame browser state.
        struct FrameBrowserContext
        {
            const DeviceProfilerCommandBufferData* pCommandBuffer;
            const DeviceProfilerRenderPassData* pRenderPass;
            const DeviceProfilerPipelineData* pPipeline;
        };

        FrameBrowserTreeNodeIndex m_SelectedFrameBrowserNodeIndex;
        bool m_ScrollToSelectedFrameBrowserNode;
        bool ScrollToSelectedFrameBrowserNode( const FrameBrowserTreeNodeIndex& index ) const;

        std::vector<char> m_FrameBrowserNodeIndexStr;
        const char* GetFrameBrowserNodeIndexStr( const FrameBrowserTreeNodeIndex& index );

        std::chrono::high_resolution_clock::time_point m_SelectionUpdateTimestamp;
        std::chrono::high_resolution_clock::time_point m_SerializationFinishTimestamp;

        // Queue utilization state.
        std::unordered_set<VkSemaphore> m_SelectedSemaphores;

        // Cached inspector tab state.
        DeviceProfilerPipeline m_InspectorPipeline;
        OverlayShaderView m_InspectorShaderView;

        struct InspectorTab
        {
            std::string Name;
            std::function<void()> Select;
            std::function<void()> Draw;
        };

        std::vector<InspectorTab> m_InspectorTabs;
        size_t m_InspectorTabIndex;

        // Memory inspector state.
        DeviceProfilerMemoryComparator m_MemoryComparator;
        uint32_t m_MemoryCompareRefFrameIndex;
        uint32_t m_MemoryCompareSelFrameIndex;

        bool m_MemoryConsumptionHistoryVisible;
        bool m_MemoryConsumptionHistoryAutoScroll;
        double m_MemoryConsumptionHistoryTimeRangeMin;
        double m_MemoryConsumptionHistoryTimeRangeMax;
        float m_MemoryConsumptionHistoryUpdatePeriod;
        CpuTimestampCounter m_MemoryConsumptionHistoryUpdateCounter;
        std::vector<float> m_MemoryConsumptionHistoryTimePoints;
        std::vector<float> m_MemoryConsumptionHistory[VK_MAX_MEMORY_HEAPS];
        float m_MemoryConsumptionHistoryMax[VK_MAX_MEMORY_HEAPS];

        std::string m_ResourceBrowserNameFilter;
        VkBufferUsageFlags m_ResourceBrowserBufferUsageFilter;
        VkImageUsageFlags m_ResourceBrowserImageUsageFilter;
        VkFlags m_ResourceBrowserAccelerationStructureTypeFilter;
        VkFlags m_ResourceBrowserMicromapTypeFilter;
        bool m_ResourceBrowserShowDifferences;

        VkObjectHandle<VkBuffer> m_ResourceInspectorBuffer;
        DeviceProfilerBufferMemoryData m_ResourceInspectorBufferData;

        VkObjectHandle<VkImage> m_ResourceInspectorImage;
        DeviceProfilerImageMemoryData m_ResourceInspectorImageData;
        VkImageSubresource m_ResourceInspectorImageMapSubresource;
        float m_ResourceInspectorImageMapBlockSize;

        VkObjectHandle<VkAccelerationStructureKHR> m_ResourceInspectorAccelerationStructure;
        DeviceProfilerAccelerationStructureMemoryData m_ResourceInspectorAccelerationStructureData;
        DeviceProfilerBufferMemoryData m_ResourceInspectorAccelerationStructureBufferData;

        VkObjectHandle<VkMicromapEXT> m_ResourceInspectorMicromap;
        DeviceProfilerMicromapMemoryData m_ResourceInspectorMicromapData;
        DeviceProfilerBufferMemoryData m_ResourceInspectorMicromapBufferData;

        // Performance counters.
        struct PerformanceQueryMetricsSet
            : public std::enable_shared_from_this<PerformanceQueryMetricsSet>
        {
            uint32_t m_MetricsSetIndex;
            bool m_FilterResult;
            std::vector<VkProfilerPerformanceCounterProperties2EXT> m_Metrics;
            VkProfilerPerformanceMetricsSetProperties2EXT m_Properties;
        };

        std::shared_ptr<PerformanceQueryMetricsSet> m_pActivePerformanceQueryMetricsSet;
        std::vector<std::shared_ptr<PerformanceQueryMetricsSet>> m_pPerformanceQueryMetricsSets;
        std::vector<bool> m_ActivePerformanceQueryMetricsFilterResults;
        std::string m_PerformanceQueryMetricsFilter;

        // Performance metrics filter.
        // The profiler will show only metrics for the selected command buffer.
        // If no command buffer is selected, the aggregated stats for the whole frame will be displayed.
        VkCommandBuffer m_PerformanceQueryCommandBufferFilter;
        std::string m_PerformanceQueryCommandBufferFilterName;

        std::unordered_map<std::string, VkProfilerPerformanceCounterResultEXT> m_ReferencePerformanceQueryData;

        // Performance counter sets editor.
        std::vector<VkProfilerPerformanceCounterProperties2EXT> m_PerformanceQueryEditorCounterProperties;
        std::shared_ptr<PerformanceQueryMetricsSet> m_pPerformanceQueryEditorSet;
        std::vector<uint32_t> m_PerformanceQueryEditorCounterIndices;
        std::vector<uint32_t> m_PerformanceQueryEditorCounterVisibileIndices;
        std::vector<bool> m_PerformanceQueryEditorCounterAvailability;
        std::vector<bool> m_PerformanceQueryEditorCounterAvailabilityKnown;
        std::string m_PerformanceQueryEditorFilter;
        std::string m_PerformanceQueryEditorSetName;
        std::string m_PerformanceQueryEditorSetDescription;

        uint32_t FindPerformanceQueryCounterIndexByUUID( const uint8_t uuid[VK_UUID_SIZE] ) const;
        void SetPerformanceQueryEditorCounterSelected( uint32_t counterIndex, bool selected );
        void RefreshPerformanceQueryEditorCountersSet( bool countersOnly = false );

        // Performance counter serialization
        struct PerformanceQueryExporter;
        std::unique_ptr<PerformanceQueryExporter> m_pPerformanceQueryExporter;

        // Top pipelines serialization
        struct TopPipelinesExporter;
        std::unique_ptr<TopPipelinesExporter> m_pTopPipelinesExporter;
        std::unordered_map<std::string, float> m_ReferenceTopPipelines;
        std::string m_ReferenceTopPipelinesShortDescription;
        std::string m_ReferenceTopPipelinesFullDescription;

        // Top pipelines serialization
        struct TopPipelinesExporter;
        std::unique_ptr<TopPipelinesExporter> m_pTopPipelinesExporter;
        std::unordered_map<std::string, float> m_ReferenceTopPipelines;
        std::string m_ReferenceTopPipelinesShortDescription;
        std::string m_ReferenceTopPipelinesFullDescription;

        // Trace serialization output
        bool m_SerializationSucceeded;
        bool m_SerializationWindowVisible;
        std::string m_SerializationMessage;
        VkExtent2D m_SerializationOutputWindowSize;
        std::chrono::milliseconds m_SerializationOutputWindowDuration;
        std::chrono::milliseconds m_SerializationOutputWindowFadeOutDuration;

        struct TraceExporter;
        std::unique_ptr<TraceExporter> m_pTraceExporter;

        // Performance graph colors
        uint32_t m_RenderPassColumnColor;
        uint32_t m_GraphicsPipelineColumnColor;
        uint32_t m_ComputePipelineColumnColor;
        uint32_t m_RayTracingPipelineColumnColor;
        uint32_t m_InternalPipelineColumnColor;

        std::unique_ptr<class DeviceProfilerStringSerializer> m_pStringSerializer;

        // Dock space ids
        int m_MainDockSpaceId;
        int m_PerformanceTabDockSpaceId;
        int m_QueueUtilizationTabDockSpaceId;
        int m_TopPipelinesTabDockSpaceId;
        int m_FrameBrowserDockSpaceId;
        int m_MemoryTabDockSpaceId;
        int m_ResourceBrowserDockSpaceId;
        int m_ResourceInspectorDockSpaceId;

        void PerformanceTabDockSpace( int flags = 0 );
        void MemoryTabDockSpace( int flags = 0 );

        struct WindowState
        {
            bool* pOpen;
            bool Docked;
            bool Focus = false;
            void SetFocus();
        };

        WindowState m_PerformanceWindowState;
        WindowState m_QueueUtilizationWindowState;
        WindowState m_TopPipelinesWindowState;
        WindowState m_PerformanceCountersWindowState;
        WindowState m_MemoryWindowState;
        WindowState m_InspectorWindowState;
        WindowState m_StatisticsWindowState;
        WindowState m_SettingsWindowState;

        void ResetMembers();

        void InitializeImGuiStyle();

        void UpdatePerformanceTab();
        void UpdateQueueUtilizationTab();
        void UpdateTopPipelinesTab();
        void UpdatePerformanceCountersTab();
        void UpdateMemoryTab();
        void UpdateInspectorTab();
        void UpdateStatisticsTab();
        void UpdateSettingsTab();

        // Performance graph helpers
        struct PerformanceGraphColumn;
        void GetPerformanceGraphColumns( std::vector<PerformanceGraphColumn>& ) const;
        void GetPerformanceGraphColumns( const DeviceProfilerCommandBufferData&, FrameBrowserTreeNodeIndex&, std::vector<PerformanceGraphColumn>& ) const;
        void GetPerformanceGraphColumns( const DeviceProfilerRenderPassData&, FrameBrowserTreeNodeIndex&, std::vector<PerformanceGraphColumn>& ) const;
        void GetPerformanceGraphColumns( const DeviceProfilerPipelineData&, FrameBrowserTreeNodeIndex&, std::vector<PerformanceGraphColumn>& ) const;
        void GetPerformanceGraphColumns( const DeviceProfilerDrawcall&, FrameBrowserTreeNodeIndex&, std::vector<PerformanceGraphColumn>& ) const;
        void DrawPerformanceGraphLabel( const ImGuiX::HistogramColumnData& );
        void SelectPerformanceGraphColumn( const ImGuiX::HistogramColumnData& );

        struct QueueGraphColumn;
        void GetQueueGraphColumns( VkQueue, std::vector<QueueGraphColumn>& ) const;
        float GetQueueUtilization( const std::vector<QueueGraphColumn>& ) const;
        void DrawQueueGraphLabel( const ImGuiX::HistogramColumnData& );
        void SelectQueueGraphColumn( const ImGuiX::HistogramColumnData& );

        // Performance counter helpers
        std::string GetDefaultPerformanceCountersFileName( const std::shared_ptr<PerformanceQueryMetricsSet>& ) const;
        void UpdatePerformanceCounterExporter();
<<<<<<< HEAD
        void SavePerformanceCountersToFile( const std::string&, uint32_t, const std::vector<VkProfilerPerformanceCounterResultEXT>&, const std::vector<bool>& );
=======
        void SavePerformanceCountersToFile( const std::string&, const std::shared_ptr<PerformanceQueryMetricsSet>&, const std::vector<VkProfilerPerformanceCounterResultEXT>&, const std::vector<bool>& );
>>>>>>> 1860a242

        // Top pipelines helpers
        void UpdateTopPipelinesExporter();
        void SaveTopPipelinesToFile( const std::string&, const DeviceProfilerFrameData& );

        // Trace serialization helpers
        void UpdateTraceExporter();
        void SaveTraceToFile( const std::string&, const DeviceProfilerFrameData& );

        // Notifications
        void UpdateNotificationWindow();
        void UpdateApplicationInfoWindow();

        // Resource inspector helpers
        void ResetResourceInspector();
        void DrawResourceInspectorAccelerationStructureInfo( VkObjectHandle<VkAccelerationStructureKHR>, const DeviceProfilerAccelerationStructureMemoryData&, const DeviceProfilerBufferMemoryData& );
        void DrawResourceInspectorMicromapInfo( VkObjectHandle<VkMicromapEXT>, const DeviceProfilerMicromapMemoryData&, const DeviceProfilerBufferMemoryData& );
        void DrawResourceInspectorBufferInfo( VkObjectHandle<VkBuffer>, const DeviceProfilerBufferMemoryData& );
        void DrawResourceInspectorImageInfo( VkObjectHandle<VkImage>, const DeviceProfilerImageMemoryData& );
        void DrawResourceInspectorImageMemoryMap();

        // Pipeline inspector helpers
        void Inspect( const DeviceProfilerPipeline& );
        void SelectInspectorShaderStage( size_t );
        void DrawInspectorShaderStage();
        void DrawInspectorPipelineState();
        void DrawInspectorGraphicsPipelineState();
        void DrawInspectorRayTracingPipelineState();
        void SetInspectorTabIndex( size_t );
        void ShaderRepresentationSaved( bool, const std::string& );

        // Frame browser helpers
        void PrintFramesList( const FrameDataList&, uint32_t = 0 );
        void PrintCommandBuffer( const DeviceProfilerCommandBufferData&, FrameBrowserTreeNodeIndex& );
        void PrintRenderPass( const DeviceProfilerRenderPassData&, FrameBrowserTreeNodeIndex&, const FrameBrowserContext& );
        void PrintSubpass( const DeviceProfilerSubpassData&, FrameBrowserTreeNodeIndex&, bool, const FrameBrowserContext& );
        void PrintPipeline( const DeviceProfilerPipelineData&, FrameBrowserTreeNodeIndex&, const FrameBrowserContext& );
        void PrintDrawcall( const DeviceProfilerDrawcall&, FrameBrowserTreeNodeIndex&, const FrameBrowserContext& );
        void PrintDrawcallIndirectPayload( const DeviceProfilerDrawcall&, const FrameBrowserContext& );
        void PrintDebugLabel( const char*, const float[ 4 ] );

        template<typename Data>
        void PrintRenderPassCommand( const Data& data, bool dynamic, FrameBrowserTreeNodeIndex& index, uint32_t drawcallIndex );

        template<typename Data>
        void DrawSignificanceRect( const Data& data, const FrameBrowserTreeNodeIndex& index );
        void DrawSignificanceRect( float significance, const FrameBrowserTreeNodeIndex& index );
        void DrawBadge( uint32_t color, const char* shortName, const char* fmt, ... );
        void DrawPipelineCapabilityBadges( const DeviceProfilerPipelineData& pipeline );
        void DrawPipelineStageBadge( const DeviceProfilerPipelineData& pipeline, VkShaderStageFlagBits stage, const char* pStageName );
        void DrawPipelineContextMenu( const DeviceProfilerPipelineData& pipeline, const char* id = nullptr );

        template<typename Data>
        void PrintDuration( const Data& data );
        void PrintDuration( uint64_t from, uint64_t to );

        template<typename Data>
        float GetDuration( const Data& data ) const;
        float GetDuration( uint64_t from, uint64_t to ) const;

        // Sort frame browser data
        template<typename TypeHint = std::nullptr_t, typename Data>
        auto SortFrameBrowserData( const Data& data ) const
        {
            using Subdata = typename Data::value_type;
            std::list<const Subdata*> pSortedData;

            for( const auto& subdata : data )
                pSortedData.push_back( &subdata );

            switch( m_FrameBrowserSortMode )
            {
            case FrameBrowserSortMode::eSubmissionOrder:
                break; // No sorting in submission order view

            case FrameBrowserSortMode::eDurationDescending:
                pSortedData.sort( []( const Subdata* a, const Subdata* b )
                    { return DurationDesc<TypeHint>( *a, *b ); } ); break;

            case FrameBrowserSortMode::eDurationAscending:
                pSortedData.sort( []( const Subdata* a, const Subdata* b )
                    { return DurationAsc<TypeHint>( *a, *b ); } ); break;
            }

            return pSortedData;
        }
    };
}<|MERGE_RESOLUTION|>--- conflicted
+++ resolved
@@ -81,9 +81,6 @@
 
         void SetMaxFrameCount( uint32_t maxFrameCount );
 
-        void LoadPerformanceCountersFromFile( const std::string& );
-        void LoadTopPipelinesFromFile( const std::string& );
-
     private:
         OverlaySettings m_Settings;
 
@@ -174,10 +171,6 @@
         std::shared_ptr<DeviceProfilerFrameData> GetFrameData( uint32_t frameIndex ) const;
         std::string GetFrameName( const char* pContextName, uint32_t frameIndex, bool indent = false ) const;
         std::string GetFrameName( const std::shared_ptr<DeviceProfilerFrameData>& pFrameData, const char* pContextName, uint32_t frameIndex, bool indent = false ) const;
-
-        bool m_SetLastMainWindowPos;
-        Float2* m_pLastMainWindowPos;
-        Float2* m_pLastMainWindowSize;
 
         bool m_SetLastMainWindowPos;
         Float2* m_pLastMainWindowPos;
@@ -318,13 +311,6 @@
         std::string m_ReferenceTopPipelinesShortDescription;
         std::string m_ReferenceTopPipelinesFullDescription;
 
-        // Top pipelines serialization
-        struct TopPipelinesExporter;
-        std::unique_ptr<TopPipelinesExporter> m_pTopPipelinesExporter;
-        std::unordered_map<std::string, float> m_ReferenceTopPipelines;
-        std::string m_ReferenceTopPipelinesShortDescription;
-        std::string m_ReferenceTopPipelinesFullDescription;
-
         // Trace serialization output
         bool m_SerializationSucceeded;
         bool m_SerializationWindowVisible;
@@ -407,11 +393,7 @@
         // Performance counter helpers
         std::string GetDefaultPerformanceCountersFileName( const std::shared_ptr<PerformanceQueryMetricsSet>& ) const;
         void UpdatePerformanceCounterExporter();
-<<<<<<< HEAD
-        void SavePerformanceCountersToFile( const std::string&, uint32_t, const std::vector<VkProfilerPerformanceCounterResultEXT>&, const std::vector<bool>& );
-=======
         void SavePerformanceCountersToFile( const std::string&, const std::shared_ptr<PerformanceQueryMetricsSet>&, const std::vector<VkProfilerPerformanceCounterResultEXT>&, const std::vector<bool>& );
->>>>>>> 1860a242
 
         // Top pipelines helpers
         void UpdateTopPipelinesExporter();
