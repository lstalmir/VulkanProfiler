// Copyright (c) 2019-2025 Lukasz Stalmirski
// 
// Permission is hereby granted, free of charge, to any person obtaining a copy
// of this software and associated documentation files (the "Software"), to deal
// in the Software without restriction, including without limitation the rights
// to use, copy, modify, merge, publish, distribute, sublicense, and/or sell
// copies of the Software, and to permit persons to whom the Software is
// furnished to do so, subject to the following conditions:
// 
// The above copyright notice and this permission notice shall be included in all
// copies or substantial portions of the Software.
// 
// THE SOFTWARE IS PROVIDED "AS IS", WITHOUT WARRANTY OF ANY KIND, EXPRESS OR
// IMPLIED, INCLUDING BUT NOT LIMITED TO THE WARRANTIES OF MERCHANTABILITY,
// FITNESS FOR A PARTICULAR PURPOSE AND NONINFRINGEMENT. IN NO EVENT SHALL THE
// AUTHORS OR COPYRIGHT HOLDERS BE LIABLE FOR ANY CLAIM, DAMAGES OR OTHER
// LIABILITY, WHETHER IN AN ACTION OF CONTRACT, TORT OR OTHERWISE, ARISING FROM,
// OUT OF OR IN CONNECTION WITH THE SOFTWARE OR THE USE OR OTHER DEALINGS IN THE
// SOFTWARE.

#pragma once
#include "profiler/profiler_data_aggregator.h"
#include "profiler/profiler_helpers.h"
#include "profiler/profiler_stat_comparators.h"
#include "profiler_helpers/profiler_time_helpers.h"
#include "profiler_overlay_backend.h"
#include "profiler_overlay_settings.h"
#include "profiler_overlay_resources.h"
#include "profiler_overlay_shader_view.h"
#include <vulkan/vk_layer.h>
#include <list>
#include <vector>
#include <stack>
#include <mutex>
#include <functional>

// Public interface
#include "profiler_ext/VkProfilerEXT.h"

struct ImGuiContext;
class ImGui_ImplVulkan_Context;
class ImGui_Window_Context;

namespace ImGuiX
{
    struct HistogramColumnData;
}

namespace Profiler
{
<<<<<<< HEAD
    class DeviceProfiler;
    class DeviceProfilerFrontend;
    struct ProfilerSubmitData;
=======
    class DeviceProfilerFrontend;
>>>>>>> ca9585e1

    /***********************************************************************************\

    Class:
        ProfilerOverlayOutput

    Description:
        Writes profiling output to the overlay.

    \***********************************************************************************/
    class ProfilerOverlayOutput final
    {
    public:
        ProfilerOverlayOutput();
        ~ProfilerOverlayOutput();

<<<<<<< HEAD
        bool Initialize( DeviceProfilerFrontend* pFrontend );
=======
        VkResult Initialize(
            DeviceProfilerFrontend& frontend,
            VkDevice_Object& device,
            VkQueue_Object& graphicsQueue,
            VkSwapchainKhr_Object& swapchain,
            const VkSwapchainCreateInfoKHR* pCreateInfo );

>>>>>>> ca9585e1
        void Destroy();

        bool SetGraphicsBackend( OverlayGraphicsBackend* pBackend );
        bool SetWindowBackend( OverlayWindowBackend* pBackend );

        bool IsAvailable() const;

<<<<<<< HEAD
        void Update();
=======
        void Present(
            const VkQueue_Object& presentQueue,
            VkPresentInfoKHR* pPresentInfo );
>>>>>>> ca9585e1

    private:
        OverlaySettings m_Settings;

        DeviceProfilerFrontend* m_pFrontend;
<<<<<<< HEAD
=======

        VkDevice_Object* m_pDevice;
        VkQueue_Object* m_pGraphicsQueue;
        VkSwapchainKhr_Object* m_pSwapchain;

        OSWindowHandle m_Window;
>>>>>>> ca9585e1

        ImGuiContext* m_pImGuiContext;
        OverlayResources m_Resources;

        OverlayGraphicsBackend* m_pGraphicsBackend;
        OverlayWindowBackend* m_pWindowBackend;

        std::string m_Title;

        uint32_t m_ActiveMetricsSetIndex;
        std::vector<bool> m_ActiveMetricsVisibility;

        struct VendorMetricsSet
        {
            VkProfilerPerformanceMetricsSetPropertiesEXT           m_Properties;
            std::vector<VkProfilerPerformanceCounterPropertiesEXT> m_Metrics;
        };

        std::vector<VendorMetricsSet> m_VendorMetricsSets;
        std::vector<bool>             m_VendorMetricsSetVisibility;

        char m_VendorMetricFilter[ 128 ] = {};

        Milliseconds m_TimestampPeriod;
        float m_TimestampDisplayUnit;
        const char* m_pTimestampDisplayUnitStr;

        enum class FrameBrowserSortMode
        {
            eSubmissionOrder,
            eDurationDescending,
            eDurationAscending
        };

        FrameBrowserSortMode m_FrameBrowserSortMode;

        enum class HistogramGroupMode
        {
            eRenderPass,
            ePipeline,
            eDrawcall,
            eRenderPassBegin,
            eRenderPassEnd,
        };

        enum class HistogramValueMode
        {
            eConstant,
            eDuration,
        };

        HistogramGroupMode m_HistogramGroupMode;
        HistogramValueMode m_HistogramValueMode;
        bool m_HistogramShowIdle;

        typedef std::vector<uint16_t> FrameBrowserTreeNodeIndex;

        std::shared_ptr<DeviceProfilerFrameData> m_pData;
        bool m_Pause;
        bool m_ShowDebugLabels;
        bool m_ShowShaderCapabilities;
        bool m_ShowEmptyStatistics;

        enum class TimeUnit
        {
            eMilliseconds,
            eMicroseconds,
            eNanoseconds
        };

        float m_FrameTime;

        TimeUnit m_TimeUnit;
        VkProfilerModeEXT m_SamplingMode;
        VkProfilerSyncModeEXT m_SyncMode;

        FrameBrowserTreeNodeIndex m_SelectedFrameBrowserNodeIndex;
        bool m_ScrollToSelectedFrameBrowserNode;
        bool ScrollToSelectedFrameBrowserNode( const FrameBrowserTreeNodeIndex& index ) const;

        std::vector<char> m_FrameBrowserNodeIndexStr;
        const char* GetFrameBrowserNodeIndexStr( const FrameBrowserTreeNodeIndex& index );

        std::chrono::high_resolution_clock::time_point m_SelectionUpdateTimestamp;
        std::chrono::high_resolution_clock::time_point m_SerializationFinishTimestamp;

        // Cached inspector tab state.
        DeviceProfilerPipeline m_InspectorPipeline;
        OverlayShaderView m_InspectorShaderView;

        struct InspectorTab
        {
            std::string Name;
            std::function<void()> Select;
            std::function<void()> Draw;
        };

        std::vector<InspectorTab> m_InspectorTabs;
        size_t m_InspectorTabIndex;

        // Performance metrics filter.
        // The profiler will show only metrics for the selected command buffer.
        // If no command buffer is selected, the aggregated stats for the whole frame will be displayed.
        VkCommandBuffer m_PerformanceQueryCommandBufferFilter;
        std::string     m_PerformanceQueryCommandBufferFilterName;

        std::unordered_map<std::string, VkProfilerPerformanceCounterResultEXT> m_ReferencePerformanceCounters;

        // Performance counter serialization
        struct PerformanceCounterExporter;
        std::unique_ptr<PerformanceCounterExporter> m_pPerformanceCounterExporter;

        // Trace serialization output
        bool m_SerializationSucceeded;
        bool m_SerializationWindowVisible;
        std::string m_SerializationMessage;
        VkExtent2D m_SerializationOutputWindowSize;
        std::chrono::milliseconds m_SerializationOutputWindowDuration;
        std::chrono::milliseconds m_SerializationOutputWindowFadeOutDuration;

        struct TraceExporter;
        std::unique_ptr<TraceExporter> m_pTraceExporter;

        // Performance graph colors
        uint32_t m_RenderPassColumnColor;
        uint32_t m_GraphicsPipelineColumnColor;
        uint32_t m_ComputePipelineColumnColor;
        uint32_t m_RayTracingPipelineColumnColor;
        uint32_t m_InternalPipelineColumnColor;

        std::unique_ptr<class DeviceProfilerStringSerializer> m_pStringSerializer;

        // Dock space ids
        int m_MainDockSpaceId;
        int m_PerformanceTabDockSpaceId;
        int m_QueueUtilizationTabDockSpaceId;
        int m_TopPipelinesTabDockSpaceId;
        int m_FrameBrowserDockSpaceId;

        void PerformanceTabDockSpace( int flags = 0 );

        struct WindowState
        {
            bool* pOpen;
            bool Docked;
            bool Focus = false;
            void SetFocus();
        };

        WindowState m_PerformanceWindowState;
        WindowState m_QueueUtilizationWindowState;
        WindowState m_TopPipelinesWindowState;
        WindowState m_PerformanceCountersWindowState;
        WindowState m_MemoryWindowState;
        WindowState m_InspectorWindowState;
        WindowState m_StatisticsWindowState;
        WindowState m_SettingsWindowState;

        void ResetMembers();

        void InitializeImGuiStyle();

        void Update( const std::shared_ptr<DeviceProfilerFrameData>& );
        void UpdatePerformanceTab();
        void UpdateQueueUtilizationTab();
        void UpdateTopPipelinesTab();
        void UpdatePerformanceCountersTab();
        void UpdateMemoryTab();
        void UpdateInspectorTab();
        void UpdateStatisticsTab();
        void UpdateSettingsTab();

        // Performance graph helpers
        struct PerformanceGraphColumn;
        void GetPerformanceGraphColumns( std::vector<PerformanceGraphColumn>& ) const;
        void GetPerformanceGraphColumns( const DeviceProfilerCommandBufferData&, FrameBrowserTreeNodeIndex&, std::vector<PerformanceGraphColumn>& ) const;
        void GetPerformanceGraphColumns( const DeviceProfilerRenderPassData&, FrameBrowserTreeNodeIndex&, std::vector<PerformanceGraphColumn>& ) const;
        void GetPerformanceGraphColumns( const DeviceProfilerPipelineData&, FrameBrowserTreeNodeIndex&, std::vector<PerformanceGraphColumn>& ) const;
        void GetPerformanceGraphColumns( const DeviceProfilerDrawcall&, FrameBrowserTreeNodeIndex&, std::vector<PerformanceGraphColumn>& ) const;
        void DrawPerformanceGraphLabel( const ImGuiX::HistogramColumnData& );
        void SelectPerformanceGraphColumn( const ImGuiX::HistogramColumnData& );

        struct QueueGraphColumn;
        void GetQueueGraphColumns( VkQueue, std::vector<QueueGraphColumn>& ) const;
        float GetQueueUtilization( const std::vector<QueueGraphColumn>& ) const;

        // Performance counter helpers
        std::string GetDefaultPerformanceCountersFileName( uint32_t ) const;
        void UpdatePerformanceCounterExporter();
        void SavePerformanceCountersToFile( const std::string&, uint32_t, const std::vector<VkProfilerPerformanceCounterResultEXT>&, const std::vector<bool>& );
        void LoadPerformanceCountersFromFile( const std::string& );

        // Trace serialization helpers
        void UpdateTraceExporter();
        void SaveTraceToFile( const std::string&, const DeviceProfilerFrameData& );

        // Notifications
        void UpdateNotificationWindow();
        void UpdateApplicationInfoWindow();

        // Inspector helpers
        void Inspect( const DeviceProfilerPipeline& );
        void SelectInspectorShaderStage( size_t );
        void DrawInspectorShaderStage();
        void DrawInspectorPipelineState();
        void DrawInspectorGraphicsPipelineState();
        void SetInspectorTabIndex( size_t );
        void ShaderRepresentationSaved( bool, const std::string& );

        // Frame browser helpers
        void PrintCommandBuffer( const DeviceProfilerCommandBufferData&, FrameBrowserTreeNodeIndex& );
        void PrintRenderPass( const DeviceProfilerRenderPassData&, FrameBrowserTreeNodeIndex& );
        void PrintSubpass( const DeviceProfilerSubpassData&, FrameBrowserTreeNodeIndex&, bool );
        void PrintPipeline( const DeviceProfilerPipelineData&, FrameBrowserTreeNodeIndex& );
        void PrintDrawcall( const DeviceProfilerDrawcall&, FrameBrowserTreeNodeIndex& );
        void PrintDebugLabel( const char*, const float[ 4 ] );

        template<typename Data>
        void PrintRenderPassCommand( const Data& data, bool dynamic, FrameBrowserTreeNodeIndex& index, uint32_t drawcallIndex );

        template<typename Data>
        void DrawSignificanceRect( const Data& data, const FrameBrowserTreeNodeIndex& index );
        void DrawSignificanceRect( float significance, const FrameBrowserTreeNodeIndex& index );
        void DrawBadge( uint32_t color, const char* shortName, const char* fmt, ... );

        template<typename Data>
        void PrintDuration( const Data& data );

        template<typename Data>
        float GetDuration( const Data& data ) const;
        float GetDuration( uint64_t from, uint64_t to ) const;

        // Sort frame browser data
        template<typename TypeHint = std::nullptr_t, typename Data>
        auto SortFrameBrowserData( const Data& data ) const
        {
            using Subdata = typename Data::value_type;
            std::list<const Subdata*> pSortedData;

            for( const auto& subdata : data )
                pSortedData.push_back( &subdata );

            switch( m_FrameBrowserSortMode )
            {
            case FrameBrowserSortMode::eSubmissionOrder:
                break; // No sorting in submission order view

            case FrameBrowserSortMode::eDurationDescending:
                pSortedData.sort( []( const Subdata* a, const Subdata* b )
                    { return DurationDesc<TypeHint>( *a, *b ); } ); break;

            case FrameBrowserSortMode::eDurationAscending:
                pSortedData.sort( []( const Subdata* a, const Subdata* b )
                    { return DurationAsc<TypeHint>( *a, *b ); } ); break;
            }

            return pSortedData;
        }
    };
}<|MERGE_RESOLUTION|>--- conflicted
+++ resolved
@@ -48,13 +48,7 @@
 
 namespace Profiler
 {
-<<<<<<< HEAD
-    class DeviceProfiler;
     class DeviceProfilerFrontend;
-    struct ProfilerSubmitData;
-=======
-    class DeviceProfilerFrontend;
->>>>>>> ca9585e1
 
     /***********************************************************************************\
 
@@ -71,17 +65,7 @@
         ProfilerOverlayOutput();
         ~ProfilerOverlayOutput();
 
-<<<<<<< HEAD
-        bool Initialize( DeviceProfilerFrontend* pFrontend );
-=======
-        VkResult Initialize(
-            DeviceProfilerFrontend& frontend,
-            VkDevice_Object& device,
-            VkQueue_Object& graphicsQueue,
-            VkSwapchainKhr_Object& swapchain,
-            const VkSwapchainCreateInfoKHR* pCreateInfo );
-
->>>>>>> ca9585e1
+        bool Initialize( DeviceProfilerFrontend& frontend );
         void Destroy();
 
         bool SetGraphicsBackend( OverlayGraphicsBackend* pBackend );
@@ -89,27 +73,12 @@
 
         bool IsAvailable() const;
 
-<<<<<<< HEAD
         void Update();
-=======
-        void Present(
-            const VkQueue_Object& presentQueue,
-            VkPresentInfoKHR* pPresentInfo );
->>>>>>> ca9585e1
 
     private:
         OverlaySettings m_Settings;
 
         DeviceProfilerFrontend* m_pFrontend;
-<<<<<<< HEAD
-=======
-
-        VkDevice_Object* m_pDevice;
-        VkQueue_Object* m_pGraphicsQueue;
-        VkSwapchainKhr_Object* m_pSwapchain;
-
-        OSWindowHandle m_Window;
->>>>>>> ca9585e1
 
         ImGuiContext* m_pImGuiContext;
         OverlayResources m_Resources;
