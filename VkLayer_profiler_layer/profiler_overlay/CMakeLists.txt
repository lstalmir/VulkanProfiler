# Copyright (c) 2019-2021 Lukasz Stalmirski
# 
# Permission is hereby granted, free of charge, to any person obtaining a copy
# of this software and associated documentation files (the "Software"), to deal
# in the Software without restriction, including without limitation the rights
# to use, copy, modify, merge, publish, distribute, sublicense, and/or sell
# copies of the Software, and to permit persons to whom the Software is
# furnished to do so, subject to the following conditions:
# 
# The above copyright notice and this permission notice shall be included in all
# copies or substantial portions of the Software.
# 
# THE SOFTWARE IS PROVIDED "AS IS", WITHOUT WARRANTY OF ANY KIND, EXPRESS OR
# IMPLIED, INCLUDING BUT NOT LIMITED TO THE WARRANTIES OF MERCHANTABILITY,
# FITNESS FOR A PARTICULAR PURPOSE AND NONINFRINGEMENT. IN NO EVENT SHALL THE
# AUTHORS OR COPYRIGHT HOLDERS BE LIABLE FOR ANY CLAIM, DAMAGES OR OTHER
# LIABILITY, WHETHER IN AN ACTION OF CONTRACT, TORT OR OTHERWISE, ARISING FROM,
# OUT OF OR IN CONNECTION WITH THE SOFTWARE OR THE USE OR OTHER DEALINGS IN THE
# SOFTWARE.

cmake_minimum_required (VERSION 3.8)

project (profiler_overlay)

set (headers
    "profiler_overlay.h"
    "tabs/profiler_shader_inspector_tab.h"
    "lang/en_us.h"
    "lang/pl_pl.h"
    )

set (sources
    "profiler_overlay.cpp"
    "tabs/profiler_shader_inspector_tab.cpp"
    "tabs/spirv_language_definition.cpp"
    )

set (imgui
    "imgui_impl_vulkan_layer.h"
    "imgui_impl_vulkan_layer.cpp"
    "imgui_window.h"
    )

# Platform-dependent implementation
if (WIN32)
set (imgui_platform
    "imgui_impl_win32.h"
    "imgui_impl_win32.cpp"
    )
elseif (UNIX)
if (X11_FOUND)
set (imgui_platform_x11
    "imgui_impl_xlib.h"
    "imgui_impl_xlib.cpp")
endif ()
if (XCB_FOUND)
set (imgui_platform_xcb
    "imgui_impl_xcb.h"
    "imgui_impl_xcb.cpp")
endif ()
if (Wayland_FOUND)
set (imgui_platform_wayland
    "imgui_impl_wayland.h"
    "imgui_impl_wayland.cpp")
endif ()
set (imgui_platform
    ${imgui_platform_x11}
    ${imgui_platform_xcb}
    #${imgui_platform_wayland}
    )
endif ()

set (imgui_widgets
    "imgui_widgets/imgui_breakdown_ex.h"
    "imgui_widgets/imgui_breakdown_ex.cpp"
    "imgui_widgets/imgui_histogram_ex.h"
    "imgui_widgets/imgui_histogram_ex.cpp"
    "imgui_widgets/imgui_table_ex.h"
    "imgui_widgets/imgui_table_ex.cpp"
    "imgui_widgets/imgui_ex.h"
    "imgui_widgets/imgui_ex.cpp"
    )

<<<<<<< HEAD
set (external
    "external/ImGuiColorTextEdit/TextEditor.h"
    "external/ImGuiColorTextEdit/TextEditor.cpp"
    )

=======
>>>>>>> 99582b00
# Link intermediate static library
add_library (profiler_overlay
    ${sources}
    ${headers}
    ${imgui}
    ${imgui_platform}
    ${imgui_widgets}
    ${external})

target_link_libraries (profiler_overlay
<<<<<<< HEAD
    profiler
    profiler_helpers)

# Set include path
target_include_directories (profiler_overlay
    PRIVATE ${VULKAN_HEADERS_INCLUDE_DIR}
    PRIVATE ${VULKAN_LOADER_INCLUDE_DIR}
    PRIVATE ${CMAKE_CURRENT_SOURCE_DIR}/..
    PRIVATE ${CMAKE_CURRENT_SOURCE_DIR}/../../VkLayer_profiler_layer
    PRIVATE ${CMAKE_CURRENT_BINARY_DIR}/../vulkan_traits
    PRIVATE ${CMAKE_CURRENT_BINARY_DIR}/shaders
    PRIVATE ${CMAKE_CURRENT_BINARY_DIR}/resources
    PUBLIC ${CMAKE_CURRENT_SOURCE_DIR}/imgui)
=======
    PUBLIC profiler_common
    PRIVATE imgui
    PRIVATE profiler
    PRIVATE profiler_helpers)
>>>>>>> 99582b00

# Set include paths and link window libraries in linux builds
if (UNIX)

    if (Wayland_FOUND)
        target_link_libraries (profiler_overlay PRIVATE ${Wayland_LIBRARIES})
        target_include_directories (profiler_overlay PRIVATE ${Wayland_INCLUDE_DIRS})
    endif () # Wayland_FOUND

    if (XCB_FOUND)
        target_link_libraries (profiler_overlay PRIVATE ${XCB_LIBRARIES})
        target_link_libraries (profiler_overlay PRIVATE XCB::SHAPE)
        target_include_directories (profiler_overlay PRIVATE ${XCB_INCLUDE_DIRS})
    endif () # XCB_FOUND

    if (X11_FOUND)
        target_link_libraries (profiler_overlay PRIVATE ${X11_LIBRARIES} )
        target_include_directories (profiler_overlay PRIVATE ${X11_INCLUDE_DIR})
    endif () # X11_FOUND
    if (X11_Xrandr_FOUND)
        target_link_libraries (profiler_overlay PRIVATE ${X11_Xrandr_LIB})
        target_include_directories (profiler_overlay PRIVATE ${X11_Xrandr_INCLUDE_PATH})
    endif () # X11_Xrandr_FOUND

endif () # UNIX<|MERGE_RESOLUTION|>--- conflicted
+++ resolved
@@ -81,14 +81,6 @@
     "imgui_widgets/imgui_ex.cpp"
     )
 
-<<<<<<< HEAD
-set (external
-    "external/ImGuiColorTextEdit/TextEditor.h"
-    "external/ImGuiColorTextEdit/TextEditor.cpp"
-    )
-
-=======
->>>>>>> 99582b00
 # Link intermediate static library
 add_library (profiler_overlay
     ${sources}
@@ -99,26 +91,11 @@
     ${external})
 
 target_link_libraries (profiler_overlay
-<<<<<<< HEAD
-    profiler
-    profiler_helpers)
-
-# Set include path
-target_include_directories (profiler_overlay
-    PRIVATE ${VULKAN_HEADERS_INCLUDE_DIR}
-    PRIVATE ${VULKAN_LOADER_INCLUDE_DIR}
-    PRIVATE ${CMAKE_CURRENT_SOURCE_DIR}/..
-    PRIVATE ${CMAKE_CURRENT_SOURCE_DIR}/../../VkLayer_profiler_layer
-    PRIVATE ${CMAKE_CURRENT_BINARY_DIR}/../vulkan_traits
-    PRIVATE ${CMAKE_CURRENT_BINARY_DIR}/shaders
-    PRIVATE ${CMAKE_CURRENT_BINARY_DIR}/resources
-    PUBLIC ${CMAKE_CURRENT_SOURCE_DIR}/imgui)
-=======
     PUBLIC profiler_common
     PRIVATE imgui
+    PRIVATE imguicolortextedit
     PRIVATE profiler
     PRIVATE profiler_helpers)
->>>>>>> 99582b00
 
 # Set include paths and link window libraries in linux builds
 if (UNIX)
