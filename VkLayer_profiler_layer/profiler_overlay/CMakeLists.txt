# Copyright (c) 2019-2021 Lukasz Stalmirski
# 
# Permission is hereby granted, free of charge, to any person obtaining a copy
# of this software and associated documentation files (the "Software"), to deal
# in the Software without restriction, including without limitation the rights
# to use, copy, modify, merge, publish, distribute, sublicense, and/or sell
# copies of the Software, and to permit persons to whom the Software is
# furnished to do so, subject to the following conditions:
# 
# The above copyright notice and this permission notice shall be included in all
# copies or substantial portions of the Software.
# 
# THE SOFTWARE IS PROVIDED "AS IS", WITHOUT WARRANTY OF ANY KIND, EXPRESS OR
# IMPLIED, INCLUDING BUT NOT LIMITED TO THE WARRANTIES OF MERCHANTABILITY,
# FITNESS FOR A PARTICULAR PURPOSE AND NONINFRINGEMENT. IN NO EVENT SHALL THE
# AUTHORS OR COPYRIGHT HOLDERS BE LIABLE FOR ANY CLAIM, DAMAGES OR OTHER
# LIABILITY, WHETHER IN AN ACTION OF CONTRACT, TORT OR OTHERWISE, ARISING FROM,
# OUT OF OR IN CONNECTION WITH THE SOFTWARE OR THE USE OR OTHER DEALINGS IN THE
# SOFTWARE.

cmake_minimum_required (VERSION 3.8...3.31)

project (profiler_overlay)

set (headers
    "profiler_overlay.h"
    "profiler_overlay_backend.h"
    "profiler_overlay_layer_backend.h"
    "profiler_overlay_resources.h"
    "profiler_overlay_settings.h"
    "profiler_overlay_shader_view.h"
    "lang/en_us.h"
    "lang/pl_pl.h"
    )

set (sources
    "profiler_overlay.cpp"
    "profiler_overlay_layer_backend.cpp"
    "profiler_overlay_resources.cpp"
    "profiler_overlay_settings.cpp"
    "profiler_overlay_shader_view.cpp"
    )

# Platform-dependent implementation
set (backends)
if (WIN32)
    list (APPEND backends
        "profiler_overlay_layer_backend_win32.h"
        "profiler_overlay_layer_backend_win32.cpp")
elseif (UNIX)
<<<<<<< HEAD
    if (X11_FOUND)
        list (APPEND backends
            "profiler_overlay_layer_backend_xlib.h"
            "profiler_overlay_layer_backend_xlib.cpp")
    endif ()
    if (XCB_FOUND)
        list (APPEND backends
            "profiler_overlay_layer_backend_xcb.h"
            "profiler_overlay_layer_backend_xcb.cpp")
    endif ()
    if (Wayland_FOUND)
        list (APPEND backends
            "profiler_overlay_layer_backend_wayland.h"
            "profiler_overlay_layer_backend_wayland.cpp")
    endif ()
=======
if (PROFILER_PLATFORM_XLIB_FOUND)
set (imgui_platform_x11
    "imgui_impl_xlib.h"
    "imgui_impl_xlib.cpp")
endif ()
if (PROFILER_PLATFORM_XCB_FOUND)
set (imgui_platform_xcb
    "imgui_impl_xcb.h"
    "imgui_impl_xcb.cpp")
endif ()
if (PROFILER_PLATFORM_WAYLAND_FOUND)
set (imgui_platform_wayland
    "imgui_impl_wayland.h"
    "imgui_impl_wayland.cpp")
endif ()
set (imgui_platform
    "imgui_impl_xkb.h"
    "imgui_impl_xkb.cpp"
    ${imgui_platform_x11}
    ${imgui_platform_xcb}
    #${imgui_platform_wayland}
    )
>>>>>>> 707a101c
endif ()

set (imgui_widgets
    "imgui_widgets/imgui_breakdown_ex.h"
    "imgui_widgets/imgui_breakdown_ex.cpp"
    "imgui_widgets/imgui_histogram_ex.h"
    "imgui_widgets/imgui_histogram_ex.cpp"
    "imgui_widgets/imgui_table_ex.h"
    "imgui_widgets/imgui_table_ex.cpp"
    "imgui_widgets/imgui_ex.h"
    "imgui_widgets/imgui_ex.cpp"
    )

# Generate assets file
add_custom_command (
    OUTPUT "${CMAKE_CURRENT_BINARY_DIR}/profiler_overlay_assets.h"
    COMMAND "${Python3_EXECUTABLE}"
        "${PROFILER_SCRIPTS_DIR}/gen_assets.py"
        "${CMAKE_CURRENT_SOURCE_DIR}/profiler_overlay_assets.json"
        --output "${CMAKE_CURRENT_BINARY_DIR}/profiler_overlay_assets.h"
        --group OverlayAssets
    DEPENDS "${CMAKE_CURRENT_SOURCE_DIR}/profiler_overlay_assets.json"
    DEPENDS "${PROFILER_SCRIPTS_DIR}/gen_assets.py")

add_custom_target (profiler_overlay_assets
    DEPENDS "${CMAKE_CURRENT_BINARY_DIR}/profiler_overlay_assets.h")

# Link intermediate static library
add_library (profiler_overlay
    ${sources}
    ${headers}
    ${backends}
    ${imgui_widgets})

target_link_libraries (profiler_overlay
    PUBLIC profiler_common
    PRIVATE imgui
    PRIVATE imgui-text-editor
    PRIVATE imgui-file-dialog
    PRIVATE stb
    PRIVATE profiler
    PRIVATE profiler_helpers)

add_dependencies (profiler_overlay profiler_overlay_assets)

# Set include paths and link window libraries in linux builds
if (UNIX)

    target_link_libraries (profiler_overlay PRIVATE xkbcommon)

    if (PROFILER_PLATFORM_WAYLAND_FOUND)
        target_link_libraries (profiler_overlay PRIVATE ${Wayland_LIBRARIES})
        target_include_directories (profiler_overlay PRIVATE ${Wayland_INCLUDE_DIRS})
    endif ()

    if (PROFILER_PLATFORM_XCB_FOUND)
        target_link_libraries (profiler_overlay PRIVATE ${XCB_LIBRARIES})
        target_include_directories (profiler_overlay PRIVATE ${XCB_INCLUDE_DIRS})
    endif ()

    if (PROFILER_PLATFORM_XLIB_FOUND)
        target_link_libraries (profiler_overlay PRIVATE ${X11_LIBRARIES} )
        target_include_directories (profiler_overlay PRIVATE ${X11_INCLUDE_DIR})
    endif ()

endif () # UNIX<|MERGE_RESOLUTION|>--- conflicted
+++ resolved
@@ -1,4 +1,4 @@
-# Copyright (c) 2019-2021 Lukasz Stalmirski
+# Copyright (c) 2019-2025 Lukasz Stalmirski
 # 
 # Permission is hereby granted, free of charge, to any person obtaining a copy
 # of this software and associated documentation files (the "Software"), to deal
@@ -48,46 +48,24 @@
         "profiler_overlay_layer_backend_win32.h"
         "profiler_overlay_layer_backend_win32.cpp")
 elseif (UNIX)
-<<<<<<< HEAD
-    if (X11_FOUND)
+    if (PROFILER_PLATFORM_XLIB_FOUND)
         list (APPEND backends
             "profiler_overlay_layer_backend_xlib.h"
             "profiler_overlay_layer_backend_xlib.cpp")
     endif ()
-    if (XCB_FOUND)
+    if (PROFILER_PLATFORM_XCB_FOUND)
         list (APPEND backends
             "profiler_overlay_layer_backend_xcb.h"
             "profiler_overlay_layer_backend_xcb.cpp")
     endif ()
-    if (Wayland_FOUND)
+    if (PROFILER_PLATFORM_WAYLAND_FOUND)
         list (APPEND backends
             "profiler_overlay_layer_backend_wayland.h"
             "profiler_overlay_layer_backend_wayland.cpp")
     endif ()
-=======
-if (PROFILER_PLATFORM_XLIB_FOUND)
-set (imgui_platform_x11
-    "imgui_impl_xlib.h"
-    "imgui_impl_xlib.cpp")
-endif ()
-if (PROFILER_PLATFORM_XCB_FOUND)
-set (imgui_platform_xcb
-    "imgui_impl_xcb.h"
-    "imgui_impl_xcb.cpp")
-endif ()
-if (PROFILER_PLATFORM_WAYLAND_FOUND)
-set (imgui_platform_wayland
-    "imgui_impl_wayland.h"
-    "imgui_impl_wayland.cpp")
-endif ()
-set (imgui_platform
-    "imgui_impl_xkb.h"
-    "imgui_impl_xkb.cpp"
-    ${imgui_platform_x11}
-    ${imgui_platform_xcb}
-    #${imgui_platform_wayland}
-    )
->>>>>>> 707a101c
+    list (APPEND backends
+        "profiler_overlay_layer_backend_xkb.h"
+        "profiler_overlay_layer_backend_xkb.cpp")
 endif ()
 
 set (imgui_widgets
