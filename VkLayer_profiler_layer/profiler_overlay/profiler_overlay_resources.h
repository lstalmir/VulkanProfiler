--- conflicted
+++ resolved
@@ -39,16 +39,12 @@
     \***********************************************************************************/
     enum class OverlayIcon
     {
-<<<<<<< HEAD
         Open,
         Save,
         Copy,
         Info,
         Plus,
         Minus,
-=======
-        Copy,
->>>>>>> 40f8bc48
         BookmarkEmpty,
         BookmarkFilled,
         IconCount
@@ -91,11 +87,7 @@
         void* CreateImage( const uint8_t* pAsset, int assetSize );
 
         template<size_t Size>
-<<<<<<< HEAD
-        void* CreateImage( const uint8_t( &asset )[Size] )
-=======
         void* CreateImage( const uint8_t ( &asset )[Size] )
->>>>>>> 40f8bc48
         {
             return CreateImage( asset, static_cast<int>( Size ) );
         }
