// Copyright (c) 2024-2025 Lukasz Stalmirski
//
// Permission is hereby granted, free of charge, to any person obtaining a copy
// of this software and associated documentation files (the "Software"), to deal
// in the Software without restriction, including without limitation the rights
// to use, copy, modify, merge, publish, distribute, sublicense, and/or sell
// copies of the Software, and to permit persons to whom the Software is
// furnished to do so, subject to the following conditions:
//
// The above copyright notice and this permission notice shall be included in all
// copies or substantial portions of the Software.
//
// THE SOFTWARE IS PROVIDED "AS IS", WITHOUT WARRANTY OF ANY KIND, EXPRESS OR
// IMPLIED, INCLUDING BUT NOT LIMITED TO THE WARRANTIES OF MERCHANTABILITY,
// FITNESS FOR A PARTICULAR PURPOSE AND NONINFRINGEMENT. IN NO EVENT SHALL THE
// AUTHORS OR COPYRIGHT HOLDERS BE LIABLE FOR ANY CLAIM, DAMAGES OR OTHER
// LIABILITY, WHETHER IN AN ACTION OF CONTRACT, TORT OR OTHERWISE, ARISING FROM,
// OUT OF OR IN CONNECTION WITH THE SOFTWARE OR THE USE OR OTHER DEALINGS IN THE
// SOFTWARE.

#pragma once
#include "profiler/profiler_helpers.h"
#include <stdint.h>

struct ImFont;

namespace Profiler
{
    class OverlayBackend;

    /***********************************************************************************\

    Class:
        OverlayIcon

    Description:
        Available overlay icons.

    \***********************************************************************************/
    enum class OverlayIcon
    {
        Copy,
        BookmarkEmpty,
        BookmarkFilled,
        IconCount
    };

    /***********************************************************************************\

    Class:
        OverlayResources

    Description:
        Manages the fonts and images used by the overlay.

    \***********************************************************************************/
    class OverlayResources
    {
    public:
        bool InitializeFonts();
        void Destroy();

        bool InitializeImages( OverlayBackend* pBackend );
        void DestroyImages();

        ImFont* GetDefaultFont() const;
        ImFont* GetBoldFont() const;
        ImFont* GetCodeFont() const;

        uint64_t GetIcon( OverlayIcon icon ) const;

    private:
        OverlayBackend* m_pBackend = nullptr;

        ImFont* m_pDefaultFont = nullptr;
        ImFont* m_pBoldFont = nullptr;
        ImFont* m_pCodeFont = nullptr;

        EnumArray<OverlayIcon, uint64_t, static_cast<size_t>( OverlayIcon::IconCount )>
<<<<<<< HEAD
            m_pIcons = { 0 };
=======
            m_Icons = { 0 };
>>>>>>> 12a52dbb

        uint64_t CreateImage( const uint8_t* pAsset, int assetSize );

        template<size_t Size>
        uint64_t CreateImage( const uint8_t ( &asset )[Size] )
        {
            return CreateImage( asset, static_cast<int>( Size ) );
        }
    };
}<|MERGE_RESOLUTION|>--- conflicted
+++ resolved
@@ -77,11 +77,7 @@
         ImFont* m_pCodeFont = nullptr;
 
         EnumArray<OverlayIcon, uint64_t, static_cast<size_t>( OverlayIcon::IconCount )>
-<<<<<<< HEAD
-            m_pIcons = { 0 };
-=======
             m_Icons = { 0 };
->>>>>>> 12a52dbb
 
         uint64_t CreateImage( const uint8_t* pAsset, int assetSize );
 
