// Copyright (c) 2019-2025 Lukasz Stalmirski
//
// Permission is hereby granted, free of charge, to any person obtaining a copy
// of this software and associated documentation files (the "Software"), to deal
// in the Software without restriction, including without limitation the rights
// to use, copy, modify, merge, publish, distribute, sublicense, and/or sell
// copies of the Software, and to permit persons to whom the Software is
// furnished to do so, subject to the following conditions:
//
// The above copyright notice and this permission notice shall be included in all
// copies or substantial portions of the Software.
//
// THE SOFTWARE IS PROVIDED "AS IS", WITHOUT WARRANTY OF ANY KIND, EXPRESS OR
// IMPLIED, INCLUDING BUT NOT LIMITED TO THE WARRANTIES OF MERCHANTABILITY,
// FITNESS FOR A PARTICULAR PURPOSE AND NONINFRINGEMENT. IN NO EVENT SHALL THE
// AUTHORS OR COPYRIGHT HOLDERS BE LIABLE FOR ANY CLAIM, DAMAGES OR OTHER
// LIABILITY, WHETHER IN AN ACTION OF CONTRACT, TORT OR OTHERWISE, ARISING FROM,
// OUT OF OR IN CONNECTION WITH THE SOFTWARE OR THE USE OR OTHER DEALINGS IN THE
// SOFTWARE.

#include "profiler_overlay.h"
#include "profiler_overlay_shader_view.h"
#include "profiler/profiler_frontend.h"
#include "profiler_trace/profiler_trace.h"
#include "profiler_helpers/profiler_string_serializer.h"
#include "profiler_helpers/profiler_csv_helpers.h"
#include "profiler_layer_objects/VkObject.h"
#include "profiler_layer_objects/VkQueue_object.h"
#include "utils/scoped_value.h"

#include <string>
#include <sstream>
#include <stack>
#include <fstream>
#include <regex>
#include <inttypes.h>

#include <imgui_internal.h>
#include <ImGuiFileDialog.h>
#include <implot.h>

#include <fmt/format.h>

#include "utils/lockable_unordered_map.h"

#include "imgui_widgets/imgui_breakdown_ex.h"
#include "imgui_widgets/imgui_histogram_ex.h"
#include "imgui_widgets/imgui_table_ex.h"
#include "imgui_widgets/imgui_ex.h"

#include <imgui_stdlib.h>

// Languages
#include "lang/en_us.h"
#include "lang/pl_pl.h"

#if 1
using Lang = Profiler::DeviceProfilerOverlayLanguage_Base;
#else
using Lang = Profiler::DeviceProfilerOverlayLanguage_PL;
#endif

namespace Profiler
{
    // Define static members
    std::mutex s_ImGuiMutex;
    // Prevents recursive locks of the ImGui mutex in the same thread.
    thread_local bool s_ImGuiMutexLockedInThisThread = false;

    // Constants
    static constexpr VkBufferUsageFlags g_KnownBufferUsageFlags =
        VK_BUFFER_USAGE_TRANSFER_SRC_BIT |
        VK_BUFFER_USAGE_TRANSFER_DST_BIT |
        VK_BUFFER_USAGE_UNIFORM_TEXEL_BUFFER_BIT |
        VK_BUFFER_USAGE_STORAGE_TEXEL_BUFFER_BIT |
        VK_BUFFER_USAGE_UNIFORM_BUFFER_BIT |
        VK_BUFFER_USAGE_STORAGE_BUFFER_BIT |
        VK_BUFFER_USAGE_INDEX_BUFFER_BIT |
        VK_BUFFER_USAGE_VERTEX_BUFFER_BIT |
        VK_BUFFER_USAGE_INDIRECT_BUFFER_BIT |
        VK_BUFFER_USAGE_CONDITIONAL_RENDERING_BIT_EXT |
        VK_BUFFER_USAGE_SHADER_BINDING_TABLE_BIT_KHR |
        VK_BUFFER_USAGE_TRANSFORM_FEEDBACK_BUFFER_BIT_EXT |
        VK_BUFFER_USAGE_TRANSFORM_FEEDBACK_COUNTER_BUFFER_BIT_EXT |
        VK_BUFFER_USAGE_VIDEO_DECODE_SRC_BIT_KHR |
        VK_BUFFER_USAGE_VIDEO_DECODE_DST_BIT_KHR |
        VK_BUFFER_USAGE_VIDEO_ENCODE_DST_BIT_KHR |
        VK_BUFFER_USAGE_VIDEO_ENCODE_SRC_BIT_KHR |
        VK_BUFFER_USAGE_SHADER_DEVICE_ADDRESS_BIT |
        VK_BUFFER_USAGE_ACCELERATION_STRUCTURE_BUILD_INPUT_READ_ONLY_BIT_KHR |
        VK_BUFFER_USAGE_ACCELERATION_STRUCTURE_STORAGE_BIT_KHR |
        VK_BUFFER_USAGE_SAMPLER_DESCRIPTOR_BUFFER_BIT_EXT |
        VK_BUFFER_USAGE_RESOURCE_DESCRIPTOR_BUFFER_BIT_EXT |
        VK_BUFFER_USAGE_MICROMAP_BUILD_INPUT_READ_ONLY_BIT_EXT |
        VK_BUFFER_USAGE_MICROMAP_STORAGE_BIT_EXT |
        VK_BUFFER_USAGE_PUSH_DESCRIPTORS_DESCRIPTOR_BUFFER_BIT_EXT;

    static constexpr VkImageUsageFlags g_KnownImageUsageFlags =
        VK_IMAGE_USAGE_TRANSFER_SRC_BIT |
        VK_IMAGE_USAGE_TRANSFER_DST_BIT |
        VK_IMAGE_USAGE_SAMPLED_BIT |
        VK_IMAGE_USAGE_STORAGE_BIT |
        VK_IMAGE_USAGE_COLOR_ATTACHMENT_BIT |
        VK_IMAGE_USAGE_DEPTH_STENCIL_ATTACHMENT_BIT |
        VK_IMAGE_USAGE_TRANSIENT_ATTACHMENT_BIT |
        VK_IMAGE_USAGE_INPUT_ATTACHMENT_BIT |
        VK_IMAGE_USAGE_HOST_TRANSFER_BIT |
        VK_IMAGE_USAGE_VIDEO_DECODE_DST_BIT_KHR |
        VK_IMAGE_USAGE_VIDEO_DECODE_SRC_BIT_KHR |
        VK_IMAGE_USAGE_VIDEO_DECODE_DPB_BIT_KHR |
        VK_IMAGE_USAGE_FRAGMENT_DENSITY_MAP_BIT_EXT |
        VK_IMAGE_USAGE_FRAGMENT_SHADING_RATE_ATTACHMENT_BIT_KHR |
        VK_IMAGE_USAGE_VIDEO_ENCODE_DST_BIT_KHR |
        VK_IMAGE_USAGE_VIDEO_ENCODE_SRC_BIT_KHR |
        VK_IMAGE_USAGE_VIDEO_ENCODE_DPB_BIT_KHR |
        VK_IMAGE_USAGE_ATTACHMENT_FEEDBACK_LOOP_BIT_EXT |
        VK_IMAGE_USAGE_INVOCATION_MASK_BIT_HUAWEI |
        VK_IMAGE_USAGE_SAMPLE_WEIGHT_BIT_QCOM |
        VK_IMAGE_USAGE_SAMPLE_BLOCK_MATCH_BIT_QCOM |
        VK_IMAGE_USAGE_VIDEO_ENCODE_QUANTIZATION_DELTA_MAP_BIT_KHR |
        VK_IMAGE_USAGE_VIDEO_ENCODE_EMPHASIS_MAP_BIT_KHR;

    static constexpr VkFlags g_KnownAccelerationStructureTypes =
        1 << VK_ACCELERATION_STRUCTURE_TYPE_TOP_LEVEL_KHR |
        1 << VK_ACCELERATION_STRUCTURE_TYPE_BOTTOM_LEVEL_KHR |
        1 << VK_ACCELERATION_STRUCTURE_TYPE_GENERIC_KHR;

    static constexpr VkFlags g_KnownMicromapTypes =
        1 << VK_MICROMAP_TYPE_OPACITY_MICROMAP_EXT;

    static constexpr ImU32 g_MemoryTypesBreakdownColorMap[] = {
        IM_COL32( 110, 177, 165, 255 ),
        IM_COL32( 219, 219, 146, 255 ),
        IM_COL32( 157, 153, 183, 255 ),
        IM_COL32( 216, 97, 84, 255 ),
        IM_COL32( 97, 145, 177, 255 ),
        IM_COL32( 217, 147, 68, 255 ),
        IM_COL32( 146, 188, 75, 255 ),
        IM_COL32( 217, 171, 194, 255 ),
        IM_COL32( 183, 183, 183, 255 ),
        IM_COL32( 154, 97, 156, 255 ),
        IM_COL32( 170, 200, 164, 255 ),
        IM_COL32( 219, 202, 81, 255 ),
        IM_COL32( 194, 163, 116, 255 )
    };

    struct ProfilerOverlayOutput::PerformanceGraphColumn : ImGuiX::HistogramColumnData
    {
        HistogramGroupMode groupMode;
        FrameBrowserTreeNodeIndex nodeIndex;
    };

    struct ProfilerOverlayOutput::QueueGraphColumn : ImGuiX::HistogramColumnData
    {
        enum DataType
        {
            eIdle,
            eCommandBuffer,
            eSignalSemaphores,
            eWaitSemaphores,
        };

        DataType userDataType;
        FrameBrowserTreeNodeIndex nodeIndex;
    };

    struct ProfilerOverlayOutput::PerformanceQueryExporter
    {
        enum class Action
        {
            eExport,
            eImport
        };

        IGFD::FileDialog m_FileDialog;
        IGFD::FileDialogConfig m_FileDialogConfig;
        std::vector<VkProfilerPerformanceCounterResultEXT> m_Data;
        std::vector<bool> m_DataMask;
<<<<<<< HEAD
        const VendorMetricsSet* m_pMetricsSet;
=======
        std::shared_ptr<PerformanceQueryMetricsSet> m_pMetricsSet;
>>>>>>> c01ea1d0
        Action m_Action;
    };

    struct ProfilerOverlayOutput::TopPipelinesExporter
    {
        enum class Action
        {
            eExport,
            eImport
        };

        IGFD::FileDialog m_FileDialog;
        IGFD::FileDialogConfig m_FileDialogConfig;
        std::shared_ptr<DeviceProfilerFrameData> m_pData;
        Action m_Action;
    };

    struct ProfilerOverlayOutput::TraceExporter
    {
        IGFD::FileDialog m_FileDialog;
        IGFD::FileDialogConfig m_FileDialogConfig;
        std::shared_ptr<DeviceProfilerFrameData> m_pData;
    };

    static bool DisplayFileDialog(
        const std::string& fileDialogId,
        IGFD::FileDialog& fileDialog,
        IGFD::FileDialogConfig& fileDialogConfig,
        const char* pTitle,
        const char* pFilters )
    {
        // Initialize the file dialog on the first call to this function.
        if( !fileDialog.IsOpened() )
        {
            // Set initial size and position of the dialog.
            ImGuiIO& io = ImGui::GetIO();
            ImVec2 size = io.DisplaySize;
            float scale = io.FontGlobalScale;
            size.x = std::min( size.x / 1.5f, 640.f * scale );
            size.y = std::min( size.y / 1.25f, 480.f * scale );
            ImGui::SetNextWindowSize( size );

            ImVec2 pos = io.DisplaySize;
            pos.x = ( pos.x - size.x ) / 2.0f;
            pos.y = ( pos.y - size.y ) / 2.0f;
            ImGui::SetNextWindowPos( pos );

            fileDialog.OpenDialog(
                fileDialogId,
                pTitle,
                pFilters,
                fileDialogConfig );
        }

        // Display the file dialog until user closes it.
        return fileDialog.Display(
            fileDialogId,
            ImGuiWindowFlags_NoDocking |
            ImGuiWindowFlags_NoCollapse |
            ImGuiWindowFlags_NoSavedSettings );
    }

    template<typename T, typename U>
    static float CalcPerformanceCounterDelta( T ref, U val )
    {
        if( ref != 0 )
        {
            return 100.f * ( static_cast<float>( val ) - static_cast<float>( ref ) ) / static_cast<float>( ref );
        }
        else if( val != 0 )
        {
            return ( val > 0 ) ? 100.f : -100.f;
        }
        else
        {
            return 0.f;
        }
    }

    static ImU32 GetPerformanceCounterDeltaColor( float delta )
    {
        float deltaAbs = std::abs( delta );
        if( deltaAbs < 1.f ) return IM_COL32( 128, 128, 128, 255 );
        if( deltaAbs < 5.f ) return IM_COL32( 192, 192, 192, 255 );
        if( deltaAbs < 15.f ) return IM_COL32( 255, 255, 255, 255 );
        if( deltaAbs < 30.f ) return IM_COL32( 255, 255, 128, 255 );
        if( deltaAbs < 50.f ) return IM_COL32( 255, 192, 128, 255 );
        return IM_COL32( 255, 128, 128, 255 );
    }

    uint32_t ProfilerOverlayOutput::MakeFrameIndex( size_t frameDataIndex, uint32_t frameIndexFlags )
    {
        assert( ( frameDataIndex & FrameIndexMask ) == frameDataIndex );
        assert( ( frameIndexFlags & FrameIndexMask ) == 0 );
        return static_cast<uint32_t>( frameDataIndex & FrameIndexMask ) | ( frameIndexFlags & FrameIndexFlagsMask );
    }

    void ProfilerOverlayOutput::FrameBrowserTreeNodeIndex::SetFrameIndex( uint32_t frameIndex )
    {
        if( size() < 2 ) resize( 2 );
        uint16_t* pIndex = data();
        pIndex[0] = static_cast<uint16_t>( frameIndex & 0xffff );
        pIndex[1] = static_cast<uint16_t>( ( frameIndex >> 16 ) & 0xffff );
    }

    uint32_t ProfilerOverlayOutput::FrameBrowserTreeNodeIndex::GetFrameIndex() const
    {
        if( size() < 2 ) return 0;
        const uint16_t* pIndex = data();
        return ( static_cast<uint32_t>( pIndex[0] ) ) |
               ( static_cast<uint32_t>( pIndex[1] ) << 16 );
    }

    const uint16_t* ProfilerOverlayOutput::FrameBrowserTreeNodeIndex::GetTreeNodeIndex() const
    {
        if( size() < 2 ) return nullptr;
        return data() + 2;
    }

    size_t ProfilerOverlayOutput::FrameBrowserTreeNodeIndex::GetTreeNodeIndexSize() const
    {
        if( size() < 2 ) return 0;
        return size() - 2;
    }

    /***********************************************************************************\

    Function:
        ProfilerOverlayOutput

    Description:
        Constructor.

    \***********************************************************************************/
    ProfilerOverlayOutput::ProfilerOverlayOutput( DeviceProfilerFrontend& frontend, OverlayBackend& backend )
        : DeviceProfilerOutput( frontend )
        , m_Backend( backend )
        , m_InspectorShaderView( m_Resources )
        , m_pLastMainWindowPos( m_Settings.AddFloat2( "LastMainWindowPos", Float2() ) )
        , m_pLastMainWindowSize( m_Settings.AddFloat2( "LastMainWindowSize", Float2() ) )
        , m_PerformanceWindowState{ m_Settings.AddBool( "PerformanceWindowOpen", true ), true }
        , m_QueueUtilizationWindowState{ m_Settings.AddBool( "QueueUtilizationWindowOpen", true ), true }
        , m_TopPipelinesWindowState{ m_Settings.AddBool( "TopPipelinesWindowOpen", true ), true }
        , m_PerformanceCountersWindowState{ m_Settings.AddBool( "PerformanceCountersWindowOpen", true ), true }
        , m_MemoryWindowState{ m_Settings.AddBool( "MemoryWindowOpen", true ), true }
        , m_InspectorWindowState{ m_Settings.AddBool( "InspectorWindowOpen", true ), true }
        , m_StatisticsWindowState{ m_Settings.AddBool( "StatisticsWindowOpen", true ), true }
        , m_SettingsWindowState{ m_Settings.AddBool( "SettingsWindowOpen", true ), true }
    {
        ResetMembers();
    }

    /***********************************************************************************\

    Function:
        ~ProfilerOverlayOutput

    Description:
        Destructor.

    \***********************************************************************************/
    ProfilerOverlayOutput::~ProfilerOverlayOutput()
    {
    }

    /***********************************************************************************\

    Function:
        Initialize

    Description:
        Initializes profiler overlay.

    \***********************************************************************************/
    bool ProfilerOverlayOutput::Initialize()
    {
        bool success = true;

        const VkPhysicalDeviceProperties& deviceProperties = m_Frontend.GetPhysicalDeviceProperties();

        // Set main window title
        m_Title = fmt::format( "{0} - {1}###VkProfiler",
            Lang::WindowName,
            deviceProperties.deviceName );

        // Get timestamp query period
        m_TimestampPeriod = Nanoseconds( deviceProperties.limits.timestampPeriod );

        // Init ImGui
        if( success )
        {
            std::scoped_lock lk( s_ImGuiMutex );
            ScopedValue imGuiLockFlag( s_ImGuiMutexLockedInThisThread, true );

            IMGUI_CHECKVERSION();
            m_pImGuiContext = ImGui::CreateContext();
            m_pImPlotContext = ImPlot::CreateContext();

            ImGui::SetCurrentContext( m_pImGuiContext );

            // Register settings handler to the new context
            m_Settings.InitializeHandlers();

            ImGuiIO& io = ImGui::GetIO();
            io.DisplaySize = m_Backend.GetRenderArea();
            io.DeltaTime = 1.0f / 60.0f;
            io.IniFilename = "VK_LAYER_profiler_imgui.ini";
            io.ConfigFlags = ImGuiConfigFlags_DockingEnable;

            m_Settings.Validate( io.IniFilename );
            ImGui::LoadIniSettingsFromDisk( io.IniFilename );

            m_Resources.InitializeFonts();
            InitializeImGuiStyle();

            // Initialize ImGui window size and position
            if( m_pLastMainWindowSize->x != 0 || m_pLastMainWindowSize->y != 0 )
            {
                m_SetLastMainWindowPos = true;
            }

            // Initialize ImGui backends
            success = m_Backend.PrepareImGuiBackend();

            // The following code requires ImGui context so it must be executed under s_ImGuiMutex lock.
            if( success )
            {
                // Initialize backend-dependent config
                float dpiScale = m_Backend.GetDPIScale();
                io.FontGlobalScale = ( dpiScale > 1e-3f ) ? dpiScale : 1.0f;

                // Initialize resources
                success = m_Resources.InitializeImages( &m_Backend );
            }
        }

        // Get vendor metrics sets
        if( success )
        {
            const uint32_t metricsSetCount = m_Frontend.GetPerformanceMetricsSets( 0, nullptr );
            m_pPerformanceQueryMetricsSets.reserve( metricsSetCount );

            std::vector<VkProfilerPerformanceMetricsSetProperties2EXT> metricsSets( metricsSetCount );
            m_Frontend.GetPerformanceMetricsSets( metricsSetCount, metricsSets.data() );

<<<<<<< HEAD
            m_VendorMetricsSets.reserve( vendorMetricsSetCount );

            for( uint32_t i = 0; i < vendorMetricsSetCount; ++i )
            {
                VendorMetricsSet& metricsSet = m_VendorMetricsSets.emplace_back();
                metricsSet.m_Properties = metricsSets[i];
                metricsSet.m_Index = i;
                metricsSet.m_FilterResult = true;

                // Copy metrics set properties.
                metricsSet.m_Properties = metricsSets[i];
=======
            for( uint32_t metricsSetIndex = 0; metricsSetIndex < metricsSetCount; ++metricsSetIndex )
            {
                PerformanceQueryMetricsSet& metricsSet = *m_pPerformanceQueryMetricsSets.emplace_back( std::make_shared<PerformanceQueryMetricsSet>() );
                metricsSet.m_MetricsSetIndex = metricsSetIndex;
                metricsSet.m_FilterResult = true;
                metricsSet.m_Properties = metricsSets[metricsSetIndex];
>>>>>>> c01ea1d0

                // Get metrics belonging to this set.
                const uint32_t counterCount = m_Frontend.GetPerformanceMetricsSetCounterProperties( metricsSetIndex, 0, nullptr );
                metricsSet.m_Metrics.resize( counterCount );

<<<<<<< HEAD
                m_Frontend.GetPerformanceMetricsSetCounterProperties( i, counterCount, metricsSet.m_Metrics.data() );
            }

            const uint32_t activeMetricsSetIndex = m_Frontend.GetPerformanceMetricsSetIndex();
            if( activeMetricsSetIndex < m_VendorMetricsSets.size() )
            {
                m_pActiveMetricsSet = &m_VendorMetricsSets[activeMetricsSetIndex];
                m_ActiveMetricsVisibility.resize( m_pActiveMetricsSet->m_Metrics.size(), true );
            }

            // Fetch custom performance counters
            if( m_Frontend.SupportsCustomPerformanceMetricsSets() )
            {
                const uint32_t counterCount = m_Frontend.GetPerformanceCounterProperties( 0, nullptr );
                m_PerformanceQueryEditorCounterProperties.resize( counterCount );

                m_Frontend.GetPerformanceCounterProperties(
                    counterCount,
                    m_PerformanceQueryEditorCounterProperties.data() );

                m_PerformanceQueryEditorCounterIndices.clear();

                m_PerformanceQueryEditorCounterAvailability.resize( m_PerformanceQueryEditorCounterProperties.size() );
                std::fill( m_PerformanceQueryEditorCounterAvailability.begin(),
                    m_PerformanceQueryEditorCounterAvailability.end(),
                    false );

                m_PerformanceQueryEditorCounterAvailabilityKnown.resize( m_PerformanceQueryEditorCounterProperties.size() );
                std::fill( m_PerformanceQueryEditorCounterAvailabilityKnown.begin(),
                    m_PerformanceQueryEditorCounterAvailabilityKnown.end(),
                    false );
=======
                m_Frontend.GetPerformanceMetricsSetCounterProperties( metricsSetIndex, counterCount, metricsSet.m_Metrics.data() );
            }

            const uint32_t activeMetricsSetIndex = m_Frontend.GetPerformanceMetricsSetIndex();
            if( activeMetricsSetIndex < m_pPerformanceQueryMetricsSets.size() )
            {
                m_pActivePerformanceQueryMetricsSet = m_pPerformanceQueryMetricsSets[activeMetricsSetIndex];
                m_ActivePerformanceQueryMetricsFilterResults.resize(
                    m_pActivePerformanceQueryMetricsSet->m_Metrics.size(), true );
>>>>>>> c01ea1d0
            }
        }

        // Initialize the disassembler in the shader view
        if( success )
        {
            m_InspectorShaderView.Initialize( m_Frontend );
            m_InspectorShaderView.SetShaderSavedCallback( std::bind(
                &ProfilerOverlayOutput::ShaderRepresentationSaved,
                this,
                std::placeholders::_1,
                std::placeholders::_2 ) );
        }

        // Initialize serializer
        if( success )
        {
            m_pStringSerializer.reset( new (std::nothrow) DeviceProfilerStringSerializer( m_Frontend ) );
            success = (m_pStringSerializer != nullptr);
        }

        // Initialize settings
        if( success )
        {
            m_SamplingMode = m_Frontend.GetProfilerSamplingMode();
            m_FrameDelimiter = m_Frontend.GetProfilerFrameDelimiter();

            switch( m_FrameDelimiter )
            {
            case VK_PROFILER_FRAME_DELIMITER_PRESENT_EXT:
                m_pFrameStr = Lang::Frame;
                m_pFramesStr = Lang::Frames;
                break;

            case VK_PROFILER_FRAME_DELIMITER_SUBMIT_EXT:
                m_pFrameStr = Lang::Submit;
                m_pFramesStr = Lang::Submits;
                break;
            }
        }

        // Initialize the overlay according to the configuration
        if( success )
        {
            const DeviceProfilerConfig& config = m_Frontend.GetProfilerConfig();
            
            if( !config.m_RefMetrics.empty() )
            {
                LoadPerformanceCountersFromFile( config.m_RefMetrics );
            }

            if( !config.m_RefPipelines.empty() )
            {
                LoadTopPipelinesFromFile( config.m_RefPipelines );
            }

            SetMaxFrameCount( std::max( config.m_FrameCount, 0 ) );
        }

        // Don't leave object in partly-initialized state if something went wrong
        if( !success )
        {
            Destroy();
        }

        return success;
    }

    /***********************************************************************************\

    Function:
        Destroy

    Description:
        Destructor.

    \***********************************************************************************/
    void ProfilerOverlayOutput::Destroy()
    {
        if( m_pImGuiContext )
        {
            std::scoped_lock imGuiLock( s_ImGuiMutex );
            ScopedValue imGuiLockFlag( s_ImGuiMutexLockedInThisThread, true );

            ImGui::SetCurrentContext( m_pImGuiContext );

            // Destroy resources created for the ImGui overlay.
            m_Resources.Destroy();

            // Destroy ImGui backends.
            m_Backend.DestroyImGuiBackend();

            ImPlot::DestroyContext( m_pImPlotContext );
            ImGui::DestroyContext();
        }

        // Reset members to initial values
        ResetMembers();
    }

    /***********************************************************************************\

    Function:
        ResetMembers

    Description:
        Set all members to initial values.

    \***********************************************************************************/
    void ProfilerOverlayOutput::ResetMembers()
    {
        m_pImGuiContext = nullptr;
        m_pImPlotContext = nullptr;

        m_Title.clear();

<<<<<<< HEAD
        m_pActiveMetricsSet = nullptr;
        m_VendorMetricsSets.clear();
        m_VendorMetricFilter.clear();

=======
>>>>>>> c01ea1d0
        m_TimestampPeriod = Milliseconds( 0 );
        m_TimestampDisplayUnit = 1.0f;
        m_pTimestampDisplayUnitStr = Lang::Milliseconds;

        m_FrameBrowserSortMode = FrameBrowserSortMode::eSubmissionOrder;

        m_HistogramGroupMode = HistogramGroupMode::eRenderPass;
        m_HistogramValueMode = HistogramValueMode::eDuration;
        m_HistogramShowIdle = false;

        m_pFrames.clear();
        m_pSnapshots.clear();
        m_SelectedFrameIndex = 0;
        m_MaxFrameCount = 1;

        m_pFrameStr = Lang::Frame;
        m_pFramesStr = Lang::Frames;

        m_HasNewSnapshots = false;

        m_pData = nullptr;
        m_Pause = false;
        m_Fullscreen = false;
        m_ShowDebugLabels = true;
        m_ShowShaderCapabilities = true;
        m_ShowEmptyStatistics = false;
        m_ShowAllTopPipelines = false;
        m_ShowActiveFrame = false;

        m_SetLastMainWindowPos = false;

        m_FrameTime = 0.0f;

        m_TimeUnit = TimeUnit::eMilliseconds;
        m_SamplingMode = VK_PROFILER_MODE_PER_DRAWCALL_EXT;
        m_FrameDelimiter = VK_PROFILER_FRAME_DELIMITER_PRESENT_EXT;

        m_SelectedFrameBrowserNodeIndex = { 0, 0, 0xFFFF };
        m_ScrollToSelectedFrameBrowserNode = false;
        m_FrameBrowserNodeIndexStr.clear();
        m_SelectionUpdateTimestamp = std::chrono::high_resolution_clock::time_point();
        m_SerializationFinishTimestamp = std::chrono::high_resolution_clock::time_point();

        m_SelectedSemaphores.clear();

        m_InspectorPipeline = DeviceProfilerPipeline();
        m_InspectorShaderView.Clear();
        m_InspectorTabs.clear();
        m_InspectorTabIndex = 0;

        m_MemoryComparator.Reset();
        m_MemoryCompareRefFrameIndex = InvalidFrameIndex;
        m_MemoryCompareSelFrameIndex = CurrentFrameIndex;
        m_ResourceBrowserNameFilter.clear();
        m_ResourceBrowserBufferUsageFilter = g_KnownBufferUsageFlags;
        m_ResourceBrowserImageUsageFilter = g_KnownImageUsageFlags;
        m_ResourceBrowserAccelerationStructureTypeFilter = g_KnownAccelerationStructureTypes;
        m_ResourceBrowserMicromapTypeFilter = g_KnownMicromapTypes;
        m_ResourceBrowserShowDifferences = false;
        m_ResourceInspectorImageMapSubresource = {};
        m_ResourceInspectorImageMapBlockSize = 16.f;
        ResetResourceInspector();

        m_MemoryConsumptionHistoryVisible = true;
        m_MemoryConsumptionHistoryAutoScroll = true;
        m_MemoryConsumptionHistoryTimeRangeMin = 0.0;
        m_MemoryConsumptionHistoryTimeRangeMax = 5.0;
        m_MemoryConsumptionHistoryUpdatePeriod = 0.25f;
        m_MemoryConsumptionHistoryUpdateCounter.Reset();
        m_MemoryConsumptionHistoryTimePoints = {};

        for( auto& heapMemoryConsumptionHistory : m_MemoryConsumptionHistory )
        {
            heapMemoryConsumptionHistory = {};
        }

        memset( m_MemoryConsumptionHistoryMax, 0, sizeof( m_MemoryConsumptionHistoryMax ) );

        m_pActivePerformanceQueryMetricsSet = nullptr;
        m_pPerformanceQueryMetricsSets.clear();
        m_ActivePerformanceQueryMetricsFilterResults.clear();
        m_PerformanceQueryMetricsFilter.clear();

        m_PerformanceQueryCommandBufferFilter = VK_NULL_HANDLE;
        m_PerformanceQueryCommandBufferFilterName = m_pFrameStr;
        m_ReferencePerformanceQueryData.clear();
        m_pPerformanceQueryExporter = nullptr;

        m_PerformanceQueryEditorSet.m_Index = UINT32_MAX;
        m_PerformanceQueryEditorSet.m_FilterResult = true;
        m_PerformanceQueryEditorSet.m_Properties = {};
        m_PerformanceQueryEditorSet.m_Metrics.clear();
        m_PerformanceQueryEditorShowOnlySelected = false;
        m_PerformanceQueryEditorCounterProperties.clear();
        m_PerformanceQueryEditorCounterIndices.clear();
        m_PerformanceQueryEditorCounterAvailability.clear();
        m_PerformanceQueryEditorCounterAvailabilityKnown.clear();
        m_PerformanceQueryEditorFilter.clear();
        m_PerformanceQueryEditorSetName.clear();
        m_PerformanceQueryEditorSetDescription.clear();

        m_pTopPipelinesExporter = nullptr;
        m_ReferenceTopPipelines.clear();
        m_ReferenceTopPipelinesShortDescription.clear();
        m_ReferenceTopPipelinesFullDescription.clear();

        m_SerializationSucceeded = false;
        m_SerializationWindowVisible = false;
        m_SerializationMessage.clear();
        m_SerializationOutputWindowSize = { 0, 0 };
        m_SerializationOutputWindowDuration = std::chrono::seconds( 4 );
        m_SerializationOutputWindowFadeOutDuration = std::chrono::seconds( 1 );

        m_pTraceExporter = nullptr;

        m_RenderPassColumnColor = 0;
        m_GraphicsPipelineColumnColor = 0;
        m_ComputePipelineColumnColor = 0;
        m_RayTracingPipelineColumnColor = 0;
        m_InternalPipelineColumnColor = 0;

        m_pStringSerializer = nullptr;

        m_MainDockSpaceId = 0;
        m_PerformanceTabDockSpaceId = 0;
        m_QueueUtilizationTabDockSpaceId = 0;
        m_TopPipelinesTabDockSpaceId = 0;
        m_FrameBrowserDockSpaceId = 0;
        m_MemoryTabDockSpaceId = 0;
        m_ResourceBrowserDockSpaceId = 0;
        m_ResourceInspectorDockSpaceId = 0;
    }

    /***********************************************************************************\

    Function:
        IsAvailable

    Description:
        Check if profiler overlay is ready for presenting.

    \***********************************************************************************/
    bool ProfilerOverlayOutput::IsAvailable()
    {
        return (m_pImGuiContext != nullptr);
    }

    /***********************************************************************************\

    Function:
        SetMaxFrameCount

    Description:
        Set maximum number of frames to be displayed in the overlay.

    \***********************************************************************************/
    void ProfilerOverlayOutput::SetMaxFrameCount( uint32_t maxFrameCount )
    {
        m_MaxFrameCount = maxFrameCount;

        // Update buffers in the frontend to avoid dropping data.
        m_Frontend.SetDataBufferSize( maxFrameCount + 1 );
    }

    /***********************************************************************************\

    Function:
        Update

    Description:
        Consume available data from the frontend.

    \***********************************************************************************/
    void ProfilerOverlayOutput::Update()
    {
        std::scoped_lock lk( m_DataMutex );

        // Update data
        if( !m_Pause || m_pFrames.empty() )
        {
            auto pData = m_Frontend.GetData();
            if( pData )
            {
                m_pFrames.push_back( std::move( pData ) );
            }
        }

        if( m_MaxFrameCount )
        {
            while( m_pFrames.size() > m_MaxFrameCount )
            {
                m_pFrames.pop_front();
            }
        }

        if( !m_pFrames.empty() )
        {
            m_MemoryConsumptionHistoryUpdateCounter.End();

            float timeSinceLastUpdate = m_MemoryConsumptionHistoryUpdateCounter.GetValue<Milliseconds>().count() / 1000.f;
            if( timeSinceLastUpdate >= m_MemoryConsumptionHistoryUpdatePeriod )
            {
                std::shared_ptr<DeviceProfilerFrameData> pLatestData = m_pFrames.back();

                const size_t memoryHeapCount = pLatestData->m_Memory.m_Heaps.size();
                for( size_t i = 0; i < memoryHeapCount; ++i )
                {
                    m_MemoryConsumptionHistory[i].push_back( pLatestData->m_Memory.m_Heaps[i].m_AllocationSize / 1048576. );
                    m_MemoryConsumptionHistoryMax[i] = std::max( m_MemoryConsumptionHistoryMax[i], m_MemoryConsumptionHistory[i].back() );
                }

                uint64_t dataTimestamp = pLatestData->m_CPU.m_EndTimestamp;
                uint64_t createTimestamp = m_Frontend.GetDeviceCreateTimestamp( pLatestData->m_SyncTimestamps.m_HostTimeDomain );
                m_MemoryConsumptionHistoryTimePoints.push_back(
                    static_cast<double>( dataTimestamp - createTimestamp ) / m_Frontend.GetHostTimestampFrequency( pLatestData->m_SyncTimestamps.m_HostTimeDomain ) );

                m_MemoryConsumptionHistoryUpdateCounter.Begin();
            }
        }

        // There is a separate list for saved frames.
        const FrameDataList& framesList = GetActiveFramesList();

        // Preserve index flags when clamping the index to the valid range.
        const size_t frameIndexMax = framesList.size() - 1;
        const size_t frameIndex = std::min<size_t>( m_SelectedFrameIndex & FrameIndexMask, frameIndexMax );
        const uint32_t frameIndexFlags = m_SelectedFrameIndex & FrameIndexFlagsMask;

        m_SelectedFrameIndex = MakeFrameIndex( frameIndex, frameIndexFlags );
        m_pData = GetNthElement( framesList, frameIndexMax - frameIndex );

        m_FrameTime = GetDuration( 0, m_pData->m_Ticks );
    }

    /***********************************************************************************\

    Function:
        Present

    Description:
        Draw profiler overlay before presenting the image to screen.

    \***********************************************************************************/
    void ProfilerOverlayOutput::Present()
    {
        std::scoped_lock lk( s_ImGuiMutex );
        ScopedValue imGuiLockFlag( s_ImGuiMutexLockedInThisThread, true );

        ImGui::SetCurrentContext( m_pImGuiContext );
        ImPlot::SetCurrentContext( m_pImPlotContext );

        // Must be set before calling NewFrame to avoid clipping on window resize.
        ImGuiIO& io = ImGui::GetIO();
        io.DisplaySize = m_Backend.GetRenderArea();

        if( !m_Backend.NewFrame() )
        {
            return;
        }

        ImGui::NewFrame();

        // Prevent data modification during presentation.
        std::shared_lock dataLock( m_DataMutex );

        // Initialize IDs of the popup windows before entering the main window scope
        uint32_t applicationInfoPopupID = ImGui::GetID( Lang::ApplicationInfo );

        // Configure main window
        int mainWindowFlags = ImGuiWindowFlags_NoDocking | ImGuiWindowFlags_MenuBar;

        float defaultWindowRounding = ImGui::GetStyle().WindowRounding;

        bool fullscreen = m_Fullscreen;
        if( fullscreen )
        {
            // Disable title bar and resizing in fullscreen mode
            mainWindowFlags |=
                ImGuiWindowFlags_NoDecoration |
                ImGuiWindowFlags_NoResize |
                ImGuiWindowFlags_NoBringToFrontOnFocus;

            // Fix position and size of the window
            ImGui::SetNextWindowPos( ImVec2( 0, 0 ) );
            ImGui::SetNextWindowSize( ImGui::GetIO().DisplaySize );

            // Disable rounding
            ImGui::PushStyleVar( ImGuiStyleVar_WindowRounding, 0.f );
        }
        else
        {
            if( m_SetLastMainWindowPos )
            {
                ImGui::SetNextWindowPos( *m_pLastMainWindowPos );
                ImGui::SetNextWindowSize( *m_pLastMainWindowSize );

                m_SetLastMainWindowPos = false;
                *m_pLastMainWindowPos = Float2();
                *m_pLastMainWindowSize = Float2();
            }
        }

        // Begin main window
        ImGui::PushFont( m_Resources.GetDefaultFont() );
        ImGui::Begin( m_Title.c_str(), nullptr, mainWindowFlags );

        if( !m_Fullscreen )
        {
            // Save current window position and size to restore it when user exits fullscreen mode
            *m_pLastMainWindowPos = ImGui::GetWindowPos();
            *m_pLastMainWindowSize = ImGui::GetWindowSize();
        }

        if( m_Fullscreen )
        {
            // Keep the main window always at the back when in fullscreen mode
            ImGui::BringWindowToDisplayBack( ImGui::GetCurrentWindow() );
        }

        if( ImGui::BeginMenuBar() )
        {
            if( ImGui::BeginMenu( Lang::FileMenu ) )
            {
                if( ImGui::MenuItem( Lang::SaveTrace ) )
                {
                    m_pTraceExporter = std::make_unique<TraceExporter>();
                    m_pTraceExporter->m_pData = m_pData;
                }
                ImGui::EndMenu();
            }

            if( ImGui::BeginMenu( Lang::WindowMenu ) )
            {
                if( ImGui::MenuItem( Lang::Fullscreen, nullptr, &m_Fullscreen ) )
                {
                    // Restore pre-fullscreen position and size
                    m_SetLastMainWindowPos = !m_Fullscreen;
                }

                ImGui::Separator();
                ImGui::MenuItem( Lang::PerformanceMenuItem, nullptr, m_PerformanceWindowState.pOpen );
                ImGui::MenuItem( Lang::QueueUtilizationMenuItem, nullptr, m_QueueUtilizationWindowState.pOpen );
                ImGui::MenuItem( Lang::TopPipelinesMenuItem, nullptr, m_TopPipelinesWindowState.pOpen );
                ImGui::MenuItem( Lang::PerformanceCountersMenuItem, nullptr, m_PerformanceCountersWindowState.pOpen );
                ImGui::MenuItem( Lang::MemoryMenuItem, nullptr, m_MemoryWindowState.pOpen );
                ImGui::MenuItem( Lang::InspectorMenuItem, nullptr, m_InspectorWindowState.pOpen );
                ImGui::MenuItem( Lang::StatisticsMenuItem, nullptr, m_StatisticsWindowState.pOpen );
                ImGui::MenuItem( Lang::SettingsMenuItem, nullptr, m_SettingsWindowState.pOpen );
                ImGui::EndMenu();
            }

            if( ImGui::MenuItem( Lang::ApplicationInfoMenuItem ) )
            {
                ImGui::OpenPopup( applicationInfoPopupID );
            }

            ImGui::EndMenuBar();
        }

        // Save results to file
        if( ImGui::Button( Lang::SaveTrace ) )
        {
            m_pTraceExporter = std::make_unique<TraceExporter>();
            m_pTraceExporter->m_pData = m_pData;
        }
        if( ImGui::IsItemHovered() )
        {
            ImGui::SetTooltip( "Save trace of the current %s to file", m_pFrameStr );
        }

        // Keep results
        ImGui::SameLine();
        ImGui::Checkbox( Lang::Pause, &m_Pause );

        const VkApplicationInfo& applicationInfo = m_Frontend.GetApplicationInfo();
        ImGuiX::TextAlignRight( "Vulkan %u.%u",
            VK_API_VERSION_MAJOR( applicationInfo.apiVersion ),
            VK_API_VERSION_MINOR( applicationInfo.apiVersion ) );

        // Add padding
        ImGui::SetCursorPosY( ImGui::GetCursorPosY() + 5 );

        m_MainDockSpaceId = ImGui::GetID( "##m_MainDockSpaceId" );
        m_PerformanceTabDockSpaceId = ImGui::GetID( "##m_PerformanceTabDockSpaceId_3" );
        m_MemoryTabDockSpaceId = ImGui::GetID( "##m_MemoryTabDockSpaceId" );

        ImU32 defaultWindowBg = ImGui::GetColorU32( ImGuiCol_WindowBg );
        ImU32 defaultTitleBg = ImGui::GetColorU32( ImGuiCol_TitleBg );
        ImU32 defaultTitleBgActive = ImGui::GetColorU32( ImGuiCol_TitleBgActive );
        int numPushedColors = 0;
        int numPushedVars = 0;
        bool isOpen = false;
        bool isExpanded = false;

        auto BeginDockingWindow = [&]( const char* pTitle, int dockSpaceId, WindowState& state )
            {
                isExpanded = false;
                if( isOpen = (!state.pOpen || *state.pOpen) )
                {
                    if( !state.Docked )
                    {
                        ImGui::PushStyleColor( ImGuiCol_WindowBg, defaultWindowBg );
                        ImGui::PushStyleColor( ImGuiCol_TitleBg, defaultTitleBg );
                        ImGui::PushStyleColor( ImGuiCol_TitleBgActive, defaultTitleBgActive );
                        numPushedColors = 3;

                        ImGui::PushStyleVar( ImGuiStyleVar_WindowRounding, defaultWindowRounding );
                        numPushedVars = 1;
                    }

                    if( state.Focus )
                    {
                        ImGui::SetNextWindowFocus();
                    }

                    ImGui::SetNextWindowDockID( dockSpaceId, ImGuiCond_FirstUseEver );

                    isExpanded = ImGui::Begin( pTitle, state.pOpen );

                    ImGuiID dockSpaceId = ImGuiX::GetWindowDockSpaceID();
                    state.Docked = ImGui::IsWindowDocked() &&
                        (dockSpaceId == m_MainDockSpaceId ||
                            dockSpaceId == m_PerformanceTabDockSpaceId);

                    state.Focus = false;
                }
                return isExpanded;
            };

        auto EndDockingWindow = [&]()
            {
                if( isOpen )
                {
                    ImGui::End();
                    ImGui::PopStyleColor( numPushedColors );
                    ImGui::PopStyleVar( numPushedVars );
                    numPushedColors = 0;
                    numPushedVars = 0;
                }
            };

        ImU32 transparentColor = ImGui::GetColorU32( { 0, 0, 0, 0 } );
        ImGui::PushStyleColor( ImGuiCol_WindowBg, transparentColor );
        ImGui::PushStyleColor( ImGuiCol_TitleBg, transparentColor );
        ImGui::PushStyleColor( ImGuiCol_TitleBgActive, transparentColor );

        ImGui::DockSpace( m_MainDockSpaceId );

        if( BeginDockingWindow( Lang::Performance, m_MainDockSpaceId, m_PerformanceWindowState ) )
        {
            UpdatePerformanceTab();
        }
        else
        {
            PerformanceTabDockSpace( ImGuiDockNodeFlags_KeepAliveOnly );
        }
        EndDockingWindow();

        if( BeginDockingWindow( Lang::QueueUtilization, m_PerformanceTabDockSpaceId, m_QueueUtilizationWindowState ) )
        {
            UpdateQueueUtilizationTab();
        }
        EndDockingWindow();

        // Top pipelines
        if( BeginDockingWindow( Lang::TopPipelines, m_PerformanceTabDockSpaceId, m_TopPipelinesWindowState ) )
        {
            UpdateTopPipelinesTab();
        }
        EndDockingWindow();

        if( BeginDockingWindow( Lang::PerformanceCounters, m_PerformanceTabDockSpaceId, m_PerformanceCountersWindowState ) )
        {
            UpdatePerformanceCountersTab();
        }
        EndDockingWindow();

        if( BeginDockingWindow( Lang::Memory, m_MainDockSpaceId, m_MemoryWindowState ) )
        {
            UpdateMemoryTab();
        }
        else
        {
            MemoryTabDockSpace( ImGuiDockNodeFlags_KeepAliveOnly );
        }
        EndDockingWindow();

        if( BeginDockingWindow( Lang::Inspector, m_MainDockSpaceId, m_InspectorWindowState ) )
        {
            UpdateInspectorTab();
        }
        EndDockingWindow();

        if( BeginDockingWindow( Lang::Statistics, m_MainDockSpaceId, m_StatisticsWindowState ) )
        {
            UpdateStatisticsTab();
        }
        EndDockingWindow();

        if( BeginDockingWindow( Lang::Settings, m_MainDockSpaceId, m_SettingsWindowState ) )
        {
            UpdateSettingsTab();
        }
        EndDockingWindow();

        ImGui::PopStyleColor( 3 );
        ImGui::End();

        if( fullscreen )
        {
            // Re-enable window rounding
            ImGui::PopStyleVar();
        }

        // Draw other windows
        UpdatePerformanceCounterExporter();
        UpdateTopPipelinesExporter();
        UpdateTraceExporter();
        UpdateNotificationWindow();
        UpdateApplicationInfoWindow();

        // Data not used from now on
        dataLock.unlock();

        // Set initial tab
        if( ImGui::GetFrameCount() == 1 )
        {
            ImGui::SetWindowFocus( Lang::Performance );
        }

        // Draw foreground overlay
        ImDrawList* pForegroundDrawList = ImGui::GetForegroundDrawList();
        if( pForegroundDrawList != nullptr )
        {
            // Draw cursor pointer in case the application doesn't render one.
            // It is also needed when the app uses raw input because relative movements may be
            // translated differently by the application and by the layer.
            pForegroundDrawList->AddCircleFilled( ImGui::GetIO().MousePos, 2.f, 0xffffffff, 4 );
        }

        ImGui::PopFont();
        ImGui::Render();

        m_Backend.RenderDrawData( ImGui::GetDrawData() );
    }

    /***********************************************************************************\

    Function:
        InitializeImGuiColors

    Description:

    \***********************************************************************************/
    void ProfilerOverlayOutput::InitializeImGuiStyle()
    {
        ImGui::StyleColorsDark();

        ImGuiStyle& style = ImGui::GetStyle();
        // Round window corners
        style.WindowRounding = 7.f;

        // Performance graph colors
        m_RenderPassColumnColor = ImGui::GetColorU32( { 0.9f, 0.7f, 0.0f, 1.0f } ); // #e6b200
        m_GraphicsPipelineColumnColor = ImGui::GetColorU32( { 0.9f, 0.7f, 0.0f, 1.0f } ); // #e6b200
        m_ComputePipelineColumnColor = ImGui::GetColorU32( { 0.9f, 0.55f, 0.0f, 1.0f } ); // #ffba42
        m_RayTracingPipelineColumnColor = ImGui::GetColorU32( { 0.2f, 0.73f, 0.92f, 1.0f } ); // #34baeb
        m_InternalPipelineColumnColor = ImGui::GetColorU32( { 0.5f, 0.22f, 0.9f, 1.0f } ); // #9e30ff

        m_InspectorShaderView.InitializeStyles();
    }

    /***********************************************************************************\

    Function:
        PerformanceTabDockSpace

    Description:
        Defines dock spaces of the "Performance" tab.

    \***********************************************************************************/
    void ProfilerOverlayOutput::PerformanceTabDockSpace( int flags )
    {
        bool requiresInitialization = ( ImGui::DockBuilderGetNode( m_PerformanceTabDockSpaceId ) == nullptr );
        ImGui::DockSpace( m_PerformanceTabDockSpaceId, ImVec2( 0, 0 ), flags );

        if( requiresInitialization )
        {
            ImGui::DockBuilderRemoveNode( m_PerformanceTabDockSpaceId );
            ImGui::DockBuilderAddNode( m_PerformanceTabDockSpaceId, ImGuiDockNodeFlags_None );
            ImGui::DockBuilderSetNodeSize( m_PerformanceTabDockSpaceId, ImGui::GetMainViewport()->Size );

            ImGuiID dockMain = m_PerformanceTabDockSpaceId;
            ImGuiID dockLeft;
            ImGui::DockBuilderSplitNode( dockMain, ImGuiDir_Left, 0.3f, &dockLeft, &dockMain );
            ImGuiID dockQueueUtilization, dockTopPipelines;
            ImGui::DockBuilderSplitNode( dockMain, ImGuiDir_Up, 0.12f, &dockQueueUtilization, &dockMain );
            ImGui::DockBuilderSplitNode( dockMain, ImGuiDir_Up, 0.2f, &dockTopPipelines, &dockMain );
            ImGuiID dockFrames;
            ImGui::DockBuilderSplitNode( dockLeft, ImGuiDir_Up, 0.2f, &dockFrames, &dockLeft );

            ImGuiDockNode* pDockLeft = ImGui::DockBuilderGetNode( dockLeft );
            pDockLeft->LocalFlags |= ImGuiDockNodeFlags_NoTabBar;

            ImGuiDockNode* pDockFrames = ImGui::DockBuilderGetNode( dockFrames );
            pDockFrames->LocalFlags |= ImGuiDockNodeFlags_NoWindowMenuButton;

            ImGui::DockBuilderDockWindow( m_pFramesStr, dockFrames );
            ImGui::DockBuilderDockWindow( Lang::Snapshots, dockFrames );
            ImGui::DockBuilderDockWindow( Lang::QueueUtilization, dockQueueUtilization );
            ImGui::DockBuilderDockWindow( Lang::TopPipelines, dockTopPipelines );
            ImGui::DockBuilderDockWindow( Lang::FrameBrowser, dockLeft );
            ImGui::DockBuilderDockWindow( Lang::PerformanceCounters, dockMain );
            ImGui::DockBuilderFinish( m_PerformanceTabDockSpaceId );
        }
    }

    /***********************************************************************************\

    Function:
        UpdatePerformanceTab

    Description:
        Updates "Performance" tab.

    \***********************************************************************************/
    void ProfilerOverlayOutput::UpdatePerformanceTab()
    {
        // Header
        {
            const uint64_t cpuTimestampFreq = OSGetTimestampFrequency( m_pData->m_SyncTimestamps.m_HostTimeDomain );
            const Milliseconds gpuTimeMs = m_pData->m_Ticks * m_TimestampPeriod;
            const Milliseconds cpuTimeMs = std::chrono::nanoseconds(
                ((m_pData->m_CPU.m_EndTimestamp - m_pData->m_CPU.m_BeginTimestamp) * 1'000'000'000) / cpuTimestampFreq );

            ImGui::Text( "%s: %.2f ms", Lang::GPUTime, gpuTimeMs.count() );
            ImGui::PushStyleColor( ImGuiCol_Text, { 0.55f, 0.55f, 0.55f, 1.0f } );
            ImGuiX::TextAlignRight( "%s %u", m_pFrameStr, m_pData->m_CPU.m_FrameIndex );
            ImGui::PopStyleColor();
            ImGui::Text( "%s: %.2f ms", Lang::CPUTime, cpuTimeMs.count() );
            ImGuiX::TextAlignRight( "%.1f %s", m_pData->m_CPU.m_FramesPerSec, Lang::FPS );
        }

        // Histogram
        {
            static const char* groupOptions[] = {
                m_pFramesStr,
                Lang::RenderPasses,
                Lang::Pipelines,
                Lang::Drawcalls };

            const float interfaceScale = ImGui::GetIO().FontGlobalScale;

            // Select group mode
            {
                if( ImGui::BeginCombo( Lang::HistogramGroups, nullptr, ImGuiComboFlags_NoPreview ) )
                {
                    ImGuiX::TSelectable( m_pFramesStr, m_HistogramGroupMode, HistogramGroupMode::eFrame );

                    ImGui::BeginDisabled( m_SamplingMode > VK_PROFILER_MODE_PER_RENDER_PASS_EXT );
                    ImGuiX::TSelectable( Lang::RenderPasses, m_HistogramGroupMode, HistogramGroupMode::eRenderPass );
                    ImGui::EndDisabled();

                    ImGui::BeginDisabled( m_SamplingMode > VK_PROFILER_MODE_PER_PIPELINE_EXT );
                    ImGuiX::TSelectable( Lang::Pipelines, m_HistogramGroupMode, HistogramGroupMode::ePipeline );
                    ImGui::EndDisabled();

                    ImGui::BeginDisabled( m_SamplingMode > VK_PROFILER_MODE_PER_DRAWCALL_EXT );
                    ImGuiX::TSelectable( Lang::Drawcalls, m_HistogramGroupMode, HistogramGroupMode::eDrawcall );
                    ImGui::EndDisabled();

                    ImGui::EndCombo();
                }

                ImGui::SameLine( 0, 20 * interfaceScale );
                ImGui::PushItemWidth( 100 * interfaceScale );

                if( ImGui::BeginCombo( Lang::Height, nullptr, ImGuiComboFlags_NoPreview ) )
                {
                    ImGuiX::TSelectable( Lang::Constant, m_HistogramValueMode, HistogramValueMode::eConstant );
                    ImGuiX::TSelectable( Lang::Duration, m_HistogramValueMode, HistogramValueMode::eDuration );
                    ImGui::EndCombo();
                }

                ImGui::SameLine( 0, 20 * interfaceScale );
                ImGui::PushItemWidth( 100 * interfaceScale );
                ImGui::Checkbox( Lang::ShowIdle, &m_HistogramShowIdle );

                ImGui::SameLine( 0, 20 * interfaceScale );
                ImGui::PushItemWidth( 100 * interfaceScale );
                ImGui::Checkbox( Lang::ShowActiveFrame, &m_ShowActiveFrame );
            }

            float histogramHeight = (m_HistogramValueMode == HistogramValueMode::eConstant) ? 30.f : 110.0f;
            histogramHeight *= interfaceScale;

            // Enumerate columns for selected group mode
            std::vector<PerformanceGraphColumn> columns;
            GetPerformanceGraphColumns( columns );

            char pHistogramDescription[ 32 ];
            snprintf( pHistogramDescription, sizeof( pHistogramDescription ),
                "%s (%s)",
                Lang::GPUTime,
                groupOptions[(size_t)m_HistogramGroupMode] );

            ImGui::PushStyleVar( ImGuiStyleVar_FramePadding, { 1, 1 } );

            ImGui::PushItemWidth( -1 );
            ImGui::PushStyleColor( ImGuiCol_FrameBg, { 0.0f, 0.0f, 0.0f, 0.0f } );
            ImGuiX::PlotHistogramEx(
                "",
                columns.data(),
                static_cast<int>( columns.size() ),
                0,
                sizeof( columns.front() ),
                pHistogramDescription, 0, FLT_MAX, { 0, histogramHeight },
                ImGuiX::HistogramFlags_None,
                std::bind( &ProfilerOverlayOutput::DrawPerformanceGraphLabel, this, std::placeholders::_1 ),
                std::bind( &ProfilerOverlayOutput::SelectPerformanceGraphColumn, this, std::placeholders::_1 ) );

            ImGui::PopStyleColor();
            ImGui::PopStyleVar();
            ImGui::SetCursorPosY( ImGui::GetCursorPosY() + 5 * interfaceScale );
        }

        PerformanceTabDockSpace();

        // Frames list
        ImGui::SetNextItemOpen( true, ImGuiCond_Once );

        if( ImGui::Begin( m_pFramesStr, nullptr, ImGuiWindowFlags_NoMove ) )
        {
            PrintFramesList( m_pFrames );
        }

        ImGui::End();

        // Snapshots list
        int snapshotsWindowFlags = ImGuiWindowFlags_NoMove;
        if( m_HasNewSnapshots )
        {
            // Show a dot hinting that the new snapshots are availble in this tab.
            snapshotsWindowFlags |= ImGuiWindowFlags_UnsavedDocument;
        }

        bool snapshotsWindowOpen = ImGui::Begin( Lang::Snapshots, nullptr, snapshotsWindowFlags );

        if( m_HasNewSnapshots )
        {
            if( ImGui::IsItemHovered( ImGuiHoveredFlags_ForTooltip ) )
            {
                ImGui::SetTooltip( "New snapshots have been captured" );
            }
        }

        if( snapshotsWindowOpen )
        {
            // Stop showing a hint about the new snapshots.
            m_HasNewSnapshots = false;

            PrintFramesList( m_pSnapshots, SnapshotFrameIndexFlag );

            if( m_pSnapshots.empty() )
            {
                ImGui::TextUnformatted( "No data snapshots captured" );
            }
        }

        ImGui::End();

        // m_pData may be temporarily replaced by another frame to correctly scroll to its node.
        // Save pointer to the current frame to restore it later.
        std::shared_ptr<DeviceProfilerFrameData> pCurrentFrameData = m_pData;

        // Force frame browser open
        if( m_ScrollToSelectedFrameBrowserNode )
        {
            ImGui::SetNextItemOpen( true );

            // Update frame index when scrolling to a node from a different frame
            m_SelectedFrameIndex = m_SelectedFrameBrowserNodeIndex.GetFrameIndex();
            uint32_t frameIndex = ( m_SelectedFrameIndex & FrameIndexMask );

            // Temporarily replace pointer to the current frame data
            const FrameDataList& framesList = GetActiveFramesList();
            const size_t frameIndexMax = framesList.size() - 1;
            m_pData = GetNthElement( framesList, frameIndexMax - frameIndex );
        }

        // Frame browser
        if( ImGui::Begin( Lang::FrameBrowser, nullptr, ImGuiWindowFlags_NoMove ) )
        {
            // Select sort mode
            {
                static const char* sortOptions[] = {
                    Lang::SubmissionOrder,
                    Lang::DurationDescending,
                    Lang::DurationAscending };

                const char* selectedOption = sortOptions[(size_t)m_FrameBrowserSortMode];

                ImGui::Text( Lang::Sort );
                ImGui::SameLine();

                if( ImGui::BeginCombo( "##FrameBrowserSortMode", selectedOption ) )
                {
                    for( size_t i = 0; i < std::extent_v<decltype( sortOptions )>; ++i )
                    {
                        if( ImGuiX::TSelectable( sortOptions[i], selectedOption, sortOptions[i] ) )
                        {
                            // Selection changed
                            m_FrameBrowserSortMode = FrameBrowserSortMode( i );
                        }
                    }

                    ImGui::EndCombo();
                }
            }

            FrameBrowserTreeNodeIndex index;
            index.SetFrameIndex( m_SelectedFrameIndex );

            ImGui::Text( "%s #%u", m_pFrameStr, m_pData->m_CPU.m_FrameIndex );
            PrintDuration( m_pData->m_BeginTimestamp, m_pData->m_EndTimestamp );

            index.emplace_back( 0 );

            // Enumerate submits in frame
            for( const auto& submitBatch : m_pData->m_Submits )
            {
                const std::string queueName = m_pStringSerializer->GetName( submitBatch.m_Handle );

                if( ScrollToSelectedFrameBrowserNode( index ) )
                {
                    ImGui::SetNextItemOpen( true );
                }

                const char* indexStr = GetFrameBrowserNodeIndexStr( index );
                if( ImGui::TreeNode( indexStr, "vkQueueSubmit(%s, %u)",
                        queueName.c_str(),
                        static_cast<uint32_t>( submitBatch.m_Submits.size() ) ) )
                {
                    index.emplace_back( 0 );

                    for( const auto& submit : submitBatch.m_Submits )
                    {
                        if( ScrollToSelectedFrameBrowserNode( index ) )
                        {
                            ImGui::SetNextItemOpen( true );
                        }

                        const char* indexStr = GetFrameBrowserNodeIndexStr( index );
                        const bool inSubmitSubtree =
                            ( submitBatch.m_Submits.size() > 1 ) &&
                            ( ImGui::TreeNode( indexStr, "VkSubmitInfo #%u", index.back() ) );

                        if( ( inSubmitSubtree ) || ( submitBatch.m_Submits.size() == 1 ) )
                        {
                            index.emplace_back( 0 );

                            // Sort frame browser data
                            std::list<const DeviceProfilerCommandBufferData*> pCommandBuffers =
                                SortFrameBrowserData( submit.m_CommandBuffers );

                            // Enumerate command buffers in submit
                            for( const auto* pCommandBuffer : pCommandBuffers )
                            {
                                PrintCommandBuffer( *pCommandBuffer, index );
                                index.back()++;
                            }

                            index.pop_back();
                        }

                        if( inSubmitSubtree )
                        {
                            // Finish submit subtree
                            ImGui::TreePop();
                        }

                        index.back()++;
                    }

                    // Finish submit batch subtree
                    ImGui::TreePop();

                    // Invalidate submit index
                    index.pop_back();
                }

                index.back()++;
            }
        }

        ImGui::End();

        m_ScrollToSelectedFrameBrowserNode = false;
        m_pData = std::move( pCurrentFrameData );
    }

    /***********************************************************************************\

    Function:
        UpdateQueueUtilizationTab

    Description:
        Updates "Queue utilization" tab.

    \***********************************************************************************/
    void ProfilerOverlayOutput::PrintFramesList(const FrameDataList& framesList, uint32_t frameIndexFlags)
    {
        if( framesList.empty() )
        {
            return;
        }

        const float interfaceScale = ImGui::GetIO().FontGlobalScale;
        uint32_t frameIndex = MakeFrameIndex( framesList.size() - 1, frameIndexFlags );

        for( auto frameIt = framesList.begin(); frameIt != framesList.end(); )
        {
            // If the container was modified during the iteration, the iterator must not be incremented.
            bool incrementIteratorAtEnd = true;

            std::shared_ptr<DeviceProfilerFrameData> pFrame = *frameIt;
            std::string frameName = fmt::format(
                "{} #{} ({:.2f} {})###Selectable_frame_{}",
                m_pFrameStr,
                pFrame->m_CPU.m_FrameIndex,
                GetDuration( 0, pFrame->m_Ticks ),
                m_pTimestampDisplayUnitStr,
                frameIndex );

            bool selected = ( frameIndex == m_SelectedFrameIndex );
            if( ImGui::Selectable( frameName.c_str(), &selected, ImGuiSelectableFlags_SpanAvailWidth | ImGuiSelectableFlags_AllowOverlap ) )
            {
                m_SelectedFrameIndex = frameIndex;
            }

            const float buttonWidth = 12.f * interfaceScale;
            const ImVec2 buttonSize = { buttonWidth, buttonWidth };

            ImGui::SameLine( ImGui::GetContentRegionAvail().x - buttonSize.x );
            ImGui::PushStyleColor( ImGuiCol_Button, { 0.0f, 0.0f, 0.0f, 0.0f } );

            std::string snapshotButtonId = fmt::format( "##SnapshotButton_{}", frameIndex );

            auto snapshotIt = std::find( m_pSnapshots.begin(), m_pSnapshots.end(), pFrame );
            if( snapshotIt == m_pSnapshots.end() )
            {
                // Add a button to save the frame snapshot.
                if( ImGui::ImageButton( snapshotButtonId.c_str(), m_Resources.GetBookmarkEmptyIconImage(), buttonSize ) )
                {
                    auto snapshotItRev = m_pSnapshots.rbegin();
                    while( snapshotItRev != m_pSnapshots.rend() )
                    {
                        if( ( *snapshotItRev )->m_CPU.m_FrameIndex < pFrame->m_CPU.m_FrameIndex )
                        {
                            break;
                        }
                        snapshotItRev++;
                    }

                    m_pSnapshots.insert( snapshotItRev.base(), pFrame );
                    m_HasNewSnapshots = true;
                }

                if( ImGui::IsItemHovered( ImGuiHoveredFlags_ForTooltip ) )
                {
                    ImGui::SetTooltip( "Save data snapshot" );
                }
            }
            else
            {
                ImGui::PushStyleColor( ImGuiCol_ButtonHovered, { 0.8f, 0.2f, 0.2f, 1.0f } );

                // Add a button to remove the frame snapshot.
                if( ImGui::ImageButton( snapshotButtonId.c_str(), m_Resources.GetBookmarkFilledIconImage(), buttonSize ) )
                {
                    snapshotIt = m_pSnapshots.erase( snapshotIt );

                    if( &framesList == &m_pSnapshots )
                    {
                        // The frame was removed from ths current list and erase returned the next iterator.
                        // Skip incrementation in this iteration.
                        frameIt = snapshotIt;
                        incrementIteratorAtEnd = false;
                    }

                    if( ( m_SelectedFrameIndex & SnapshotFrameIndexFlag ) && m_pSnapshots.empty() )
                    {
                        // Select current frame if last snapshot was removed and was currently viewed.
                        m_SelectedFrameIndex = 0;
                    }
                }

                if( ImGui::IsItemHovered( ImGuiHoveredFlags_ForTooltip ) )
                {
                    ImGui::SetTooltip( "Delete data snapshot" );
                }

                ImGui::PopStyleColor();
            }

            ImGui::PopStyleColor();

            // Move to the next frame if the current one was not removed.
            if( incrementIteratorAtEnd )
            {
                frameIt++;
                frameIndex--;
            }
        }
    }

    /***********************************************************************************\

    Function:
        UpdateQueueUtilizationTab

    Description:
        Updates "Queue utilization" tab.

    \***********************************************************************************/
    void ProfilerOverlayOutput::UpdateQueueUtilizationTab()
    {
        const float interfaceScale = ImGui::GetIO().FontGlobalScale;

        ImGui::PushStyleVar( ImGuiStyleVar_FramePadding, { 1, 1 } );
        ImGui::PushStyleColor( ImGuiCol_FrameBg, { 1.0f, 1.0f, 1.0f, 0.02f } );

        // Select first and last frame for queue utilization calculation.
        const bool showActiveFrame = GetShowActiveFrame();
        const FrameDataList& framesList = GetActiveFramesList();
        std::shared_ptr<DeviceProfilerFrameData> pFirstFrame = showActiveFrame ? m_pData : framesList.front();
        std::shared_ptr<DeviceProfilerFrameData> pLastFrame = showActiveFrame ? m_pData : framesList.back();

        // m_FrameTime is active time, queue utilization calculation should take idle time into account as well.
        const float frameDuration = GetDuration( pFirstFrame->m_BeginTimestamp, pLastFrame->m_EndTimestamp );

        std::vector<QueueGraphColumn> queueGraphColumns;
        for( const auto& [_, queue] : m_Frontend.GetDeviceQueues() )
        {
            // Enumerate columns for command queue activity graph.
            queueGraphColumns.clear();
            GetQueueGraphColumns( queue.Handle, queueGraphColumns );

            if( !queueGraphColumns.empty() )
            {
                char queueGraphId[32];
                snprintf( queueGraphId, sizeof( queueGraphId ), "##QueueGraph%p", queue.Handle );

                const std::string queueName = m_pStringSerializer->GetName( queue.Handle );
                ImGui::Text( "%s %s", m_pStringSerializer->GetQueueTypeName( queue.Flags ).c_str(), queueName.c_str() );

                const float queueUtilization = GetQueueUtilization( queueGraphColumns );
                ImGuiX::TextAlignRight(
                    "%.2f %s, %.2f %%",
                    queueUtilization,
                    m_pTimestampDisplayUnitStr,
                    queueUtilization * 100.f / frameDuration );

                ImGui::PushItemWidth( -1 );
                ImGuiX::PlotHistogramEx(
                    queueGraphId,
                    queueGraphColumns.data(),
                    static_cast<int>( queueGraphColumns.size() ),
                    0,
                    sizeof( queueGraphColumns.front() ),
                    "", 0, FLT_MAX, { 0, 8 * interfaceScale },
                    ImGuiX::HistogramFlags_NoScale,
                    std::bind( &ProfilerOverlayOutput::DrawQueueGraphLabel, this, std::placeholders::_1 ),
                    std::bind( &ProfilerOverlayOutput::SelectQueueGraphColumn, this, std::placeholders::_1 ) );
            }
        }

        ImGui::PopStyleColor();
        ImGui::PopStyleVar();
        ImGui::SetCursorPosY( ImGui::GetCursorPosY() + 5 * interfaceScale );
    }

    /***********************************************************************************\

    Function:
        DrawQueueGraphLabel

    Description:
        Show a tooltip with queue submit description.

    \***********************************************************************************/
    void ProfilerOverlayOutput::DrawQueueGraphLabel( const ImGuiX::HistogramColumnData& data )
    {
        const QueueGraphColumn& column = static_cast<const QueueGraphColumn&>( data );

        switch( column.userDataType )
        {
        case QueueGraphColumn::eIdle:
        {
            ImGui::SetTooltip( "Idle\n%.2f %s", column.x, m_pTimestampDisplayUnitStr );
            break;
        }
        case QueueGraphColumn::eCommandBuffer:
        {
            const DeviceProfilerCommandBufferData& commandBufferData =
                *reinterpret_cast<const DeviceProfilerCommandBufferData*>( column.userData );

            if( ImGui::BeginTooltip() )
            {
                ImGui::Text( "%s\n%.2f %s",
                    m_pStringSerializer->GetName( commandBufferData.m_Handle ).c_str(),
                    column.x,
                    m_pTimestampDisplayUnitStr );

                ImGui::PushStyleColor( ImGuiCol_Text, { 0.55f, 0.55f, 0.55f, 1.0f } );
                ImGui::TextUnformatted( "Click to show in Frame Browser" );
                ImGui::PopStyleColor();

                ImGui::EndTooltip();
            }
            break;
        }
        case QueueGraphColumn::eSignalSemaphores:
        {
            const std::vector<VkSemaphore>& semaphores =
                *reinterpret_cast<const std::vector<VkSemaphore>*>( column.userData );

            if( ImGui::BeginTooltip() )
            {
                ImGui::Text( "Signal semaphores:" );

                ImGui::PushStyleVar( ImGuiStyleVar_ItemSpacing, { 0, 0 } );
                for( VkSemaphore semaphore : semaphores )
                {
                    ImGui::Text( " - %s", m_pStringSerializer->GetName( semaphore ).c_str() );
                }
                ImGui::PopStyleVar();
                ImGui::SetCursorPosY( ImGui::GetCursorPosY() + ImGui::GetStyle().ItemSpacing.y );

                ImGui::PushStyleColor( ImGuiCol_Text, { 0.55f, 0.55f, 0.55f, 1.0f } );
                ImGui::TextUnformatted( "Click to highlight all occurrences in frame" );
                ImGui::PopStyleColor();

                ImGui::EndTooltip();
            }
            break;
        }
        case QueueGraphColumn::eWaitSemaphores:
        {
            const std::vector<VkSemaphore>& semaphores =
                *reinterpret_cast<const std::vector<VkSemaphore>*>( column.userData );

            if( ImGui::BeginTooltip() )
            {
                ImGui::Text( "Wait semaphores:" );

                ImGui::PushStyleVar( ImGuiStyleVar_ItemSpacing, { 0, 0 } );
                for( VkSemaphore semaphore : semaphores )
                {
                    ImGui::Text( " - %s", m_pStringSerializer->GetName( semaphore ).c_str() );
                }
                ImGui::PopStyleVar();
                ImGui::SetCursorPosY( ImGui::GetCursorPosY() + ImGui::GetStyle().ItemSpacing.y );

                ImGui::PushStyleColor( ImGuiCol_Text, { 0.55f, 0.55f, 0.55f, 1.0f } );
                ImGui::TextUnformatted( "Click to highlight all occurrences in frame" );
                ImGui::PopStyleColor();

                ImGui::EndTooltip();
            }
            break;
        }
        }
    }

    /***********************************************************************************\

    Function:
        SelectQueueGraphColumn

    Description:
        Select a queue graph column and scroll to it in the frame browser.

    \***********************************************************************************/
    void ProfilerOverlayOutput::SelectQueueGraphColumn( const ImGuiX::HistogramColumnData& data )
    {
        const QueueGraphColumn& column = static_cast<const QueueGraphColumn&>( data );

        switch( column.userDataType )
        {
        case QueueGraphColumn::eCommandBuffer:
        {
            m_SelectedFrameBrowserNodeIndex = column.nodeIndex;
            m_ScrollToSelectedFrameBrowserNode = true;

            m_SelectionUpdateTimestamp = std::chrono::high_resolution_clock::now();
            break;
        }
        case QueueGraphColumn::eSignalSemaphores:
        case QueueGraphColumn::eWaitSemaphores:
        {
            const std::vector<VkSemaphore>& semaphores =
                *reinterpret_cast<const std::vector<VkSemaphore>*>( column.userData );

            // Unselect the semaphores if they are already selected.
            bool unselect = false;
            for( VkSemaphore semaphore : semaphores )
            {
                if( m_SelectedSemaphores.count( semaphore ) )
                {
                    unselect = true;
                    break;
                }
            }

            m_SelectedSemaphores.clear();

            if( !unselect )
            {
                m_SelectedSemaphores.insert( semaphores.begin(), semaphores.end() );
            }
            break;
        }
        }
    }

    /***********************************************************************************\

    Function:
        UpdateTopPipelinesTab

    Description:
        Updates "Top pipelines" tab.

    \***********************************************************************************/
    void ProfilerOverlayOutput::UpdateTopPipelinesTab()
    {
        const ImGuiStyle& style = ImGui::GetStyle();
        const float interfaceScale = ImGui::GetIO().FontGlobalScale;
        const float badgeSpacing = 3.f * interfaceScale;

        const float ellipsisWidth = ImGui::CalcTextSize( "..." ).x;

        // Calculate width of badges to align them.
        const float meshPipelineBadgesWidth =
            ImGui::CalcTextSize( "AS" ).x + badgeSpacing +
            ImGui::CalcTextSize( "MS" ).x + badgeSpacing;

        const float traditional3DPipelineBadgesWidth =
            ImGui::CalcTextSize( "VS" ).x + badgeSpacing +
            ImGui::CalcTextSize( "HS" ).x + badgeSpacing +
            ImGui::CalcTextSize( "DS" ).x + badgeSpacing +
            ImGui::CalcTextSize( "GS" ).x + badgeSpacing;

        const float meshPipelineBadgesOffset =
            std::max( 0.f, traditional3DPipelineBadgesWidth - meshPipelineBadgesWidth );

        const float traditional3DPipelineBadgesOffset =
            std::max( 0.f, meshPipelineBadgesWidth - traditional3DPipelineBadgesWidth );

        // Toolbar with save and load options.
        ImGui::BeginDisabled( m_pTopPipelinesExporter != nullptr );
        if( ImGui::Button( Lang::Save ) )
        {
            m_pTopPipelinesExporter = std::make_unique<TopPipelinesExporter>();
            m_pTopPipelinesExporter->m_pData = m_pData;
            m_pTopPipelinesExporter->m_Action = TopPipelinesExporter::Action::eExport;
        }
        ImGui::EndDisabled();

        ImGui::SameLine( 0.0f, 1.5f * interfaceScale );
        ImGui::BeginDisabled( m_pTopPipelinesExporter != nullptr );
        if( ImGui::Button( Lang::Load ) )
        {
            m_pTopPipelinesExporter = std::make_unique<TopPipelinesExporter>();
            m_pTopPipelinesExporter->m_Action = TopPipelinesExporter::Action::eImport;
        }
        ImGui::EndDisabled();

        ImGui::SameLine();
        if( ImGui::Button( Lang::SetRef ) )
        {
            m_ReferenceTopPipelines.clear();

            const uint32_t frameIndex = m_pData->m_CPU.m_FrameIndex;
            m_ReferenceTopPipelinesShortDescription = fmt::format( "{} #{}", m_pFrameStr, frameIndex );
            m_ReferenceTopPipelinesFullDescription.clear();

            for( const DeviceProfilerPipelineData& pipeline : m_pData->m_TopPipelines )
            {
                const float pipelineTimeMs = Profiler::GetDuration( pipeline ) * m_TimestampPeriod.count();

                m_ReferenceTopPipelines.try_emplace(
                    m_pStringSerializer->GetName( pipeline ), pipelineTimeMs );
            }
        }

        ImGui::SameLine( 0.0f, 1.5f * interfaceScale );
        ImGui::BeginDisabled( m_ReferenceTopPipelines.empty() );
        if( ImGui::Button( Lang::ClearRef ) )
        {
            m_ReferenceTopPipelines.clear();
            m_ReferenceTopPipelinesShortDescription.clear();
            m_ReferenceTopPipelinesFullDescription.clear();
        }
        ImGui::EndDisabled();

        if( !m_ReferenceTopPipelines.empty() )
        {
            ImGuiX::TextAlignRight( "Ref: %s", m_ReferenceTopPipelinesShortDescription.c_str() );

            if( !m_ReferenceTopPipelinesFullDescription.empty() )
            {
                if( ImGui::IsItemHovered() )
                {
                    ImGui::SetTooltip( "%s", m_ReferenceTopPipelinesFullDescription.c_str() );
                }
            }
        }

        // Draw the table with top pipelines.
        if( ImGui::BeginTable( "TopPipelinesTable", 8,
                ImGuiTableFlags_Hideable |
                ImGuiTableFlags_PadOuterX |
                ImGuiTableFlags_NoClip ) )
        {
            // Hide reference columns if there are no reference pipelines captured.
            int referenceColumnFlags = ImGuiTableColumnFlags_WidthStretch;
            if( m_ReferenceTopPipelines.empty() )
            {
                referenceColumnFlags |= ImGuiTableColumnFlags_Disabled;
            }

            // Headers
            ImGui::TableSetupColumn( "#", ImGuiTableColumnFlags_WidthFixed | ImGuiTableColumnFlags_NoResize | ImGuiTableColumnFlags_NoHide );
            ImGui::TableSetupColumn( Lang::Pipeline, ImGuiTableColumnFlags_WidthStretch | ImGuiTableColumnFlags_NoHide );
            ImGui::TableSetupColumn( Lang::Capabilities, ImGuiTableColumnFlags_WidthFixed | ImGuiTableColumnFlags_NoResize | ImGuiTableColumnFlags_NoHeaderLabel );
            ImGui::TableSetupColumn( Lang::Stages, ImGuiTableColumnFlags_WidthFixed | ImGuiTableColumnFlags_NoResize );
            ImGuiX::TableSetupColumn( Lang::Contrib, ImGuiTableColumnFlags_WidthStretch, ImGuiXTableColumnFlags_AlignHeaderRight, 0.25f );
            ImGuiX::TableSetupColumn( Lang::StatTotal, ImGuiTableColumnFlags_WidthStretch, ImGuiXTableColumnFlags_AlignHeaderRight, 0.25f );
            ImGuiX::TableSetupColumn( Lang::Ref, referenceColumnFlags, ImGuiXTableColumnFlags_AlignHeaderRight, 0.25f );
            ImGuiX::TableSetupColumn( Lang::Delta, referenceColumnFlags, ImGuiXTableColumnFlags_AlignHeaderRight, 0.25f );
            ImGuiX::TableHeadersRow( m_Resources.GetBoldFont() );

            uint32_t pipelineIndex = 0;
            char pipelineIndexStr[32];

            for( const auto& pipeline : m_pData->m_TopPipelines )
            {
                // Skip debug pipelines.
                if( ( pipeline.m_Type == DeviceProfilerPipelineType::eNone ) ||
                    ( pipeline.m_Type == DeviceProfilerPipelineType::eDebug ) )
                {
                    continue;
                }

                ImGui::TableNextRow();

                pipelineIndex++;
                snprintf( pipelineIndexStr, sizeof( pipelineIndexStr ), "TopPipeline_%u", pipelineIndex );

                const float pipelineTime = GetDuration( pipeline );
                std::string pipelineName = m_pStringSerializer->GetName( pipeline );

                if( ImGui::TableNextColumn() )
                {
                    ImGui::Text( "%u", pipelineIndex );
                }

                if( ImGui::TableNextColumn() )
                {
                    // Ellide the pipeline name if it's too long.
                    const float availableWidth = ImGuiX::TableGetColumnWidth();
                    float pipelineNameWidth = ImGui::CalcTextSize( pipelineName.c_str() ).x;

                    if( pipelineNameWidth > availableWidth )
                    {
                        while( !pipelineName.empty() && ( pipelineNameWidth + ellipsisWidth ) > availableWidth )
                        {
                            pipelineName.pop_back();
                            pipelineNameWidth = ImGui::CalcTextSize( pipelineName.c_str() ).x;
                        }

                        if( !pipelineName.empty() )
                        {
                            ImGui::Text( "%s...", pipelineName.c_str() );
                        }
                    }
                    else
                    {
                        ImGui::TextUnformatted( pipelineName.c_str() );
                    }

                    DrawPipelineContextMenu( pipeline, pipelineIndexStr );
                }

                if( ImGui::TableNextColumn() )
                {
                    DrawPipelineCapabilityBadges( pipeline );

                    ImGui::SameLine( 0.f, 5.f );
                    ImGui::Dummy( ImVec2() );
                }

                if( ImGui::TableNextColumn() )
                {
                    if( !pipeline.m_ShaderTuple.m_Shaders.empty() )
                    {
                        ImGui::PushStyleVar( ImGuiStyleVar_ItemSpacing, ImVec2( badgeSpacing, 0 ) );

                        if( pipeline.m_UsesMeshShading )
                        {
                            // Mesh shading pipeline.
                            ImGui::SameLine( 0.f, meshPipelineBadgesOffset );
                            DrawPipelineStageBadge( pipeline, VK_SHADER_STAGE_TASK_BIT_EXT, "AS" );
                            DrawPipelineStageBadge( pipeline, VK_SHADER_STAGE_MESH_BIT_EXT, "MS" );
                        }
                        else
                        {
                            // Traditional 3D pipeline.
                            ImGui::SameLine( 0.f, traditional3DPipelineBadgesOffset );
                            DrawPipelineStageBadge( pipeline, VK_SHADER_STAGE_VERTEX_BIT, "VS" );
                            DrawPipelineStageBadge( pipeline, VK_SHADER_STAGE_TESSELLATION_CONTROL_BIT, "HS" );
                            DrawPipelineStageBadge( pipeline, VK_SHADER_STAGE_TESSELLATION_EVALUATION_BIT, "DS" );
                            DrawPipelineStageBadge( pipeline, VK_SHADER_STAGE_GEOMETRY_BIT, "GS" );
                        }

                        DrawPipelineStageBadge( pipeline, VK_SHADER_STAGE_FRAGMENT_BIT, "PS" );
                        DrawPipelineStageBadge( pipeline, VK_SHADER_STAGE_COMPUTE_BIT, "CS" );
                        DrawPipelineStageBadge( pipeline, VK_SHADER_STAGE_RAYGEN_BIT_KHR, "RT" );

                        ImGui::PopStyleVar();
                    }
                }

                if( ImGui::TableNextColumn() )
                {
                    ImGuiX::TextAlignRight(
                        ImGuiX::TableGetColumnWidth(),
                        "%.1f %%",
                        pipelineTime * 100.f / m_FrameTime );
                }

                if( ImGui::TableNextColumn() )
                {
                    ImGuiX::TextAlignRight(
                        ImGuiX::TableGetColumnWidth(),
                        "%.2f %s",
                        pipelineTime,
                        m_pTimestampDisplayUnitStr );
                }

                // Show reference time if available.
                if( !m_ReferenceTopPipelines.empty() )
                {
                    auto ref = m_ReferenceTopPipelines.find( pipelineName );
                    if( ref != m_ReferenceTopPipelines.end() )
                    {
                        // Convert saved reference time to the same unit as the pipeline time.
                        float refPipelineTime = ref->second * m_TimestampDisplayUnit;

                        if( ImGui::TableNextColumn() )
                        {
                            ImGui::PushStyleColor( ImGuiCol_Text, IM_COL32( 128, 128, 128, 255 ) );
                            ImGuiX::TextAlignRight(
                                ImGuiX::TableGetColumnWidth(),
                                "%.2f %s",
                                refPipelineTime,
                                m_pTimestampDisplayUnitStr );
                            ImGui::PopStyleColor();
                        }

                        if( ImGui::TableNextColumn() )
                        {
                            const float delta = CalcPerformanceCounterDelta( refPipelineTime, pipelineTime );
                            ImGui::PushStyleColor( ImGuiCol_Text, GetPerformanceCounterDeltaColor( delta ) );
                            ImGuiX::TextAlignRight(
                                ImGuiX::TableGetColumnWidth(),
                                "%+.1f%%",
                                delta );
                            ImGui::PopStyleColor();
                        }
                    }
                }

                if( !m_ShowAllTopPipelines && pipelineIndex == 10 )
                {
                    break;
                }
            }

            // Show more/less button if there is more than 10 pipelines.
            if( pipelineIndex >= 10 )
            {
                ImGui::TableNextRow();
                ImGui::TableNextColumn();

                if( ImGui::TableNextColumn() )
                {
                    if( ImGui::TextLink( m_ShowAllTopPipelines ? Lang::ShowLess : Lang::ShowMore ) )
                    {
                        m_ShowAllTopPipelines = !m_ShowAllTopPipelines;
                    }
                }
            }

            ImGui::EndTable();
        }
    }

    /***********************************************************************************\

    Function:
        UpdatePerformanceCountersTab

    Description:
        Updates "Performance Counters" tab.

    \***********************************************************************************/
    void ProfilerOverlayOutput::UpdatePerformanceCountersTab()
    {
<<<<<<< HEAD
        // Vendor-specific
        std::unordered_set<VkCommandBuffer> uniqueCommandBuffers;

        // Data source
        const std::vector<VkProfilerPerformanceCounterResultEXT>* pVendorMetrics = &m_pData->m_PerformanceCounters.m_Results;

        bool performanceQueryResultsFiltered = false;
        auto regexFilterFlags =
            std::regex::ECMAScript | std::regex::icase | std::regex::optimize;

        auto UpdateActiveMetricsVisiblityWithRegex = [&]( const std::regex& regex )
        {
            if( m_pActiveMetricsSet != nullptr )
            {
                assert( m_pActiveMetricsSet->m_Metrics.size() == m_ActiveMetricsVisibility.size() );
=======
        bool performanceQueryResultsFiltered = false;
        constexpr auto regexFilterFlags =
            std::regex::ECMAScript | std::regex::icase | std::regex::optimize;

        auto UpdateActiveMetricsFilterResultsWithRegex = [&]( const std::regex& regex )
        {
            if( m_pActivePerformanceQueryMetricsSet )
            {
                assert( m_ActivePerformanceQueryMetricsFilterResults.size() == m_pActivePerformanceQueryMetricsSet->m_Metrics.size() );

                const size_t metricsCount = m_pActivePerformanceQueryMetricsSet->m_Metrics.size();
                const auto* pMetrics = m_pActivePerformanceQueryMetricsSet->m_Metrics.data();
>>>>>>> c01ea1d0

                for( size_t metricIndex = 0; metricIndex < metricsCount; ++metricIndex )
                {
<<<<<<< HEAD
                    const auto& metric = m_pActiveMetricsSet->m_Metrics[metricIndex];
                    m_ActiveMetricsVisibility[metricIndex] =
                        std::regex_search( metric.shortName, regex );
                }
            }
        };

        auto UpdateActiveMetricsVisiblity = [&]()
=======
                    m_ActivePerformanceQueryMetricsFilterResults[metricIndex] =
                        std::regex_search( pMetrics[metricIndex].shortName, regex );
                }
            }
        };

        auto UpdateActiveMetricsFilterResults = [&]()
>>>>>>> c01ea1d0
        {
            try
            {
                // Try to compile the regex filter.
<<<<<<< HEAD
                UpdateActiveMetricsVisiblityWithRegex(
                    std::regex( m_VendorMetricFilter, regexFilterFlags ) );
=======
                UpdateActiveMetricsFilterResultsWithRegex(
                    std::regex( m_PerformanceQueryMetricsFilter, regexFilterFlags ) );
>>>>>>> c01ea1d0
            }
            catch( ... )
            {
                // Regex compilation failed, don't change the visibility of the metrics.
            }
        };

<<<<<<< HEAD
        // Find the first command buffer that matches the filter.
        // TODO: Aggregation.
=======
        // Data source
        const std::vector<VkProfilerPerformanceCounterResultEXT>* pVendorMetrics = &m_pData->m_PerformanceCounters.m_Results;

        // Find the first command buffer that matches the filter.
        // TODO: Aggregation.
        std::unordered_set<VkCommandBuffer> uniqueCommandBuffers;

>>>>>>> c01ea1d0
        for( const auto& submitBatch : m_pData->m_Submits )
        {
            for( const auto& submit : submitBatch.m_Submits )
            {
                for( const auto& commandBuffer : submit.m_CommandBuffers )
                {
                    if( (performanceQueryResultsFiltered == false) &&
                        (commandBuffer.m_Handle != VK_NULL_HANDLE) &&
                        (commandBuffer.m_Handle == m_PerformanceQueryCommandBufferFilter) )
                    {
                        // Use the data from this command buffer.
                        pVendorMetrics = &commandBuffer.m_PerformanceCounters.m_Results;
                        performanceQueryResultsFiltered = true;
                    }

                    uniqueCommandBuffers.insert( commandBuffer.m_Handle );
                }
            }
        }

        const float interfaceScale = ImGui::GetIO().FontGlobalScale;

        // Toolbar with save and load options.
<<<<<<< HEAD
        ImGui::BeginDisabled( m_pPerformanceCounterExporter != nullptr || m_pActiveMetricsSet == nullptr || pVendorMetrics->empty() );
        if( ImGui::Button( Lang::Save ) )
        {
            m_pPerformanceCounterExporter = std::make_unique<PerformanceCounterExporter>();
            m_pPerformanceCounterExporter->m_Data = *pVendorMetrics;
            m_pPerformanceCounterExporter->m_DataMask = m_ActiveMetricsVisibility;
            m_pPerformanceCounterExporter->m_pMetricsSet = m_pActiveMetricsSet;
            m_pPerformanceCounterExporter->m_Action = PerformanceCounterExporter::Action::eExport;
=======
        ImGui::BeginDisabled( m_pPerformanceQueryExporter != nullptr || !m_pActivePerformanceQueryMetricsSet || pVendorMetrics->empty() );
        if( ImGui::Button( Lang::Save ) )
        {
            m_pPerformanceQueryExporter = std::make_unique<PerformanceQueryExporter>();
            m_pPerformanceQueryExporter->m_Data = *pVendorMetrics;
            m_pPerformanceQueryExporter->m_DataMask = m_ActivePerformanceQueryMetricsFilterResults;
            m_pPerformanceQueryExporter->m_pMetricsSet = m_pActivePerformanceQueryMetricsSet;
            m_pPerformanceQueryExporter->m_Action = PerformanceQueryExporter::Action::eExport;
>>>>>>> c01ea1d0
        }
        ImGui::EndDisabled();

        ImGui::SameLine( 0.0f, 1.5f * interfaceScale );
<<<<<<< HEAD
        ImGui::BeginDisabled( m_pPerformanceCounterExporter != nullptr || m_pActiveMetricsSet == nullptr || pVendorMetrics->empty() );
        if( ImGui::Button( Lang::Load ) )
        {
            m_pPerformanceCounterExporter = std::make_unique<PerformanceCounterExporter>();
            m_pPerformanceCounterExporter->m_Action = PerformanceCounterExporter::Action::eImport;
=======
        ImGui::BeginDisabled( m_pPerformanceQueryExporter != nullptr );
        if( ImGui::Button( Lang::Load ) )
        {
            m_pPerformanceQueryExporter = std::make_unique<PerformanceQueryExporter>();
            m_pPerformanceQueryExporter->m_Action = PerformanceQueryExporter::Action::eImport;
>>>>>>> c01ea1d0
        }
        ImGui::EndDisabled();

        ImGui::SameLine();
<<<<<<< HEAD
        ImGui::BeginDisabled( pVendorMetrics->empty() );
        if( ImGui::Button( Lang::SetRef ) )
        {
            m_ReferencePerformanceCounters.clear();

            if( (m_pActiveMetricsSet != nullptr) &&
                (pVendorMetrics->size() == m_pActiveMetricsSet->m_Metrics.size()) )
            {
                for( size_t i = 0; i < pVendorMetrics->size(); ++i )
                {
                    m_ReferencePerformanceCounters.try_emplace( m_pActiveMetricsSet->m_Metrics[i].shortName, ( *pVendorMetrics )[i] );
=======
        ImGui::BeginDisabled( !m_pActivePerformanceQueryMetricsSet || pVendorMetrics->empty() );
        if( ImGui::Button( Lang::SetRef ) )
        {
            m_ReferencePerformanceQueryData.clear();

            if( pVendorMetrics->size() == m_pActivePerformanceQueryMetricsSet->m_Metrics.size() )
            {
                for( size_t i = 0; i < pVendorMetrics->size(); ++i )
                {
                    m_ReferencePerformanceQueryData.try_emplace(
                        m_pActivePerformanceQueryMetricsSet->m_Metrics[i].shortName,
                        ( *pVendorMetrics )[i] );
>>>>>>> c01ea1d0
                }
            }
        }
        ImGui::EndDisabled();

        ImGui::SameLine( 0.0f, 1.5f * interfaceScale );
<<<<<<< HEAD
        ImGui::BeginDisabled( pVendorMetrics->empty() || m_ReferencePerformanceCounters.empty() );
        if( ImGui::Button( Lang::ClearRef ) )
        {
            m_ReferencePerformanceCounters.clear();
=======
        ImGui::BeginDisabled( m_ReferencePerformanceQueryData.empty() );
        if( ImGui::Button( Lang::ClearRef ) )
        {
            m_ReferencePerformanceQueryData.clear();
>>>>>>> c01ea1d0
        }
        ImGui::EndDisabled();

        // Show a search box for filtering metrics sets to find specific metrics.
        ImGui::SameLine();
        ImGui::Text( "%s:", Lang::PerformanceCountersFilter );
        ImGui::SameLine();
        ImGui::SetNextItemWidth( std::clamp( 200.f * interfaceScale, 50.f, ImGui::GetContentRegionAvail().x ) );
<<<<<<< HEAD
        if( ImGui::InputText( "##PerformanceQueryMetricsFilter", &m_VendorMetricFilter ) )
=======
        if( ImGui::InputText( "##PerformanceQueryMetricsFilter", &m_PerformanceQueryMetricsFilter ) )
>>>>>>> c01ea1d0
        {
            try
            {
                // Text changed, construct a regex from the string and find the matching metrics sets.
<<<<<<< HEAD
                std::regex regexFilter( m_VendorMetricFilter, regexFilterFlags );

                // Enumerate only sets that match the query.
                for( uint32_t metricsSetIndex = 0; metricsSetIndex < m_VendorMetricsSets.size(); ++metricsSetIndex )
                {
                    VendorMetricsSet& metricsSet = m_VendorMetricsSets[metricsSetIndex];
=======
                std::regex regexFilter( m_PerformanceQueryMetricsFilter, regexFilterFlags );

                // Enumerate only sets that match the query.
                for( size_t metricsSetIndex = 0; metricsSetIndex < m_pPerformanceQueryMetricsSets.size(); ++metricsSetIndex )
                {
                    PerformanceQueryMetricsSet& metricsSet = *m_pPerformanceQueryMetricsSets[metricsSetIndex];
>>>>>>> c01ea1d0
                    metricsSet.m_FilterResult = false;

                    // Match by metrics set name.
                    if( std::regex_search( metricsSet.m_Properties.name, regexFilter ) )
                    {
                        metricsSet.m_FilterResult = true;
                        continue;
                    }

                    // Match by metric name.
                    for( const auto& metric : metricsSet.m_Metrics )
                    {
                        if( std::regex_search( metric.shortName, regexFilter ) )
                        {
                            metricsSet.m_FilterResult = true;
                            break;
                        }
                    }
                }

                // Update visibility of metrics in the active metrics set.
<<<<<<< HEAD
                UpdateActiveMetricsVisiblityWithRegex( regexFilter );
=======
                UpdateActiveMetricsFilterResultsWithRegex( regexFilter );
>>>>>>> c01ea1d0
            }
            catch( ... )
            {
                // Regex compilation failed, don't change the visibility of the sets.
            }
        }

        ImGui::SetCursorPosY( ImGui::GetCursorPosY() + 5 * interfaceScale );

        // Show a combo box that allows the user to select the filter the profiled range.
        ImGui::TextUnformatted( Lang::PerformanceCountersRange );
        ImGui::SameLine( 100.f * interfaceScale );
        ImGui::PushItemWidth( -1 );
        if( ImGui::BeginCombo( "##PerformanceQueryFilter", m_PerformanceQueryCommandBufferFilterName.c_str() ) )
        {
            if( ImGuiX::TSelectable( m_pFrameStr, m_PerformanceQueryCommandBufferFilter, VkCommandBuffer() ) )
<<<<<<< HEAD
            {
                // Selection changed.
                m_PerformanceQueryCommandBufferFilterName = m_pFrameStr;
            }

            // Enumerate command buffers.
            for( VkCommandBuffer commandBuffer : uniqueCommandBuffers )
            {
=======
            {
                // Selection changed.
                m_PerformanceQueryCommandBufferFilterName = m_pFrameStr;
            }

            // Enumerate command buffers.
            for( VkCommandBuffer commandBuffer : uniqueCommandBuffers )
            {
>>>>>>> c01ea1d0
                std::string commandBufferName = m_pStringSerializer->GetName( commandBuffer );

                if( ImGuiX::TSelectable( commandBufferName.c_str(), m_PerformanceQueryCommandBufferFilter, commandBuffer ) )
                {
                    // Selection changed.
                    m_PerformanceQueryCommandBufferFilterName = std::move( commandBufferName );
                }
            }

            ImGui::EndCombo();
        }

        // Show a combo box that allows the user to change the active metrics set.
        ImGui::TextUnformatted( Lang::PerformanceCountersSet );
        ImGui::SameLine( 100.f * interfaceScale );
        ImGui::PushItemWidth( -1 );

        const char* pActiveMetricsSetName = "None";
<<<<<<< HEAD
        if( m_pActiveMetricsSet != nullptr )
        {
            pActiveMetricsSetName = m_pActiveMetricsSet->m_Properties.name;
=======
        if( m_pActivePerformanceQueryMetricsSet )
        {
            pActiveMetricsSetName = m_pActivePerformanceQueryMetricsSet->m_Properties.name;
>>>>>>> c01ea1d0
        }

        if( ImGui::BeginCombo( "##PerformanceQueryMetricsSet", pActiveMetricsSetName ) )
        {
            // Enumerate metrics sets.
<<<<<<< HEAD
            for( uint32_t metricsSetIndex = 0; metricsSetIndex < m_VendorMetricsSets.size(); ++metricsSetIndex )
            {
                const VendorMetricsSet& metricsSet = m_VendorMetricsSets[metricsSetIndex];
                const bool isActive = ( m_pActiveMetricsSet->m_Index == metricsSet.m_Index );

                if( isActive || metricsSet.m_FilterResult )
                {
                    if( ImGuiX::Selectable( metricsSet.m_Properties.name, isActive ) )
                    {
                        // Notify the profiler.
                        if( m_Frontend.SetPreformanceMetricsSetIndex( metricsSet.m_Index ) == VK_SUCCESS )
                        {
                            // Refresh the performance metric properties.
                            m_pActiveMetricsSet = &metricsSet;
                            m_ActiveMetricsVisibility.resize( m_pActiveMetricsSet->m_Properties.metricsCount, true );
                            UpdateActiveMetricsVisiblity();
                        }
=======
            for( uint32_t metricsSetIndex = 0; metricsSetIndex < m_pPerformanceQueryMetricsSets.size(); ++metricsSetIndex )
            {
                std::shared_ptr<PerformanceQueryMetricsSet> pMetricsSet = m_pPerformanceQueryMetricsSets[metricsSetIndex];

                if( !pMetricsSet->m_FilterResult )
                {
                    continue;
                }

                if( ImGuiX::Selectable( pMetricsSet->m_Properties.name, ( m_pActivePerformanceQueryMetricsSet == pMetricsSet ) ) )
                {
                    // Notify the profiler.
                    if( m_Frontend.SetPreformanceMetricsSetIndex( metricsSetIndex ) == VK_SUCCESS )
                    {
                        // Refresh the performance metric properties.
                        m_pActivePerformanceQueryMetricsSet = pMetricsSet;
                        m_ActivePerformanceQueryMetricsFilterResults.resize( pMetricsSet->m_Properties.metricsCount, true );
                        UpdateActiveMetricsFilterResults();
>>>>>>> c01ea1d0
                    }
                }
            }

            ImGui::EndCombo();
        }
<<<<<<< HEAD

        if( pVendorMetrics->empty() )
        {
            // Vendor metrics not available.
            ImGui::TextUnformatted( Lang::PerformanceCountersNotAvailableForCommandBuffer );
        }

        if( (m_pActiveMetricsSet != nullptr) &&
            (pVendorMetrics->size() == m_pActiveMetricsSet->m_Metrics.size()) )
        {
            const auto& vendorMetrics = *pVendorMetrics;
=======

        if( m_pActivePerformanceQueryMetricsSet )
        {
            if( pVendorMetrics->empty() )
            {
                // Vendor metrics not available.
                ImGui::TextUnformatted( Lang::PerformanceCountersNotAvailableForCommandBuffer );
            }

            if( pVendorMetrics->size() == m_pActivePerformanceQueryMetricsSet->m_Metrics.size() )
            {
                const auto& vendorMetrics = *pVendorMetrics;
>>>>>>> c01ea1d0

            if( ImGui::BeginTable( "Performance counters table",
                    /* columns_count */ 5,
                    ImGuiTableFlags_NoClip |
<<<<<<< HEAD
                        ( ImGuiTableFlags_Borders & ~ImGuiTableFlags_BordersInnerV ) ) )
            {
=======
                        ( ImGuiTableFlags_Borders & ~ImGuiTableFlags_BordersInnerV ) );

>>>>>>> c01ea1d0
                // Headers
                ImGui::TableSetupColumn( Lang::Metric, ImGuiTableColumnFlags_WidthStretch | ImGuiTableColumnFlags_NoResize, 0.5f );
                ImGui::TableSetupColumn( Lang::Ref, ImGuiTableColumnFlags_WidthStretch, 0.25f );
                ImGui::TableSetupColumn( Lang::Delta, ImGuiTableColumnFlags_WidthStretch, 0.15f );
                ImGui::TableSetupColumn( Lang::Value, ImGuiTableColumnFlags_WidthStretch, 0.25f );
                ImGui::TableSetupColumn( "", ImGuiTableColumnFlags_WidthFixed | ImGuiTableColumnFlags_NoResize );
                ImGui::TableHeadersRow();

                for( uint32_t i = 0; i < vendorMetrics.size(); ++i )
                {
                    const VkProfilerPerformanceCounterResultEXT& metric = vendorMetrics[i];
<<<<<<< HEAD
                    const VkProfilerPerformanceCounterProperties2EXT& metricProperties = m_pActiveMetricsSet->m_Metrics[i];

                    if( !m_ActiveMetricsVisibility[i] )
=======
                    const VkProfilerPerformanceCounterProperties2EXT& metricProperties = m_pActivePerformanceQueryMetricsSet->m_Metrics[i];

                    if( !m_ActivePerformanceQueryMetricsFilterResults[i] )
>>>>>>> c01ea1d0
                    {
                        continue;
                    }

                    ImGui::TableNextColumn();
                    {
                        ImGui::Text( "%s", metricProperties.shortName );

                        if( ImGui::IsItemHovered() &&
                            metricProperties.description[0] )
                        {
                            ImGui::BeginTooltip();
                            ImGui::PushTextWrapPos( 350.f * interfaceScale );
                            ImGui::TextUnformatted( metricProperties.description );
                            ImGui::PopTextWrapPos();
                            ImGui::EndTooltip();
                        }
                    }

                    float delta = 0.0f;
                    bool deltaValid = false;

                    ImGui::TableNextColumn();
                    {
                        auto it = m_ReferencePerformanceQueryData.find( metricProperties.shortName );
                        if( it != m_ReferencePerformanceQueryData.end() )
                        {
                            const float columnWidth = ImGuiX::TableGetColumnWidth();
                            switch( metricProperties.storage )
                            {
                            case VK_PROFILER_PERFORMANCE_COUNTER_STORAGE_INT32_EXT:
                                ImGuiX::TextAlignRight( columnWidth, "%" PRIi32, it->second.int32 );
                                delta = CalcPerformanceCounterDelta( it->second.int32, metric.int32 );
                                deltaValid = true;
                                break;

                            case VK_PROFILER_PERFORMANCE_COUNTER_STORAGE_INT64_EXT:
                                ImGuiX::TextAlignRight( columnWidth, "%" PRIi64, it->second.int64 );
                                delta = CalcPerformanceCounterDelta( it->second.int64, metric.int64 );
                                deltaValid = true;
                                break;

                            case VK_PROFILER_PERFORMANCE_COUNTER_STORAGE_UINT32_EXT:
                                ImGuiX::TextAlignRight( columnWidth, "%" PRIu32, it->second.uint32 );
                                delta = CalcPerformanceCounterDelta( it->second.uint32, metric.uint32 );
                                deltaValid = true;
                                break;

                            case VK_PROFILER_PERFORMANCE_COUNTER_STORAGE_UINT64_EXT:
                                ImGuiX::TextAlignRight( columnWidth, "%" PRIu64, it->second.uint64 );
                                delta = CalcPerformanceCounterDelta( it->second.uint64, metric.uint64 );
                                deltaValid = true;
                                break;

                            case VK_PROFILER_PERFORMANCE_COUNTER_STORAGE_FLOAT32_EXT:
                                ImGuiX::TextAlignRight( columnWidth, "%.2f", it->second.float32 );
                                delta = CalcPerformanceCounterDelta( it->second.float32, metric.float32 );
                                deltaValid = true;
                                break;

                            case VK_PROFILER_PERFORMANCE_COUNTER_STORAGE_FLOAT64_EXT:
                                ImGuiX::TextAlignRight( columnWidth, "%.2lf", it->second.float64 );
                                delta = CalcPerformanceCounterDelta( it->second.float64, metric.float64 );
                                deltaValid = true;
                                break;
                            }
                        }
                    }

                    ImGui::TableNextColumn();
                    if( deltaValid )
                    {
                        const float columnWidth = ImGuiX::TableGetColumnWidth();
                        ImGui::PushStyleColor( ImGuiCol_Text, GetPerformanceCounterDeltaColor( delta ) );
                        ImGuiX::TextAlignRight( columnWidth, "%+.1f%%", delta );
                        ImGui::PopStyleColor();
                    }

                    ImGui::TableNextColumn();
                    {
                        const float columnWidth = ImGuiX::TableGetColumnWidth();
                        switch( metricProperties.storage )
                        {
                        case VK_PROFILER_PERFORMANCE_COUNTER_STORAGE_INT32_EXT:
                            ImGuiX::TextAlignRight( columnWidth, "%" PRIi32, metric.int32 );
                            break;

                        case VK_PROFILER_PERFORMANCE_COUNTER_STORAGE_INT64_EXT:
                            ImGuiX::TextAlignRight( columnWidth, "%" PRIi64, metric.int64 );
                            break;

                        case VK_PROFILER_PERFORMANCE_COUNTER_STORAGE_UINT32_EXT:
                            ImGuiX::TextAlignRight( columnWidth, "%" PRIu32, metric.uint32 );
                            break;

                        case VK_PROFILER_PERFORMANCE_COUNTER_STORAGE_UINT64_EXT:
                            ImGuiX::TextAlignRight( columnWidth, "%" PRIu64, metric.uint64 );
                            break;

                        case VK_PROFILER_PERFORMANCE_COUNTER_STORAGE_FLOAT32_EXT:
                            ImGuiX::TextAlignRight( columnWidth, "%.2f", metric.float32 );
                            break;

                        case VK_PROFILER_PERFORMANCE_COUNTER_STORAGE_FLOAT64_EXT:
                            ImGuiX::TextAlignRight( columnWidth, "%.2lf", metric.float64 );
                            break;
                        }
                    }

                    ImGui::TableNextColumn();
                    {
                        const char* pUnitString = "???";

                        static const char* const ppUnitString[11] = {
                            "" /* VK_PERFORMANCE_COUNTER_UNIT_GENERIC_KHR */,
                            "%" /* VK_PERFORMANCE_COUNTER_UNIT_PERCENTAGE_KHR */,
                            "ns" /* VK_PERFORMANCE_COUNTER_UNIT_NANOSECONDS_KHR */,
                            "B" /* VK_PERFORMANCE_COUNTER_UNIT_BYTES_KHR */,
                            "B/s" /* VK_PERFORMANCE_COUNTER_UNIT_BYTES_PER_SECOND_KHR */,
                            "K" /* VK_PERFORMANCE_COUNTER_UNIT_KELVIN_KHR */,
                            "W" /* VK_PERFORMANCE_COUNTER_UNIT_WATTS_KHR */,
                            "V" /* VK_PERFORMANCE_COUNTER_UNIT_VOLTS_KHR */,
                            "A" /* VK_PERFORMANCE_COUNTER_UNIT_AMPS_KHR */,
                            "Hz" /* VK_PERFORMANCE_COUNTER_UNIT_HERTZ_KHR */,
                            "clk" /* VK_PERFORMANCE_COUNTER_UNIT_CYCLES_KHR */
                        };

                        if( ( metricProperties.unit >= 0 ) && ( metricProperties.unit < 11 ) )
                        {
                            pUnitString = ppUnitString[metricProperties.unit];
                        }

                        ImGui::TextUnformatted( pUnitString );
                    }
                }

                ImGui::EndTable();
            }
        }

        // Provide controls to manage custom performance counters sets.
        if( m_Frontend.SupportsCustomPerformanceMetricsSets() )
        {
            const float interfaceScale = ImGui::GetIO().FontGlobalScale;

            #if 0
            if( ImGui::Button( "Create" ) )
            {
                RefreshPerformanceQueryEditorCountersSet();

                m_VendorMetricsSets.push_back( m_PerformanceQueryEditorSet );
            }

            ImGui::SameLine();
            ImGui::SetNextItemWidth( 200.f * interfaceScale );

            int queueFamilyIndex = (int)m_PerformanceQueryEditorQueueFamilyIndex;
            if( ImGui::InputInt( "Queue family index", &queueFamilyIndex ) )
            {
                LoadQueueFamilyPerformanceCounters( std::max( 0, queueFamilyIndex ) );
            }

            ImGui::SameLine();
            ImGui::SetNextItemWidth( 200.f * interfaceScale );

            ImGui::Checkbox( "Show only selected", &m_PerformanceQueryEditorShowOnlySelected );

            ImGui::InputText( "Name", &m_PerformanceQueryEditorSetName );
            ImGui::InputText( "Description", &m_PerformanceQueryEditorSetDescription );
            #endif

            if( ImGui::BeginTable( "Performance counters table",
                    /* columns_count */ 1,
                    ImGuiTableFlags_NoClip |
                        ( ImGuiTableFlags_Borders & ~ImGuiTableFlags_BordersInnerV ) ) )
            {
                int counterCount = static_cast<int>( m_PerformanceQueryEditorCounterProperties.size() );
                if( m_PerformanceQueryEditorShowOnlySelected )
                {
                    counterCount = static_cast<int>( m_PerformanceQueryEditorCounterIndices.size() );
                }

                ImGuiListClipper clipper;
                clipper.Begin( counterCount );

                std::vector<uint32_t> unknownCountersAvailability;

                while( clipper.Step() )
                {
                    for( uint32_t counterIndex = clipper.DisplayStart; counterIndex < clipper.DisplayEnd; ++counterIndex )
                    {
                        bool available = m_PerformanceQueryEditorCounterAvailability[counterIndex];
                        bool selected = std::find( m_PerformanceQueryEditorCounterIndices.begin(),
                                            m_PerformanceQueryEditorCounterIndices.end(),
                                            counterIndex ) != m_PerformanceQueryEditorCounterIndices.end();

                        if( m_PerformanceQueryEditorShowOnlySelected && !selected )
                        {
                            continue;
                        }

                        if( !m_PerformanceQueryEditorCounterAvailabilityKnown[counterIndex] )
                        {
                            unknownCountersAvailability.push_back( counterIndex );
                        }

                        ImGui::TableNextColumn();
                        ImGui::BeginDisabled( !available );
                        ImGui::PushStyleVar( ImGuiStyleVar_FramePadding, ImVec2() );

                        if( ImGui::Checkbox( m_PerformanceQueryEditorCounterProperties[counterIndex].shortName, &selected ) )
                        {
                            if( selected )
                            {
                                m_PerformanceQueryEditorCounterIndices.push_back( counterIndex );
                            }
                            else
                            {
                                m_PerformanceQueryEditorCounterIndices.erase(
                                    std::remove( m_PerformanceQueryEditorCounterIndices.begin(),
                                        m_PerformanceQueryEditorCounterIndices.end(),
                                        counterIndex ),
                                    m_PerformanceQueryEditorCounterIndices.end() );
                            }

                            std::fill( m_PerformanceQueryEditorCounterAvailabilityKnown.begin(),
                                m_PerformanceQueryEditorCounterAvailabilityKnown.end(),
                                false );

                            unknownCountersAvailability.clear();

                            RefreshPerformanceQueryEditorCountersSet( true /*countersOnly*/ );
                        }

                        ImGui::PopStyleVar();
                        ImGui::EndDisabled();
                    }
                }

                if( !unknownCountersAvailability.empty() )
                {
                    for( uint32_t counterIndex : unknownCountersAvailability )
                    {
                        m_PerformanceQueryEditorCounterAvailability[counterIndex] = false;
                        m_PerformanceQueryEditorCounterAvailabilityKnown[counterIndex] = true;
                    }

                    uint32_t unknownCounterCount = static_cast<uint32_t>( unknownCountersAvailability.size() );

                    m_Frontend.GetAvailablePerformanceCounters(
                        static_cast<uint32_t>( m_PerformanceQueryEditorCounterIndices.size() ),
                        m_PerformanceQueryEditorCounterIndices.data(),
                        unknownCounterCount,
                        unknownCountersAvailability.data() );

                    // The function returns number of available counters.
                    unknownCountersAvailability.resize( unknownCounterCount );

                    for( uint32_t counterIndex : unknownCountersAvailability )
                    {
                        m_PerformanceQueryEditorCounterAvailability[counterIndex] = true;
                    }
                }

                ImGui::EndTable();
            }
        }
    }

    /***********************************************************************************\

    Function:
        RefreshPerformanceQueryEditorCountersSet

    Description:

    \***********************************************************************************/
    void ProfilerOverlayOutput::RefreshPerformanceQueryEditorCountersSet( bool countersOnly )
    {
        VkProfilerCustomPerformanceMetricsSetCreateInfoEXT createInfo = {};
        createInfo.sType = VK_STRUCTURE_TYPE_PROFILER_CUSTOM_PERFORMANCE_METRICS_SET_CREATE_INFO_EXT;

        if( !countersOnly )
        {
            ProfilerStringFunctions::CopyString(
                createInfo.name,
                m_PerformanceQueryEditorSetName.c_str(),
                m_PerformanceQueryEditorSetName.length() + 1 );

            ProfilerStringFunctions::CopyString(
                createInfo.description,
                m_PerformanceQueryEditorSetDescription.c_str(),
                m_PerformanceQueryEditorSetDescription.length() + 1 );
        }

        createInfo.metricsCount = static_cast<uint32_t>( m_PerformanceQueryEditorCounterIndices.size() );
        createInfo.pMetricsIndices = m_PerformanceQueryEditorCounterIndices.data();

        const uint32_t metricsSetIndex = m_Frontend.CreateCustomPerformanceMetricsSet( &createInfo );
        if( metricsSetIndex != UINT32_MAX )
        {
            m_PerformanceQueryEditorSet.m_Index = metricsSetIndex;
            m_PerformanceQueryEditorSet.m_Metrics.resize( createInfo.metricsCount );

            m_Frontend.GetPerformanceMetricsSetProperties(
                metricsSetIndex,
                &m_PerformanceQueryEditorSet.m_Properties );

            m_Frontend.GetPerformanceMetricsSetCounterProperties(
                metricsSetIndex,
                createInfo.metricsCount,
                m_PerformanceQueryEditorSet.m_Metrics.data() );

            if( m_Frontend.SetPreformanceMetricsSetIndex( metricsSetIndex ) == VK_SUCCESS )
            {
                m_pActiveMetricsSet = &m_PerformanceQueryEditorSet;
                m_ActiveMetricsVisibility.resize( m_PerformanceQueryEditorSet.m_Metrics.size(), true );
            }
        }
    }

    /***********************************************************************************\

    Function:
        UpdateMemoryTab

    Description:
        Updates "Memory" tab.

    \***********************************************************************************/
    void ProfilerOverlayOutput::MemoryTabDockSpace( int flags )
    {
        bool requiresInitialization = ( ImGui::DockBuilderGetNode( m_MemoryTabDockSpaceId ) == nullptr );
        ImGui::DockSpace( m_MemoryTabDockSpaceId, ImVec2( 0, 0 ), flags );

        if( requiresInitialization )
        {
            ImGui::DockBuilderRemoveNode( m_MemoryTabDockSpaceId );
            ImGui::DockBuilderAddNode( m_MemoryTabDockSpaceId, ImGuiDockNodeFlags_None );
            ImGui::DockBuilderSetNodeSize( m_MemoryTabDockSpaceId, ImGui::GetMainViewport()->Size );

            ImGuiID dockMain = m_MemoryTabDockSpaceId;
            ImGuiID dockLeft;
            ImGui::DockBuilderSplitNode( dockMain, ImGuiDir_Left, 0.35f, &dockLeft, &dockMain );

            ImGui::DockBuilderDockWindow( Lang::ResourceBrowser, dockLeft );
            ImGui::DockBuilderDockWindow( Lang::ResourceInspector, dockMain );
            ImGui::DockBuilderFinish( m_MemoryTabDockSpaceId );
        }
    }

    /***********************************************************************************\

    Function:
        UpdateMemoryTab

    Description:
        Updates "Memory" tab.

    \***********************************************************************************/
    void ProfilerOverlayOutput::UpdateMemoryTab()
    {
        if( !m_Frontend.GetProfilerConfig().m_EnableMemoryProfiling )
        {
            ImGui::TextUnformatted( "Memory profiling disabled." );

            MemoryTabDockSpace( ImGuiDockNodeFlags_KeepAliveOnly );
            return;
        }

        const VkPhysicalDeviceMemoryProperties& memoryProperties =
            m_Frontend.GetPhysicalDeviceMemoryProperties();

        float interfaceScale = ImGui::GetIO().FontGlobalScale;

        // Memory comparator options.
        enum MemoryComparatorComboBoxFlags
        {
            MemoryComparatorComboBoxFlag_Default = 0,
            MemoryComparatorComboBoxFlag_AllowNone = 1 << 0,
        };

        constexpr const char pComboBoxItemContext[] = "MemCmBoxIt";
        constexpr float comboBoxWidth = 160.f;

        auto MemoryComparatorFrameDataComboBoxItems =
            [&]( const char* pLabel,
                const FrameDataList& frameDataList,
                uint32_t frameIndexFlags,
                uint32_t& currentFrameIndex )
        {
            bool changed = false;

            if( !frameDataList.empty() )
            {
                uint32_t frameIndex = MakeFrameIndex( frameDataList.size() - 1, frameIndexFlags );

                // Print items header.
                ImGui::PushFont( m_Resources.GetBoldFont() );
                ImGui::TextUnformatted( pLabel, ImGui::FindRenderedTextEnd( pLabel ) );
                ImGui::PopFont();

                // List all available snapshots for comparison.
                for( const auto& pFrame : frameDataList )
                {
                    std::string frameName = GetFrameName( pFrame, pComboBoxItemContext, frameIndex, true );

                    if( ImGuiX::Selectable( frameName.c_str(), currentFrameIndex == frameIndex ) )
                    {
                        currentFrameIndex = frameIndex;
                        changed = true;
                    }

                    frameIndex--;
                }
            }

            return changed;
        };

        auto MemoryComparatorFrameDataComboBox =
            [&]( const char* pName,
                uint32_t& frameIndex,
                int flags = MemoryComparatorComboBoxFlag_Default )
        {
            bool changed = false;

            std::shared_ptr<DeviceProfilerFrameData> pCurrentData = GetFrameData( frameIndex );
            std::string currentDataName = "None";

            if( frameIndex == CurrentFrameIndex )
            {
                currentDataName = "Current frame";
            }
            else if( pCurrentData )
            {
                currentDataName = GetFrameName( pCurrentData, pComboBoxItemContext, frameIndex );
            }

            if( ImGuiX::BeginSlimCombo( pName, currentDataName.c_str() ) )
            {
                if( flags & MemoryComparatorComboBoxFlag_AllowNone )
                {
                    // Empty entry to disable comparison.
                    if( ImGuiX::Selectable( "None", pCurrentData == nullptr ) )
                    {
                        // Clear the reference data.
                        frameIndex = InvalidFrameIndex;
                        changed = true;
                    }
                }

                // Current frame.
                if( ImGuiX::Selectable( "Current frame", frameIndex == CurrentFrameIndex ) )
                {
                    frameIndex = CurrentFrameIndex;
                    changed = true;
                }

                // Frame snapshots.
                if( MemoryComparatorFrameDataComboBoxItems( Lang::Snapshots, m_pSnapshots, SnapshotFrameIndexFlag, frameIndex ) )
                {
                    changed = true;
                }

                // Current frames.
                if( MemoryComparatorFrameDataComboBoxItems( m_pFramesStr, m_pFrames, 0, frameIndex ) )
                {
                    changed = true;
                }

                ImGuiX::EndSlimCombo();
            }

            return changed;
        };

        MemoryComparatorFrameDataComboBox( "Selected##MemCmBoxSel", m_MemoryCompareSelFrameIndex );
        m_MemoryComparator.SetComparisonData( GetFrameData( m_MemoryCompareSelFrameIndex ) );

        ImGui::SameLine( 0, 20.f * interfaceScale );

        MemoryComparatorFrameDataComboBox( "Reference##MemCmBoxRef", m_MemoryCompareRefFrameIndex, MemoryComparatorComboBoxFlag_AllowNone );
        m_MemoryComparator.SetReferenceData( GetFrameData( m_MemoryCompareRefFrameIndex ) );

        const bool hasComparisonData = m_MemoryComparator.HasValidInput();

        ImGui::SameLine( 0, 20.f * interfaceScale );
        ImGui::BeginDisabled( !hasComparisonData );
        ImGui::Checkbox( "Show differences", &m_ResourceBrowserShowDifferences );
        ImGui::EndDisabled();

        ImGui::SameLine( 0, 20.f * interfaceScale );
        ImGui::Checkbox( "Show graphs", &m_MemoryConsumptionHistoryVisible );

        ImGui::SameLine( 0, 20.f * interfaceScale );
        ImGui::Checkbox( "Scroll graphs", &m_MemoryConsumptionHistoryAutoScroll );

        ImGui::Dummy( ImVec2( 1, 5 ) );

        // Set selected frame data.
        std::shared_ptr<DeviceProfilerFrameData> pRestoreData =
            std::exchange( m_pData, GetFrameData( m_MemoryCompareSelFrameIndex ) );

        // Compare memory usage in the selected frames and get the results.
        const DeviceProfilerMemoryComparisonResults& memoryComparisonResults = m_MemoryComparator.GetResults();

        auto GetBufferMemoryData = [&]( VkObjectHandle<VkBuffer> buffer )
        {
            auto currentBufferData = m_pData->m_Memory.m_Buffers.find( buffer );
            if( currentBufferData != m_pData->m_Memory.m_Buffers.end() )
            {
                return currentBufferData->second;
            }

            auto freedBufferData = memoryComparisonResults.m_FreedBuffers.find( buffer );
            if( freedBufferData != memoryComparisonResults.m_FreedBuffers.end() )
            {
                return *freedBufferData->second;
            }

            return DeviceProfilerBufferMemoryData();
        };

        // Memory usage overview.
        if( ImGui::BeginTable( "##MemoryHeapsTable", memoryProperties.memoryHeapCount, ImGuiTableFlags_BordersInnerV ) )
        {
            constexpr uint32_t maxValueCount = std::max( VK_MAX_MEMORY_HEAPS, VK_MAX_MEMORY_TYPES );
            uint32_t valueCount = 0;
            float values[maxValueCount];
            ImU32 colors[maxValueCount];
            uint32_t indexes[maxValueCount];

            for( uint32_t i = 0; i < memoryProperties.memoryHeapCount; ++i )
            {
                ImGui::TableSetupColumn( nullptr, ImGuiTableColumnFlags_NoResize | ImGuiTableColumnFlags_WidthStretch );
            }

            ImGui::TableNextRow();

            for( uint32_t i = 0; i < memoryProperties.memoryHeapCount; ++i )
            {
                const int64_t allocationSize = m_pData->m_Memory.m_Heaps[i].m_AllocationSize;
                const int64_t allocationCount = m_pData->m_Memory.m_Heaps[i].m_AllocationCount;
                const int64_t budgetSize = m_pData->m_Memory.m_Heaps[i].m_BudgetSize;
                const int64_t memoryHeapSize = memoryProperties.memoryHeaps[i].size;

                int64_t allocationSizeDifference = 0;
                int64_t allocationCountDifference = 0;

                if( hasComparisonData )
                {
                    allocationSizeDifference = memoryComparisonResults.m_MemoryHeapDifferences[i].m_SizeDifference;
                    allocationCountDifference = memoryComparisonResults.m_MemoryHeapDifferences[i].m_CountDifference;
                }

                ImGui::TableNextColumn();

                ImGui::PushFont( m_Resources.GetBoldFont() );
                ImGui::Text( "%s %u", Lang::MemoryHeap, i );
                ImGui::PopFont();

                if( allocationCountDifference )
                {
                    ImGuiX::TextAlignRight( ImGuiX::TableGetColumnWidth(),
                        "(%+" PRIi64 ") %" PRIi64 " %s",
                        allocationCountDifference,
                        allocationCount,
                        Lang::Allocations );
                }
                else
                {
                    ImGuiX::TextAlignRight( ImGuiX::TableGetColumnWidth(),
                        "%" PRIi64 " %s",
                        allocationCount,
                        Lang::Allocations );
                }

                // Plot heap utilization progress bar.
                float usage = 0.f;
                float other = 0.f;
                float unused = 100.f;
                float difference = 0.f;
                char usageStr[128] = {};

                if( budgetSize < memoryHeapSize )
                {
                    other = 100.f * ( memoryHeapSize - budgetSize ) / memoryHeapSize;
                    unused -= other;
                }

                if( memoryHeapSize != 0 )
                {
                    usage = 100.f * allocationSize / memoryHeapSize;

                    if( allocationSizeDifference )
                    {
                        snprintf( usageStr, sizeof( usageStr ),
                            "(%+.2f) %.2f / %.2f MB (%.1f%%)###MemoryHeapBreakdown%u",
                            allocationSizeDifference / 1048576.f,
                            allocationSize / 1048576.f,
                            memoryHeapSize / 1048576.f,
                            usage,
                            i );
                    }
                    else
                    {
                        snprintf( usageStr, sizeof( usageStr ),
                            "%.2f / %.2f MB (%.1f%%)###MemoryHeapBreakdown%u",
                            allocationSize / 1048576.f,
                            memoryHeapSize / 1048576.f,
                            usage,
                            i );
                    }
                }

                valueCount = 0;

                if( allocationSizeDifference )
                {
                    if( memoryHeapSize != 0 )
                    {
                        difference = 100.f * allocationSizeDifference / memoryHeapSize;
                    }

                    usage -= std::max( 0.f, difference );
                }

                if( usage > 0 )
                {
                    values[valueCount] = usage;
                    colors[valueCount] = ImGui::GetColorU32( ImGuiCol_PlotHistogram );
                    valueCount++;
                    unused -= usage;
                }

                if( difference != 0 )
                {
                    values[valueCount] = std::abs( difference );
                    colors[valueCount] = difference > 0 ? IM_COL32( 0x5C, 0xCA, 0x35, 0xFF ) : IM_COL32( 0xCA, 0x35, 0x5C, 0xFF );
                    valueCount++;
                    unused -= std::abs( difference );
                }

                if( unused > 0 )
                {
                    values[valueCount] = unused;
                    colors[valueCount] = 0;
                    valueCount++;
                }

                if( other > 0 )
                {
                    values[valueCount] = other;
                    colors[valueCount] = IM_COL32( 0x80, 0x80, 0x80, 0x50 );
                    valueCount++;
                }

                ImGui::PushStyleColor( ImGuiCol_FrameBg, { 1.0f, 1.0f, 1.0f, 0.02f } );
                ImGuiX::PlotBreakdownEx( usageStr, values, valueCount, 0, nullptr, colors );
                ImGui::PopStyleColor();

                if( ImGui::IsItemHovered( ImGuiHoveredFlags_ForTooltip ) )
                {
                    if( ImGui::BeginTooltip() )
                    {
                        ImGui::PushFont( m_Resources.GetBoldFont() );
                        ImGui::TextUnformatted(
                            ( memoryProperties.memoryHeaps[i].flags & VK_MEMORY_HEAP_DEVICE_LOCAL_BIT )
                                ? "Device memory heap\t"
                                : "Host memory heap\t" );
                        ImGui::PopFont();
                        ImGuiX::TextAlignRight( "%.02f MB", memoryHeapSize / 1048576.f );

                        ImGui::PushStyleVar( ImGuiStyleVar_ItemSpacing, ImVec2( 0, 1.f * interfaceScale ) );

                        ImGui::TextUnformatted( "Budget:" );
                        ImGuiX::TextAlignRight( "%.02f MB", budgetSize / 1048576.f );

                        ImGui::TextUnformatted( "Allocated:" );
                        ImGuiX::TextAlignRight( "%.02f MB", allocationSize / 1048576.f );

                        ImGui::TextUnformatted( "Free:" );
                        ImGuiX::TextAlignRight( "%.02f MB", ( budgetSize - allocationSize ) / 1048576.f );

                        ImGui::PopStyleVar();
                        ImGui::EndTooltip();
                    }
                }

                // Plot memory types breakdown for the current heap.
                valueCount = 0;

                for( uint32_t typeIndex = 0; typeIndex < memoryProperties.memoryTypeCount; ++typeIndex )
                {
                    if( memoryProperties.memoryTypes[typeIndex].heapIndex == i )
                    {
                        const uint64_t typeAllocationSize = m_pData->m_Memory.m_Types[typeIndex].m_AllocationSize;

                        if( typeAllocationSize )
                        {
                            values[valueCount] = typeAllocationSize;
                            colors[valueCount] = g_MemoryTypesBreakdownColorMap[typeIndex % std::size( g_MemoryTypesBreakdownColorMap )];
                            indexes[valueCount] = typeIndex;
                            valueCount++;
                        }
                    }
                }

                int hoveredIndex = -1;
                ImGuiX::PlotBreakdownEx( "##MemoryTypesBreakdown", values, valueCount, 0, &hoveredIndex, colors, ImVec2( 0, 5.f * interfaceScale ) );

                if( hoveredIndex != -1 )
                {
                    if( ImGui::BeginTooltip() )
                    {
                        const uint32_t typeIndex = indexes[hoveredIndex];

                        const uint64_t typeAllocationCount = m_pData->m_Memory.m_Types[typeIndex].m_AllocationCount;
                        const uint64_t typeAllocationSize = m_pData->m_Memory.m_Types[typeIndex].m_AllocationSize;
                        const float typeAllocationUsage = allocationSize ? ( 100.f * typeAllocationSize / allocationSize ) : 0.f;

                        ImGui::PushFont( m_Resources.GetBoldFont() );
                        ImGui::Text( "%s %u", Lang::MemoryTypeIndex, typeIndex );
                        ImGui::PopFont();

                        ImGui::TextUnformatted( m_pStringSerializer->GetMemoryPropertyFlagNames( memoryProperties.memoryTypes[typeIndex].propertyFlags, "\n" ).c_str() );
                        ImGui::Separator();

                        ImGui::Text( "%" PRIu64 " %s", typeAllocationCount, Lang::Allocations );
                        ImGui::SameLine( 0, 30.f * interfaceScale );
                        ImGui::Text( "%.2f / %.2f MB (%.1f%%)",
                            typeAllocationSize / 1048576.f,
                            allocationSize / 1048576.f,
                            typeAllocationUsage );

                        ImGui::EndTooltip();
                    }
                }

                // Memory consumption history.
                if( m_MemoryConsumptionHistoryVisible )
                {
                    if( ImPlot::BeginPlot(
                            fmt::format( "##MemoryHistory{}", i ).c_str(),
                            ImVec2( -1, 100.f * interfaceScale ),
                            ImPlotFlags_NoFrame | ImPlotFlags_NoLegend | ImPlotFlags_NoMenus ) )
                    {
                        const ImVec4 color = ImGui::ColorConvertU32ToFloat4( m_GraphicsPipelineColumnColor );

                        if( !m_MemoryConsumptionHistoryTimePoints.empty() )
                        {
                            ImPlot::SetupAxis( ImAxis_X1, nullptr, ImPlotAxisFlags_NoHighlight | ImPlotAxisFlags_NoSideSwitch );
                            ImPlot::SetupAxis( ImAxis_Y1, nullptr, ImPlotAxisFlags_NoHighlight | ImPlotAxisFlags_NoSideSwitch );
                            ImPlot::SetupAxisLimitsConstraints( ImAxis_X1, 0.0, m_MemoryConsumptionHistoryTimePoints.back() + 30.0 );
                            ImPlot::SetupAxisLimitsConstraints( ImAxis_Y1, 0.0, memoryHeapSize * 1.2 );
                            ImPlot::SetupAxisLinks( ImAxis_X1, &m_MemoryConsumptionHistoryTimeRangeMin, &m_MemoryConsumptionHistoryTimeRangeMax );

                            if( m_MemoryConsumptionHistoryAutoScroll )
                            {
                                m_MemoryConsumptionHistoryTimeRangeMin = 0.0;
                                m_MemoryConsumptionHistoryTimeRangeMax = m_MemoryConsumptionHistoryTimePoints.back();

                                ImPlot::SetupAxisLimits( ImAxis_X1, m_MemoryConsumptionHistoryTimeRangeMin, m_MemoryConsumptionHistoryTimeRangeMax, ImGuiCond_Always );
                                ImPlot::SetupAxisLimits( ImAxis_Y1, 0.0, m_MemoryConsumptionHistoryMax[i] * 1.2, ImGuiCond_Always );
                            }

                            ImPlot::SetupFinish();

                            ImPlot::SetNextFillStyle( color, 0.5f );
                            ImPlot::PlotShaded( "Allocated",
                                m_MemoryConsumptionHistoryTimePoints.data(),
                                m_MemoryConsumptionHistory[i].data(),
                                m_MemoryConsumptionHistory[i].size() );

                            ImPlot::SetNextLineStyle( color );
                            ImPlot::PlotLine( "Allocated",
                                m_MemoryConsumptionHistoryTimePoints.data(),
                                m_MemoryConsumptionHistory[i].data(),
                                m_MemoryConsumptionHistory[i].size() );
                        }

                        ImPlot::EndPlot();
                    }
                }

                // Force text baseline to 0 to align the next cell correctly.
                ImGui::ItemSize( ImVec2(), 0.0f );
            }

            ImGui::EndTable();
        }

        ImGui::Dummy( ImVec2( 1, 5 ) );

        ImGui::PushFont( m_Resources.GetBoldFont() );
        ImGui::TextUnformatted( "Resources" );
        ImGui::PopFont();

        // Fiters.
        auto ResourceUsageFlagsFilterComboBox =
            [&]( const char* pLabel,
                VkFlags& resourceUsageFilter,
                VkFlags knownUsageFlags,
                std::string ( DeviceProfilerStringSerializer::*pfnGetUsageFlagNames )( VkFlags, const char* ) const )
        {
            if( ImGui::BeginCombo( pLabel, nullptr, ImGuiComboFlags_NoPreview ) )
            {
                bool allChecked = ( resourceUsageFilter == knownUsageFlags );
                if( ImGui::Checkbox( "<All>", &allChecked ) )
                {
                    resourceUsageFilter = allChecked ? knownUsageFlags : 0;
                }

                for( uint32_t i = 0; i < sizeof( VkFlags ) * 8; ++i )
                {
                    const VkFlags usageFlag = static_cast<VkFlags>( 1U << i );

                    if( knownUsageFlags & usageFlag )
                    {
                        const std::string label = ( ( m_pStringSerializer.get() )->*pfnGetUsageFlagNames )( usageFlag, "" );

                        bool checked = ( resourceUsageFilter & usageFlag ) != 0;
                        if( ImGui::Checkbox( label.c_str(), &checked ) )
                        {
                            resourceUsageFilter ^= usageFlag;
                        }
                    }
                }

                ImGui::EndCombo();
            }
        };

        ImGui::SetNextItemWidth( 150.f * interfaceScale );
        ImGui::InputTextWithHint( "##NameFilter", "Name", &m_ResourceBrowserNameFilter );

        ImGui::SameLine( 0, 10.f * interfaceScale );
        ResourceUsageFlagsFilterComboBox(
            "Buffers###BufferUsageFilter",
            m_ResourceBrowserBufferUsageFilter,
            g_KnownBufferUsageFlags,
            &DeviceProfilerStringSerializer::GetBufferUsageFlagNames );

        ImGui::SameLine( 0, 10.f * interfaceScale );
        ResourceUsageFlagsFilterComboBox(
            "Images###ImagesUsageFilter",
            m_ResourceBrowserImageUsageFilter,
            g_KnownImageUsageFlags,
            &DeviceProfilerStringSerializer::GetImageUsageFlagNames );

        ImGui::SameLine( 0, 10.f * interfaceScale );
        ResourceUsageFlagsFilterComboBox(
            "Acceleration structures###AccelerationStructureFilter",
            m_ResourceBrowserAccelerationStructureTypeFilter,
            g_KnownAccelerationStructureTypes,
            &DeviceProfilerStringSerializer::GetAccelerationStructureTypeFlagNames );

        ImGui::SameLine( 0, 10.f * interfaceScale );
        ResourceUsageFlagsFilterComboBox(
            "Micromaps###MicromapFilter",
            m_ResourceBrowserMicromapTypeFilter,
            g_KnownMicromapTypes,
            &DeviceProfilerStringSerializer::GetMicromapTypeFlagNames );

        ImGui::Separator();

        MemoryTabDockSpace( ImGuiDockNodeFlags_NoTabBar );

        // Resource browser and inspector are always docked, never draw background for them.
        ImGui::PushStyleColor( ImGuiCol_WindowBg, 0 );

        if( ImGui::Begin( Lang::ResourceBrowser, nullptr, ImGuiWindowFlags_NoMove ) )
        {
            // Resources list.
            if( ImGui::BeginTable( "##ResourceBrowserTable", 3 ) )
            {
                ImGui::TableSetupColumn( "Diff", ImGuiTableColumnFlags_WidthFixed | ImGuiTableColumnFlags_NoHeaderLabel, 10.f * interfaceScale );
                ImGui::TableSetupColumn( "Type", ImGuiTableColumnFlags_WidthFixed, 60.f * interfaceScale );
                ImGui::TableSetupColumn( "Name", ImGuiTableColumnFlags_WidthStretch );

                enum class ResourceCompareResult
                {
                    eUnchanged,
                    eAdded,
                    eRemoved
                };

                // Common code for drawing a table row for any resource type.
                auto DrawResourceBrowserTableRow =
                    [&]( VkObject object,
                        VkFlags usageFlags,
                        VkFlags usageFlagsFilter,
                        ResourceCompareResult compareResult,
                        bool* pSelected ) -> bool
                {
                    if( ( usageFlags & usageFlagsFilter ) == 0 )
                    {
                        return false;
                    }

                    if( m_ResourceBrowserShowDifferences &&
                        ( compareResult == ResourceCompareResult::eUnchanged ) )
                    {
                        return false;
                    }

                    std::string objectName = m_pStringSerializer->GetName( object );
                    if( !m_ResourceBrowserNameFilter.empty() &&
                        ( objectName.find( m_ResourceBrowserNameFilter ) == std::string::npos ) )
                    {
                        return false;
                    }

                    ImGui::TableNextRow();
                    ImGui::TableNextColumn();

                    int pushedStyleColors = 0;
                    switch( compareResult )
                    {
                    case ResourceCompareResult::eAdded:
                        ImGui::PushStyleColor( ImGuiCol_Text, IM_COL32( 0, 255, 0, 255 ) );
                        ImGui::TextUnformatted( "+" );
                        pushedStyleColors++;
                        break;

                    case ResourceCompareResult::eRemoved:
                        ImGui::PushStyleColor( ImGuiCol_Text, IM_COL32( 255, 0, 0, 255 ) );
                        ImGui::TextUnformatted( "-" );
                        pushedStyleColors++;
                        break;

                    case ResourceCompareResult::eUnchanged:
                        break;
                    }

                    ImGui::TableNextColumn();
                    ImGui::TextUnformatted(
                        m_pStringSerializer->GetShortObjectTypeName( object.m_Type ).c_str() );

                    if( ImGui::IsItemHovered( ImGuiHoveredFlags_ForTooltip ) )
                    {
                        ImGui::SetTooltip( "%s",
                            m_pStringSerializer->GetObjectTypeName( object.m_Type ).c_str() );
                    }

                    ImGui::TableNextColumn();
                    objectName = fmt::format( "{}###{}",
                        objectName,
                        m_pStringSerializer->GetObjectID( object ) );

                    bool selectionChanged = false;
                    if( ImGui::Selectable( objectName.c_str(), pSelected, ImGuiSelectableFlags_SpanAllColumns ) )
                    {
                        selectionChanged = true;
                    }

                    ImGui::PopStyleColor( pushedStyleColors );
                    return selectionChanged;
                };

                // Buffer resource row.
                auto DrawResourceBrowserBufferTableRow =
                    [&]( VkObjectHandle<VkBuffer> buffer,
                        const DeviceProfilerBufferMemoryData& bufferData,
                        ResourceCompareResult compareResult )
                {
                    bool selected = ( m_ResourceInspectorBuffer == buffer );

                    DrawResourceBrowserTableRow(
                        buffer,
                        bufferData.m_BufferUsage,
                        m_ResourceBrowserBufferUsageFilter,
                        compareResult,
                        &selected );

                    if( selected )
                    {
                        ResetResourceInspector();
                        m_ResourceInspectorBuffer = buffer;
                        m_ResourceInspectorBufferData = bufferData;
                    }
                };

                // Image resource row.
                auto DrawResourceBrowserImageTableRow =
                    [&]( VkObjectHandle<VkImage> image,
                        const DeviceProfilerImageMemoryData& imageData,
                        ResourceCompareResult compareResult )
                {
                    bool selected = ( m_ResourceInspectorImage == image );

                    DrawResourceBrowserTableRow(
                        image,
                        imageData.m_ImageUsage,
                        m_ResourceBrowserImageUsageFilter,
                        compareResult,
                        &selected );

                    if( selected )
                    {
                        ResetResourceInspector();
                        m_ResourceInspectorImage = image;
                        m_ResourceInspectorImageData = imageData;
                    }
                };

                // Acceleration structure resource row.
                auto DrawResourceBrowserAccelerationStructureTableRow =
                    [&]( VkObjectHandle<VkAccelerationStructureKHR> accelerationStructure,
                        const DeviceProfilerAccelerationStructureMemoryData& accelerationStructureData,
                        ResourceCompareResult compareResult )
                {
                    bool selected = ( m_ResourceInspectorAccelerationStructure == accelerationStructure );

                    // Acceleration structure types are a simple enum, convert to bitmask for filtering.
                    VkFlags accelerationStructureTypeBit = ( 1U << accelerationStructureData.m_Type );

                    DrawResourceBrowserTableRow(
                        accelerationStructure,
                        accelerationStructureTypeBit,
                        m_ResourceBrowserAccelerationStructureTypeFilter,
                        compareResult,
                        &selected );

                    if( selected )
                    {
                        ResetResourceInspector();
                        m_ResourceInspectorAccelerationStructure = accelerationStructure;
                        m_ResourceInspectorAccelerationStructureData = accelerationStructureData;
                        m_ResourceInspectorAccelerationStructureBufferData = GetBufferMemoryData( accelerationStructureData.m_Buffer );
                    }
                };

                // Micromap resource row.
                auto DrawResourceBrowserMicromapTableRow =
                    [&]( VkObjectHandle<VkMicromapEXT> micromap,
                        const DeviceProfilerMicromapMemoryData& micromapData,
                        ResourceCompareResult compareResult )
                {
                    bool selected = ( m_ResourceInspectorMicromap == micromap );

                    // Micromap types are a simple enum, convert to bitmask for filtering.
                    VkFlags micromapTypeBit = ( 1U << micromapData.m_Type );

                    DrawResourceBrowserTableRow(
                        micromap,
                        micromapTypeBit,
                        m_ResourceBrowserMicromapTypeFilter,
                        compareResult,
                        &selected );

                    if( selected )
                    {
                        ResetResourceInspector();
                        m_ResourceInspectorMicromap = micromap;
                        m_ResourceInspectorMicromapData = micromapData;
                        m_ResourceInspectorMicromapBufferData = GetBufferMemoryData( micromapData.m_Buffer );
                    }
                };

                // List all resources.
                for( const auto& [buffer, data] : m_pData->m_Memory.m_Buffers )
                {
                    DrawResourceBrowserBufferTableRow(
                        buffer,
                        data,
                        memoryComparisonResults.m_AllocatedBuffers.count( buffer )
                            ? ResourceCompareResult::eAdded
                            : ResourceCompareResult::eUnchanged );
                }

                for( const auto& [buffer, pData] : memoryComparisonResults.m_FreedBuffers )
                {
                    DrawResourceBrowserBufferTableRow(
                        buffer,
                        *pData,
                        ResourceCompareResult::eRemoved );
                }

                for( const auto& [image, data] : m_pData->m_Memory.m_Images )
                {
                    DrawResourceBrowserImageTableRow(
                        image,
                        data,
                        memoryComparisonResults.m_AllocatedImages.count( image )
                            ? ResourceCompareResult::eAdded
                            : ResourceCompareResult::eUnchanged );
                }

                for( const auto& [image, pData] : memoryComparisonResults.m_FreedImages )
                {
                    DrawResourceBrowserImageTableRow(
                        image,
                        *pData,
                        ResourceCompareResult::eRemoved );
                }

                for( const auto& [accelerationStructure, data] : m_pData->m_Memory.m_AccelerationStructures )
                {
                    DrawResourceBrowserAccelerationStructureTableRow(
                        accelerationStructure,
                        data,
                        memoryComparisonResults.m_AllocatedAccelerationStructures.count( accelerationStructure )
                            ? ResourceCompareResult::eAdded
                            : ResourceCompareResult::eUnchanged );
                }

                for( const auto& [accelerationStructure, pData] : memoryComparisonResults.m_FreedAccelerationStructures )
                {
                    DrawResourceBrowserAccelerationStructureTableRow(
                        accelerationStructure,
                        *pData,
                        ResourceCompareResult::eRemoved );
                }

                for( const auto& [micromap, data] : m_pData->m_Memory.m_Micromaps )
                {
                    DrawResourceBrowserMicromapTableRow(
                        micromap,
                        data,
                        memoryComparisonResults.m_AllocatedMicromaps.count( micromap )
                            ? ResourceCompareResult::eAdded
                            : ResourceCompareResult::eUnchanged );
                }

                for( const auto& [micromap, pData] : memoryComparisonResults.m_FreedMicromaps )
                {
                    DrawResourceBrowserMicromapTableRow(
                        micromap,
                        *pData,
                        ResourceCompareResult::eRemoved );
                }

                ImGui::EndTable();
            }
        }
        ImGui::End();

        if( ImGui::Begin( Lang::ResourceInspector, nullptr, ImGuiWindowFlags_NoMove ) )
        {
            if( m_ResourceInspectorBuffer != VK_NULL_HANDLE )
            {
                DrawResourceInspectorBufferInfo(
                    m_ResourceInspectorBuffer,
                    m_ResourceInspectorBufferData );
            }

            if( m_ResourceInspectorImage != VK_NULL_HANDLE )
            {
                DrawResourceInspectorImageInfo(
                    m_ResourceInspectorImage,
                    m_ResourceInspectorImageData );
            }

            if( m_ResourceInspectorAccelerationStructure != VK_NULL_HANDLE )
            {
                DrawResourceInspectorAccelerationStructureInfo(
                    m_ResourceInspectorAccelerationStructure,
                    m_ResourceInspectorAccelerationStructureData,
                    m_ResourceInspectorAccelerationStructureBufferData );
            }

            if( m_ResourceInspectorMicromap != VK_NULL_HANDLE )
            {
                DrawResourceInspectorMicromapInfo(
                    m_ResourceInspectorMicromap,
                    m_ResourceInspectorMicromapData,
                    m_ResourceInspectorMicromapBufferData );
            }
        }
        ImGui::End();

        ImGui::PopStyleColor();

        // Restore the current frame data.
        m_pData = std::move( pRestoreData );
    }

    /***********************************************************************************\

    Function:
        ResetResourceInspector

    Description:

    \***********************************************************************************/
    void ProfilerOverlayOutput::ResetResourceInspector()
    {
        m_ResourceInspectorBuffer = VK_NULL_HANDLE;
        m_ResourceInspectorBufferData = {};

        m_ResourceInspectorImage = VK_NULL_HANDLE;
        m_ResourceInspectorImageData = {};

        m_ResourceInspectorAccelerationStructure = VK_NULL_HANDLE;
        m_ResourceInspectorAccelerationStructureData = {};
        m_ResourceInspectorAccelerationStructureBufferData = {};

        m_ResourceInspectorMicromap = VK_NULL_HANDLE;
        m_ResourceInspectorMicromapData = {};
        m_ResourceInspectorMicromapBufferData = {};
    }

    /***********************************************************************************\

    Function:
        DrawResourceInspectorAccelerationStructureInfo

    Description:

    \***********************************************************************************/
    void ProfilerOverlayOutput::DrawResourceInspectorAccelerationStructureInfo(
        VkObjectHandle<VkAccelerationStructureKHR> accelerationStructure,
        const DeviceProfilerAccelerationStructureMemoryData& accelerationStructureData,
        const DeviceProfilerBufferMemoryData& bufferData )
    {
        if( !m_pData->m_Memory.m_AccelerationStructures.count( accelerationStructure ) )
        {
            // Buffer data not found.
            ImGui::Text( "'%s' at 0x%016" PRIx64 " does not exist in the current frame.\n"
                         "It may have been freed or hasn't been created yet.",
                m_pStringSerializer->GetName( accelerationStructure ).c_str(),
                VkObject_Traits<VkAccelerationStructureKHR>::GetObjectHandleAsUint64( accelerationStructure ) );
        }

        const float interfaceScale = ImGui::GetIO().FontGlobalScale;
        const float columnValueOffset1 = 80.f * interfaceScale;

        ImFont* pBoldFont = m_Resources.GetBoldFont();
        ImGui::PushFont( pBoldFont );
        ImGui::TextUnformatted( "Struct:" );
        ImGui::PopFont();
        ImGui::SameLine( columnValueOffset1 );
        ImGui::TextUnformatted( m_pStringSerializer->GetName( accelerationStructure ).c_str() );

        ImGui::PushFont( pBoldFont );
        ImGui::TextUnformatted( "Type:" );
        ImGui::PopFont();
        ImGui::SameLine( columnValueOffset1 );
        ImGui::TextUnformatted( m_pStringSerializer->GetAccelerationStructureTypeName( accelerationStructureData.m_Type ).c_str() );

        ImGui::PushFont( pBoldFont );
        ImGui::TextUnformatted( "Size:" );
        ImGui::PopFont();
        ImGui::SameLine( columnValueOffset1 );
        ImGui::Text( "%s (%" PRIu64 " bytes)", m_pStringSerializer->GetByteSize( accelerationStructureData.m_Size ).c_str(), accelerationStructureData.m_Size );

        ImGui::PushFont( pBoldFont );
        ImGui::TextUnformatted( "Offset:" );
        ImGui::PopFont();
        ImGui::SameLine( columnValueOffset1 );
        ImGui::Text( "%" PRIu64, accelerationStructureData.m_Offset );

        ImGui::Dummy( ImVec2( 1, 5 ) );
        ImGui::Separator();

        DrawResourceInspectorBufferInfo( accelerationStructureData.m_Buffer, bufferData );
    }

    /***********************************************************************************\

    Function:
        DrawResourceInspectorMicromapInfo

    Description:

    \***********************************************************************************/
    void ProfilerOverlayOutput::DrawResourceInspectorMicromapInfo(
        VkObjectHandle<VkMicromapEXT> micromap,
        const DeviceProfilerMicromapMemoryData& micromapData,
        const DeviceProfilerBufferMemoryData& bufferData )
    {
        if( !m_pData->m_Memory.m_Micromaps.count( micromap ) )
        {
            // Buffer data not found.
            ImGui::Text( "'%s' at 0x%016" PRIx64 " does not exist in the current frame.\n"
                         "It may have been freed or hasn't been created yet.",
                m_pStringSerializer->GetName( micromap ).c_str(),
                VkObject_Traits<VkMicromapEXT>::GetObjectHandleAsUint64( micromap ) );
        }

        const float interfaceScale = ImGui::GetIO().FontGlobalScale;
        const float columnValueOffset1 = 80.f * interfaceScale;

        ImFont* pBoldFont = m_Resources.GetBoldFont();
        ImGui::PushFont( pBoldFont );
        ImGui::TextUnformatted( "Micromap:" );
        ImGui::PopFont();
        ImGui::SameLine( columnValueOffset1 );
        ImGui::TextUnformatted( m_pStringSerializer->GetName( micromap ).c_str() );

        ImGui::PushFont( pBoldFont );
        ImGui::TextUnformatted( "Type:" );
        ImGui::PopFont();
        ImGui::SameLine( columnValueOffset1 );
        ImGui::TextUnformatted( m_pStringSerializer->GetMicromapTypeName( micromapData.m_Type ).c_str() );

        ImGui::PushFont( pBoldFont );
        ImGui::TextUnformatted( "Size:" );
        ImGui::PopFont();
        ImGui::SameLine( columnValueOffset1 );
        ImGui::Text( "%s (%" PRIu64 " bytes)", m_pStringSerializer->GetByteSize( micromapData.m_Size ).c_str(), micromapData.m_Size );

        ImGui::PushFont( pBoldFont );
        ImGui::TextUnformatted( "Offset:" );
        ImGui::PopFont();
        ImGui::SameLine( columnValueOffset1 );
        ImGui::Text( "%" PRIu64, micromapData.m_Offset );

        ImGui::Dummy( ImVec2( 1, 5 ) );
        ImGui::Separator();

        DrawResourceInspectorBufferInfo( micromapData.m_Buffer, bufferData );
    }

    /***********************************************************************************\

    Function:
        DrawResourceInspectorBufferInfo

    Description:

    \***********************************************************************************/
    void ProfilerOverlayOutput::DrawResourceInspectorBufferInfo(
        VkObjectHandle<VkBuffer> buffer,
        const DeviceProfilerBufferMemoryData& bufferData )
    {
        if( !m_pData->m_Memory.m_Buffers.count( buffer ) )
        {
            // Buffer data not found.
            ImGui::Text( "'%s' at 0x%016" PRIx64 " does not exist in the current frame.\n"
                         "It may have been freed or hasn't been created yet.",
                m_pStringSerializer->GetName( buffer ).c_str(),
                VkObject_Traits<VkBuffer>::GetObjectHandleAsUint64( buffer ) );
        }

        const VkPhysicalDeviceMemoryProperties& memoryProperties =
            m_Frontend.GetPhysicalDeviceMemoryProperties();

        const float interfaceScale = ImGui::GetIO().FontGlobalScale;
        const float columnValueOffset1 = 80.f * interfaceScale;

        ImFont* pBoldFont = m_Resources.GetBoldFont();
        ImGui::PushFont( pBoldFont );
        ImGui::TextUnformatted( "Buffer:" );
        ImGui::PopFont();
        ImGui::SameLine( columnValueOffset1 );
        ImGui::TextUnformatted( m_pStringSerializer->GetName( buffer ).c_str() );

        ImGui::PushFont( pBoldFont );
        ImGui::TextUnformatted( "Size:" );
        ImGui::PopFont();
        ImGui::SameLine( columnValueOffset1 );
        ImGui::Text( "%s (%" PRIu64 " bytes)", m_pStringSerializer->GetByteSize( bufferData.m_BufferSize ).c_str(), bufferData.m_BufferSize );

        ImGui::PushFont( pBoldFont );
        ImGui::TextUnformatted( "Usage:" );
        ImGui::PopFont();
        ImGui::SameLine( columnValueOffset1 );
        ImGui::Text( "%s", m_pStringSerializer->GetBufferUsageFlagNames( bufferData.m_BufferUsage, "\n" ).c_str() );

        ImGui::Dummy( ImVec2( 1, 5 ) );

        if( ImGui::BeginTable( "##BufferBindingsTable", 6 ) )
        {
            ImGui::TableSetupColumn( "Memory" );
            ImGui::TableSetupColumn( "Offset", ImGuiTableColumnFlags_WidthFixed );
            ImGui::TableSetupColumn( "Size", ImGuiTableColumnFlags_WidthFixed );
            ImGui::TableSetupColumn( "Type", ImGuiTableColumnFlags_WidthFixed );
            ImGui::TableSetupColumn( "Heap", ImGuiTableColumnFlags_WidthFixed );
            ImGui::TableSetupColumn( "Properties", ImGuiTableColumnFlags_WidthFixed );
            ImGuiX::TableHeadersRow( pBoldFont );

            const DeviceProfilerBufferMemoryBindingData* pBindings = bufferData.GetMemoryBindings();
            const size_t bindingCount = bufferData.GetMemoryBindingCount();

            for( size_t i = 0; i < bindingCount; ++i )
            {
                const DeviceProfilerBufferMemoryBindingData& binding = pBindings[i];

                ImGui::TableNextRow();

                if( ImGui::TableNextColumn() )
                {
                    ImGui::TextUnformatted( m_pStringSerializer->GetName( binding.m_Memory ).c_str() );
                }

                if( ImGui::TableNextColumn() )
                {
                    ImGui::Text( "%" PRIu64 "   ", binding.m_MemoryOffset );
                }

                if( ImGui::TableNextColumn() )
                {
                    ImGui::Text( "%" PRIu64 "   ", binding.m_Size );
                }

                auto allocationIt = m_pData->m_Memory.m_Allocations.find( binding.m_Memory );
                if( allocationIt != m_pData->m_Memory.m_Allocations.end() )
                {
                    const DeviceProfilerDeviceMemoryData& memoryData = allocationIt->second;
                    const VkMemoryPropertyFlags memoryPropertyFlags = memoryProperties.memoryTypes[memoryData.m_TypeIndex].propertyFlags;

                    if( ImGui::TableNextColumn() )
                    {
                        ImGui::Text( "%u", memoryData.m_TypeIndex );
                    }

                    if( ImGui::TableNextColumn() )
                    {
                        ImGui::Text( "%u", memoryData.m_HeapIndex );
                    }

                    if( ImGui::TableNextColumn() )
                    {
                        ImGui::Text( "%s  ", m_pStringSerializer->GetMemoryPropertyFlagNames( memoryPropertyFlags, "\n" ).c_str() );
                    }
                }
            }

            ImGui::EndTable();
        }
    }

    /***********************************************************************************\

    Function:
        DrawResourceInspectorImageMemoryMap

    Description:

    \***********************************************************************************/
    void ProfilerOverlayOutput::DrawResourceInspectorImageInfo(
        VkObjectHandle<VkImage> image,
        const DeviceProfilerImageMemoryData& imageData )
    {
        if( !m_pData->m_Memory.m_Images.count( image ) )
        {
            // Buffer data not found.
            ImGui::Text( "'%s' at 0x%016" PRIx64 " does not exist in the current frame.\n"
                         "It may have been freed or hasn't been created yet.",
                m_pStringSerializer->GetName( image ).c_str(),
                VkObject_Traits<VkImage>::GetObjectHandleAsUint64( image ) );
        }

        const VkPhysicalDeviceMemoryProperties& memoryProperties =
            m_Frontend.GetPhysicalDeviceMemoryProperties();

        const float interfaceScale = ImGui::GetIO().FontGlobalScale;
        const float columnWidth = ImGui::GetContentRegionAvail().x * 0.55f;
        const float columnValueOffset1 = 80.f * interfaceScale;
        const float columnValueOffset2 = 60.f * interfaceScale + columnWidth;

        ImFont* pBoldFont = m_Resources.GetBoldFont();
        ImGui::PushFont( pBoldFont );
        ImGui::TextUnformatted( "Image:" );
        ImGui::PopFont();
        ImGui::SameLine( columnValueOffset1 );
        ImGui::TextUnformatted( m_pStringSerializer->GetName( image ).c_str() );

        ImGui::PushFont( pBoldFont );
        ImGui::TextUnformatted( "Type:" );
        ImGui::PopFont();
        ImGui::SameLine( columnValueOffset1 );
        ImGui::TextUnformatted( m_pStringSerializer->GetImageTypeName( imageData.m_ImageType, imageData.m_ImageFlags, imageData.m_ImageArrayLayers ).c_str() );

        ImGui::SameLine( columnWidth );
        ImGui::PushFont( pBoldFont );
        ImGui::TextUnformatted( "Mips:" );
        ImGui::PopFont();
        ImGui::SameLine( columnValueOffset2 );
        ImGui::Text( "%u", imageData.m_ImageMipLevels );

        ImGui::PushFont( pBoldFont );
        ImGui::TextUnformatted( "Size:" );
        ImGui::PopFont();
        ImGui::SameLine( columnValueOffset1 );
        ImGui::Text( "%u x %u x %u", imageData.m_ImageExtent.width, imageData.m_ImageExtent.height, imageData.m_ImageExtent.depth );

        ImGui::SameLine( columnWidth );
        ImGui::PushFont( pBoldFont );
        ImGui::TextUnformatted( "Layers:" );
        ImGui::PopFont();
        ImGui::SameLine( columnValueOffset2 );
        ImGui::Text( "%u", imageData.m_ImageArrayLayers );

        ImGui::PushFont( pBoldFont );
        ImGui::TextUnformatted( "Format:" );
        ImGui::PopFont();
        ImGui::SameLine( columnValueOffset1 );
        ImGui::TextUnformatted( m_pStringSerializer->GetFormatName( imageData.m_ImageFormat ).c_str() );

        ImGui::SameLine( columnWidth );
        ImGui::PushFont( pBoldFont );
        ImGui::TextUnformatted( "Tiling:" );
        ImGui::PopFont();
        ImGui::SameLine( columnValueOffset2 );
        ImGui::TextUnformatted( m_pStringSerializer->GetImageTilingName( imageData.m_ImageTiling ).c_str() );

        ImGui::PushFont( pBoldFont );
        ImGui::TextUnformatted( "Usage:" );
        ImGui::PopFont();
        ImGui::SameLine( columnValueOffset1 );
        ImGui::Text( "%s", m_pStringSerializer->GetImageUsageFlagNames( imageData.m_ImageUsage, "\n" ).c_str() );

        ImGui::Dummy( ImVec2( 1, 5 ) );

        if( imageData.m_ImageFlags & VK_IMAGE_CREATE_SPARSE_RESIDENCY_BIT )
        {
            if( ImGui::CollapsingHeader( "Sparse residency map" ) )
            {
                DrawResourceInspectorImageMemoryMap();
            }
        }

        if( ImGui::CollapsingHeader( "Memory bindings" ) &&
            ImGui::BeginTable( "##ImageBindingsTable", 8 ) )
        {
            ImGui::TableSetupColumn( "Memory" );
            ImGui::TableSetupColumn( "Layer", ImGuiTableColumnFlags_WidthFixed );
            ImGui::TableSetupColumn( "Mip", ImGuiTableColumnFlags_WidthFixed );
            ImGui::TableSetupColumn( "Offset", ImGuiTableColumnFlags_WidthFixed );
            ImGui::TableSetupColumn( "Size", ImGuiTableColumnFlags_WidthFixed );
            ImGui::TableSetupColumn( "Type", ImGuiTableColumnFlags_WidthFixed );
            ImGui::TableSetupColumn( "Heap", ImGuiTableColumnFlags_WidthFixed );
            ImGui::TableSetupColumn( "Properties", ImGuiTableColumnFlags_WidthFixed );
            ImGuiX::TableHeadersRow( pBoldFont );

            const DeviceProfilerImageMemoryBindingData* pBindings = imageData.GetMemoryBindings();
            const size_t bindingCount = imageData.GetMemoryBindingCount();

            for( size_t i = 0; i < bindingCount; ++i )
            {
                const DeviceProfilerImageMemoryBindingData& binding = pBindings[i];

                VkObjectHandle<VkDeviceMemory> memory;

                ImGui::TableNextRow();

                if( binding.m_Type == DeviceProfilerImageMemoryBindingType::eOpaque )
                {
                    memory = binding.m_Opaque.m_Memory;

                    if( ImGui::TableNextColumn() )
                    {
                        ImGui::TextUnformatted( m_pStringSerializer->GetName( memory ).c_str() );
                    }

                    ImGui::TableNextColumn();
                    ImGui::TableNextColumn();

                    if( ImGui::TableNextColumn() )
                    {
                        ImGui::Text( "%" PRIu64 "   ", binding.m_Opaque.m_ImageOffset );
                    }

                    if( ImGui::TableNextColumn() )
                    {
                        ImGui::Text( "%" PRIu64 "   ", binding.m_Opaque.m_Size );
                    }
                }
                else
                {
                    assert( binding.m_Type == DeviceProfilerImageMemoryBindingType::eBlock );

                    memory = binding.m_Block.m_Memory;

                    if( ImGui::TableNextColumn() )
                    {
                        ImGui::TextUnformatted( m_pStringSerializer->GetName( memory ).c_str() );
                    }

                    if( ImGui::TableNextColumn() )
                    {
                        ImGui::Text( "%u",
                            binding.m_Block.m_ImageSubresource.arrayLayer );
                    }

                    if( ImGui::TableNextColumn() )
                    {
                        ImGui::Text( "%u",
                            binding.m_Block.m_ImageSubresource.mipLevel );
                    }

                    if( ImGui::TableNextColumn() )
                    {
                        ImGui::Text( "<%u, %u, %u>  ",
                            binding.m_Block.m_ImageOffset.x,
                            binding.m_Block.m_ImageOffset.y,
                            binding.m_Block.m_ImageOffset.z );
                    }

                    if( ImGui::TableNextColumn() )
                    {
                        ImGui::Text( "<%u, %u, %u>  ",
                            binding.m_Block.m_ImageExtent.width,
                            binding.m_Block.m_ImageExtent.height,
                            binding.m_Block.m_ImageExtent.depth );
                    }
                }

                auto allocationIt = m_pData->m_Memory.m_Allocations.find( memory );
                if( allocationIt != m_pData->m_Memory.m_Allocations.end() )
                {
                    const DeviceProfilerDeviceMemoryData& memoryData = allocationIt->second;
                    const VkMemoryPropertyFlags memoryPropertyFlags = memoryProperties.memoryTypes[memoryData.m_TypeIndex].propertyFlags;

                    if( ImGui::TableNextColumn() )
                    {
                        ImGui::Text( "%u", memoryData.m_TypeIndex );
                    }

                    if( ImGui::TableNextColumn() )
                    {
                        ImGui::Text( "%u", memoryData.m_HeapIndex );
                    }

                    if( ImGui::TableNextColumn() )
                    {
                        ImGui::Text( "%s  ", m_pStringSerializer->GetMemoryPropertyFlagNames( memoryPropertyFlags, "\n" ).c_str() );
                    }
                }
            }

            ImGui::EndTable();
        }
    }

    /***********************************************************************************\

    Function:
        DrawResourceInspectorImageMemoryMap

    Description:

    \***********************************************************************************/
    void ProfilerOverlayOutput::DrawResourceInspectorImageMemoryMap()
    {
        assert( m_ResourceInspectorImage != VK_NULL_HANDLE );

        const float interfaceScale = ImGui::GetIO().FontGlobalScale;

        ImGui::PushStyleVar( ImGuiStyleVar_ItemInnerSpacing, ImVec2( 0, 0 ) );

        ImGui::TextUnformatted( "Aspect:" );
        ImGui::SameLine( 0, 5.f * interfaceScale );
        ImGui::PushItemWidth( 100.f * interfaceScale );

        if( !m_ResourceInspectorImageMapSubresource.aspectMask )
        {
            const VkImageAspectFlags allAspectFlags =
                GetFormatAllAspectFlags( m_ResourceInspectorImageData.m_ImageFormat );

            m_ResourceInspectorImageMapSubresource.aspectMask = VK_IMAGE_ASPECT_COLOR_BIT;
        }

        std::string aspectName = m_pStringSerializer->GetImageAspectFlagNames( m_ResourceInspectorImageMapSubresource.aspectMask );
        if( ImGui::BeginCombo( "##Aspect", aspectName.c_str() ) )
        {
            const VkImageAspectFlags allAspectFlags =
                GetFormatAllAspectFlags( m_ResourceInspectorImageData.m_ImageFormat );

            for( uint32_t i = 0; i < sizeof( VkImageAspectFlags ) * 8; ++i )
            {
                const VkImageAspectFlags aspectFlag = static_cast<VkImageAspectFlags>( 1U << i );
                if( allAspectFlags & aspectFlag )
                {
                    ImGuiX::TSelectable(
                        m_pStringSerializer->GetImageAspectFlagNames( aspectFlag ).c_str(),
                        m_ResourceInspectorImageMapSubresource.aspectMask,
                        aspectFlag );
                }
            }

            ImGui::EndCombo();
        }

        ImGui::SameLine( 0, 15.f * interfaceScale );
        ImGui::TextUnformatted( "Mip:" );
        ImGui::SameLine( 0, 5.f * interfaceScale );
        ImGui::PushItemWidth( 80.f * interfaceScale );

        int iMipLevel = static_cast<int>( m_ResourceInspectorImageMapSubresource.mipLevel );
        if( ImGui::InputInt( "##Mip", &iMipLevel, 1, 0, ImGuiInputTextFlags_CharsDecimal ) )
        {
            const int iMaxMip = static_cast<int>( m_ResourceInspectorImageData.m_ImageMipLevels - 1 );

            m_ResourceInspectorImageMapSubresource.mipLevel =
                static_cast<uint32_t>( std::clamp( iMipLevel, 0, iMaxMip ) );
        }

        ImGui::SameLine( 0, 15.f * interfaceScale );
        ImGui::TextUnformatted( "Slice:" );
        ImGui::SameLine( 0, 5.f * interfaceScale );
        ImGui::PushItemWidth( 80.f * interfaceScale );

        int iSlice = static_cast<int>( m_ResourceInspectorImageMapSubresource.arrayLayer );
        if( ImGui::InputInt( "##Slice", &iSlice, 1, 0, ImGuiInputTextFlags_CharsDecimal ) )
        {
            const int iMaxSlice = static_cast<int>(
                ( m_ResourceInspectorImageData.m_ImageType == VK_IMAGE_TYPE_3D )
                    ? ( m_ResourceInspectorImageData.m_ImageExtent.depth - 1 )
                    : ( m_ResourceInspectorImageData.m_ImageArrayLayers - 1 ) );

            m_ResourceInspectorImageMapSubresource.arrayLayer =
                static_cast<uint32_t>( std::clamp( iSlice, 0, iMaxSlice ) );
        }

        ImGui::SameLine( 0, 15.f * interfaceScale );
        ImGui::TextUnformatted( "Grid:" );
        ImGui::SameLine( 0, 5.f * interfaceScale );
        ImGui::PushItemWidth( 80.f * interfaceScale );

        int iBlockSize = static_cast<int>( m_ResourceInspectorImageMapBlockSize );
        if( ImGui::InputInt( "##Grid", &iBlockSize, 1, 0, ImGuiInputTextFlags_CharsDecimal ) )
        {
            m_ResourceInspectorImageMapBlockSize = static_cast<int>( std::max( 4, iBlockSize ) );
        }

        ImGui::PopStyleVar();

        const DeviceProfilerImageMemoryBindingData* pBindings = m_ResourceInspectorImageData.GetMemoryBindings();
        const size_t bindingCount = m_ResourceInspectorImageData.GetMemoryBindingCount();

        const VkSparseImageMemoryRequirements* pSparseMemoryRequirements = &m_ResourceInspectorImageData.m_SparseMemoryRequirements.front();
        for( const VkSparseImageMemoryRequirements& sparseMemoryRequirements : m_ResourceInspectorImageData.m_SparseMemoryRequirements )
        {
            if( sparseMemoryRequirements.formatProperties.aspectMask & m_ResourceInspectorImageMapSubresource.aspectMask )
            {
                pSparseMemoryRequirements = &sparseMemoryRequirements;
                break;
            }
        }

        const VkSparseImageFormatProperties& formatProperties = pSparseMemoryRequirements->formatProperties;

        VkExtent3D imageMipExtent = m_ResourceInspectorImageData.m_ImageExtent;
        imageMipExtent.width = std::max( 1U, imageMipExtent.width >> m_ResourceInspectorImageMapSubresource.mipLevel );
        imageMipExtent.height = std::max( 1U, imageMipExtent.height >> m_ResourceInspectorImageMapSubresource.mipLevel );
        imageMipExtent.depth = std::max( 1U, imageMipExtent.depth >> m_ResourceInspectorImageMapSubresource.mipLevel );

        uint32_t blockCountX = ( imageMipExtent.width + formatProperties.imageGranularity.width - 1 ) / formatProperties.imageGranularity.width;
        uint32_t blockCountY = ( imageMipExtent.height + formatProperties.imageGranularity.height - 1 ) / formatProperties.imageGranularity.height;

        uint32_t allocatedBlockCount = 0;
        uint32_t totalBlockCount = blockCountX * blockCountY;

        const float blockSize = m_ResourceInspectorImageMapBlockSize * interfaceScale;
        const float blockMargin = 1.f * interfaceScale;
        const ImVec2 blockMapSize( blockCountX * blockSize, blockCountY * blockSize );

        ImGui::PushStyleColor( ImGuiCol_ChildBg, ImGui::GetStyleColorVec4( ImGuiCol_ScrollbarBg ) );
        ImGui::PushStyleColor( ImGuiCol_ScrollbarBg, 0 );

        if( ImGui::BeginChild( "##ImageMemoryMap",
                ImVec2( 0, blockMapSize.y + 25.f * interfaceScale ),
                ImGuiChildFlags_Border,
                ImGuiWindowFlags_HorizontalScrollbar | ImGuiWindowFlags_NoScrollWithMouse ) )
        {
            ImVec2 mousePos = ImGui::GetMousePos();
            ImDrawList* dl = ImGui::GetWindowDrawList();

            for( uint32_t y = 0; y < blockCountY; ++y )
            {
                for( uint32_t x = 0; x < blockCountX; ++x )
                {
                    ImVec2 lt = ImGui::GetCursorScreenPos();
                    lt.x += x * blockSize;
                    lt.y += y * blockSize;
                    ImVec2 rb = ImVec2( lt.x + blockSize, lt.y + blockSize );
                    dl->AddRect( lt, rb, IM_COL32( 128, 128, 128, 64 ) );
                }
            }

            if( m_ResourceInspectorImageMapSubresource.mipLevel < pSparseMemoryRequirements->imageMipTailFirstLod )
            {
                for( size_t i = 0; i < bindingCount; ++i )
                {
                    const DeviceProfilerImageMemoryBindingData& binding = pBindings[i];

                    if( binding.m_Type == DeviceProfilerImageMemoryBindingType::eBlock )
                    {
                        if( ( binding.m_Block.m_ImageSubresource.aspectMask == m_ResourceInspectorImageMapSubresource.aspectMask ) &&
                            ( binding.m_Block.m_ImageSubresource.mipLevel == m_ResourceInspectorImageMapSubresource.mipLevel ) &&
                            ( ( m_ResourceInspectorImageData.m_ImageType == VK_IMAGE_TYPE_3D )
                                    ? ( ( binding.m_Block.m_ImageOffset.z <= m_ResourceInspectorImageMapSubresource.arrayLayer ) &&
                                          ( binding.m_Block.m_ImageOffset.z + binding.m_Block.m_ImageExtent.depth >= m_ResourceInspectorImageMapSubresource.arrayLayer ) )
                                    : ( binding.m_Block.m_ImageSubresource.arrayLayer == m_ResourceInspectorImageMapSubresource.arrayLayer ) ) )
                        {
                            ImVec2 lt = ImGui::GetCursorScreenPos();
                            lt.x += ( (float)binding.m_Block.m_ImageOffset.x / formatProperties.imageGranularity.width ) * blockSize;
                            lt.y += ( (float)binding.m_Block.m_ImageOffset.y / formatProperties.imageGranularity.height ) * blockSize;
                            ImVec2 rb = lt;
                            rb.x += ( (float)binding.m_Block.m_ImageExtent.width / formatProperties.imageGranularity.width ) * blockSize;
                            rb.y += ( (float)binding.m_Block.m_ImageExtent.height / formatProperties.imageGranularity.height ) * blockSize;
                            ImRect bb( lt, rb );
                            dl->AddRect( lt, rb, ImGuiX::Darker( m_GraphicsPipelineColumnColor ) );

                            ImU32 color = m_GraphicsPipelineColumnColor;
                            bool hovered = bb.Contains( mousePos );
                            if( hovered )
                                color = ImGuiX::Darker( color, 1.5f );

                            bb.Expand( ImVec2( -1, -1 ) );
                            dl->AddRectFilled( bb.Min, bb.Max, color );

                            if( hovered )
                            {
                                if( ImGui::BeginTooltip() )
                                {
                                    ImGui::TextUnformatted( m_pStringSerializer->GetName( binding.m_Block.m_Memory ).c_str() );
                                    ImGui::PushStyleVar( ImGuiStyleVar_ItemSpacing, ImVec2( 0, 1.f * interfaceScale ) );

                                    ImGui::TextUnformatted( "Memory offset:" );
                                    ImGuiX::TextAlignRight( "%" PRIu64, binding.m_Block.m_MemoryOffset );

                                    ImGui::TextUnformatted( "Image offset:" );
                                    ImGuiX::TextAlignRight( "<%u, %u, %u>",
                                        binding.m_Block.m_ImageOffset.x,
                                        binding.m_Block.m_ImageOffset.y,
                                        binding.m_Block.m_ImageOffset.z );

                                    ImGui::TextUnformatted( "Image extent:" );
                                    ImGuiX::TextAlignRight( "<%u, %u, %u>",
                                        binding.m_Block.m_ImageExtent.width,
                                        binding.m_Block.m_ImageExtent.height,
                                        binding.m_Block.m_ImageExtent.depth );

                                    ImGui::PopStyleVar();
                                    ImGui::EndTooltip();
                                }
                            }

                            allocatedBlockCount++;
                        }
                    }
                }
            }
            else
            {
                for( size_t i = 0; i < bindingCount; ++i )
                {
                    const DeviceProfilerImageMemoryBindingData& binding = pBindings[i];

                    if( binding.m_Type == DeviceProfilerImageMemoryBindingType::eOpaque )
                    {
                        if( ( ( formatProperties.flags & VK_SPARSE_IMAGE_FORMAT_SINGLE_MIPTAIL_BIT ) &&
                                ( binding.m_Opaque.m_ImageOffset == pSparseMemoryRequirements->imageMipTailOffset ) ) ||
                            ( binding.m_Opaque.m_ImageOffset == ( pSparseMemoryRequirements->imageMipTailOffset + pSparseMemoryRequirements->imageMipTailStride * m_ResourceInspectorImageMapSubresource.arrayLayer ) ) )
                        {
                            ImVec2 lt = ImGui::GetCursorScreenPos();
                            ImVec2 rb = lt;
                            rb.x += formatProperties.imageGranularity.width * blockSize - 2;
                            rb.y += formatProperties.imageGranularity.height * blockSize - 2;

                            ImRect bb( lt, rb );
                            dl->AddRectFilled( bb.Min, bb.Max, m_GraphicsPipelineColumnColor );

                            ImVec2 cp = ImGui::GetMousePos();
                            if( bb.Contains( cp ) )
                            {
                                if( ImGui::BeginTooltip() )
                                {
                                    ImGui::TextUnformatted( m_pStringSerializer->GetName( binding.m_Opaque.m_Memory ).c_str() );
                                    ImGui::PushStyleVar( ImGuiStyleVar_ItemSpacing, ImVec2( 0, 1.f * interfaceScale ) );

                                    ImGui::TextUnformatted( "Memory offset:" );
                                    ImGuiX::TextAlignRight( "%" PRIu64, binding.m_Opaque.m_MemoryOffset );

                                    ImGui::TextUnformatted( "Image offset:" );
                                    ImGuiX::TextAlignRight( "%" PRIu64, binding.m_Opaque.m_ImageOffset );

                                    ImGui::TextUnformatted( "Size:" );
                                    ImGuiX::TextAlignRight( "%" PRIu64, binding.m_Opaque.m_Size );

                                    ImGui::PopStyleVar();
                                    ImGui::EndTooltip();
                                }
                            }

                            allocatedBlockCount = totalBlockCount;
                        }
                    }
                }
            }

            ImGui::Dummy( blockMapSize );
        }

        ImGui::EndChild();
        ImGui::PopStyleColor( 2 );

        ImGui::Text( "Mip: %u - %u x %u x %u",
            m_ResourceInspectorImageMapSubresource.mipLevel,
            imageMipExtent.width,
            imageMipExtent.height,
            imageMipExtent.depth );

        ImGui::SameLine( 0, 20.f * interfaceScale );
        ImGui::Text( "Allocated: %u / %u (%.1f / %.1f kB)",
            allocatedBlockCount,
            totalBlockCount,
            allocatedBlockCount * m_ResourceInspectorImageData.m_MemoryRequirements.alignment / 1024.f,
            totalBlockCount * m_ResourceInspectorImageData.m_MemoryRequirements.alignment / 1024.f );

        ImGui::Dummy( ImVec2( 0, 5.f * interfaceScale ) );
    }

    /***********************************************************************************\

    Function:
        UpdateInspectorTab

    Description:
        Updates "Inspector" tab.

    \***********************************************************************************/
    void ProfilerOverlayOutput::UpdateInspectorTab()
    {
        // Early out if no valid pipeline is selected.
        if( !m_InspectorPipeline.m_Handle && !m_InspectorPipeline.m_UsesShaderObjects )
        {
            ImGui::TextUnformatted( "No pipeline selected for inspection." );
            return;
        }

        // Enumerate inspector tabs.
        ImGui::PushItemWidth( -1 );

        if( ImGui::BeginCombo( "##InspectorTabs", m_InspectorTabs[m_InspectorTabIndex].Name.c_str() ) )
        {
            const size_t tabCount = m_InspectorTabs.size();
            for( size_t i = 0; i < tabCount; ++i )
            {
                if( ImGuiX::TSelectable( m_InspectorTabs[ i ].Name.c_str(), m_InspectorTabIndex, i ) )
                {
                    // Change tab.
                    SetInspectorTabIndex( i );
                }
            }

            ImGui::EndCombo();
        }

        // Render the inspector tab.
        const InspectorTab& tab = m_InspectorTabs[m_InspectorTabIndex];
        if( tab.Draw )
        {
            tab.Draw();
        }
    }

    /***********************************************************************************\

    Function:
        Inspect

    Description:
        Sets the inspected pipeline and switches the view to the "Inspector" tab.

    \***********************************************************************************/
    void ProfilerOverlayOutput::Inspect( const DeviceProfilerPipeline& pipeline )
    {
        m_InspectorPipeline = pipeline;

        // Resolve inspected pipeline shader stage names.
        m_InspectorTabs.clear();
        m_InspectorTabs.push_back( { Lang::PipelineState,
            nullptr,
            std::bind( &ProfilerOverlayOutput::DrawInspectorPipelineState, this ) } );

        const size_t shaderCount = m_InspectorPipeline.m_ShaderTuple.m_Shaders.size();
        const ProfilerShader* pShaders = m_InspectorPipeline.m_ShaderTuple.m_Shaders.data();
        for( size_t shaderIndex = 0; shaderIndex < shaderCount; ++shaderIndex )
        {
            m_InspectorTabs.push_back( { m_pStringSerializer->GetShaderName( pShaders[shaderIndex] ),
                std::bind( &ProfilerOverlayOutput::SelectInspectorShaderStage, this, shaderIndex ),
                std::bind( &ProfilerOverlayOutput::DrawInspectorShaderStage, this ) } );
        }

        SetInspectorTabIndex( 0 );

        // Switch to the inspector tab.
        m_InspectorWindowState.SetFocus();
    }

    /***********************************************************************************\

    Function:
        SelectInspectorShaderStage

    Description:
        Sets the inspected shader stage and updates the view.

    \***********************************************************************************/
    void ProfilerOverlayOutput::SelectInspectorShaderStage( size_t shaderIndex )
    {
        const ProfilerShader& shader = m_InspectorPipeline.m_ShaderTuple.m_Shaders[ shaderIndex ];

        m_InspectorShaderView.Clear();
        m_InspectorShaderView.SetShaderName( m_pStringSerializer->GetShortShaderName( shader ) );
        m_InspectorShaderView.SetEntryPointName( shader.m_EntryPoint );

        // Shader module may not be available if the VkShaderEXT has been created directly from a binary.
        if( shader.m_pShaderModule )
        {
            m_InspectorShaderView.SetShaderIdentifier(
                shader.m_pShaderModule->m_IdentifierSize,
                shader.m_pShaderModule->m_Identifier );

            const auto& bytecode = shader.m_pShaderModule->m_Bytecode;
            m_InspectorShaderView.AddBytecode( bytecode.data(), bytecode.size() );
        }

        // Enumerate shader internal representations associated with the selected stage.
        for( const ProfilerShaderExecutable& executable : m_InspectorPipeline.m_ShaderTuple.m_ShaderExecutables )
        {
            if( executable.GetStages() & shader.m_Stage )
            {
                m_InspectorShaderView.AddShaderExecutable( executable );
            }
        }
    }

    /***********************************************************************************\

    Function:
        DrawInspectorShaderStage

    Description:
        Draws the inspected shader stage.

    \***********************************************************************************/
    void ProfilerOverlayOutput::DrawInspectorShaderStage()
    {
        m_InspectorShaderView.Draw();
    }

    /***********************************************************************************\

    Function:
        DrawInspectorPipelineState

    Description:
        Draws the inspected pipeline state.

    \***********************************************************************************/
    void ProfilerOverlayOutput::DrawInspectorPipelineState()
    {
        if( m_InspectorPipeline.m_pCreateInfo == nullptr )
        {
            ImGui::TextUnformatted( Lang::PipelineStateNotAvailable );
            return;
        }

        ImGui::SetCursorPosY( ImGui::GetCursorPosY() + 5 );

        switch( m_InspectorPipeline.m_Type )
        {
        case DeviceProfilerPipelineType::eGraphics:
            DrawInspectorGraphicsPipelineState();
            break;

        case DeviceProfilerPipelineType::eRayTracingKHR:
            DrawInspectorRayTracingPipelineState();
            break;
        }
    }

    /***********************************************************************************\

    Function:
        DrawInspectorGraphicsPipelineState

    Description:
        Draws the inspected graphics pipeline state.

    \***********************************************************************************/
    static bool IsPipelineStateDynamic( const VkPipelineDynamicStateCreateInfo* pDynamicStateInfo, VkDynamicState dynamicState )
    {
        if( pDynamicStateInfo != nullptr )
        {
            for( uint32_t i = 0; i < pDynamicStateInfo->dynamicStateCount; ++i )
            {
                if( pDynamicStateInfo->pDynamicStates[i] == dynamicState )
                {
                    return true;
                }
            }
        }
        return false;
    }

    template<typename T>
    static void DrawPipelineStateValue( const char* pName, const char* pFormat, T&& value, const VkPipelineDynamicStateCreateInfo* pDynamicStateInfo = nullptr, VkDynamicState dynamicState = {} )
    {
        ImGui::TableNextRow();

        if( ImGui::TableNextColumn() )
        {
            ImGui::TextUnformatted( pName );
        }

        if( ImGui::TableNextColumn() )
        {
            if( IsPipelineStateDynamic( pDynamicStateInfo, dynamicState ) )
            {
                ImGui::PushStyleColor( ImGuiCol_Text, IM_COL32( 128, 128, 128, 255 ) );
                ImGui::TextUnformatted( "Dynamic" );
                ImGui::PopStyleColor();

                if( ImGui::IsItemHovered() )
                {
                    ImGui::SetTooltip( "This state is set dynamically." );
                }
            }
        }

        if( ImGui::TableNextColumn() )
        {
            ImGui::Text( pFormat, value );
        }
    }

    void ProfilerOverlayOutput::DrawInspectorGraphicsPipelineState()
    {
        assert( m_InspectorPipeline.m_Type == DeviceProfilerPipelineType::eGraphics );
        assert( m_InspectorPipeline.m_pCreateInfo != nullptr );
        const VkGraphicsPipelineCreateInfo& gci = m_InspectorPipeline.m_pCreateInfo->m_GraphicsPipelineCreateInfo;

        const ImGuiTableFlags tableFlags =
            //ImGuiTableFlags_BordersInnerH |
            ImGuiTableFlags_PadOuterX |
            ImGuiTableFlags_SizingStretchSame;

        const float contentPaddingTop = 2.0f;
        const float contentPaddingLeft = 5.0f;
        const float contentPaddingRight = 10.0f;
        const float contentPaddingBottom = 10.0f;

        const float dynamicColumnWidth = ImGui::CalcTextSize( "Dynamic" ).x + 5;

        auto SetupDefaultPipelineStateColumns = [&]() {
            ImGui::TableSetupColumn( "Name", 0, 1.5f );
            ImGui::TableSetupColumn( "Dynamic", ImGuiTableColumnFlags_WidthFixed, dynamicColumnWidth );
        };

        ImGui::PushStyleColor( ImGuiCol_Header, IM_COL32( 40, 40, 43, 128 ) );

        // VkPipelineVertexInputStateCreateInfo
        ImGui::BeginDisabled( gci.pVertexInputState == nullptr );
        if( ImGui::CollapsingHeader( Lang::PipelineStateVertexInput ) &&
            ( gci.pVertexInputState != nullptr ) )
        {
            const VkPipelineVertexInputStateCreateInfo& state = *gci.pVertexInputState;

            ImGuiX::BeginPadding( contentPaddingTop, contentPaddingRight, contentPaddingLeft );
            if( ImGui::BeginTable( "##VertexInputState", 6, tableFlags ) )
            {
                ImGui::TableSetupColumn( "Location" );
                ImGui::TableSetupColumn( "Binding" );
                ImGui::TableSetupColumn( "Format", 0, 3.0f );
                ImGui::TableSetupColumn( "Offset" );
                ImGui::TableSetupColumn( "Stride" );
                ImGui::TableSetupColumn( "Input rate", 0, 1.5f );
                ImGuiX::TableHeadersRow( m_Resources.GetBoldFont() );

                for( uint32_t i = 0; i < state.vertexAttributeDescriptionCount; ++i )
                {
                    const VkVertexInputAttributeDescription* pAttribute = &state.pVertexAttributeDescriptions[ i ];
                    const VkVertexInputBindingDescription* pBinding = nullptr;

                    // Find the binding description of the current attribute.
                    for( uint32_t j = 0; j < state.vertexBindingDescriptionCount; ++j )
                    {
                        if( state.pVertexBindingDescriptions[ j ].binding == pAttribute->binding )
                        {
                            pBinding = &state.pVertexBindingDescriptions[ j ];
                            break;
                        }
                    }

                    ImGui::TableNextRow();
                    ImGuiX::TableTextColumn( "%u", pAttribute->location );
                    ImGuiX::TableTextColumn( "%u", pAttribute->binding );
                    ImGuiX::TableTextColumn( "%s", m_pStringSerializer->GetFormatName( pAttribute->format ).c_str() );
                    ImGuiX::TableTextColumn( "%u", pAttribute->offset );

                    if( pBinding != nullptr )
                    {
                        ImGuiX::TableTextColumn( "%u", pBinding->stride );
                        ImGuiX::TableTextColumn( "%s", m_pStringSerializer->GetVertexInputRateName( pBinding->inputRate ).c_str() );
                    }
                }

                ImGui::EndTable();
            }

            if( state.vertexAttributeDescriptionCount == 0 )
            {
                ImGuiX::BeginPadding( 0, 0, contentPaddingLeft + 4 );
                ImGui::TextUnformatted( "No vertex data on input." );
            }

            ImGuiX::EndPadding( contentPaddingBottom );
        }
        ImGui::EndDisabled();

        // VkPipelineInputAssemblyStateCreateInfo
        ImGui::BeginDisabled( gci.pInputAssemblyState == nullptr );
        if( ImGui::CollapsingHeader( Lang::PipelineStateInputAssembly ) &&
            ( gci.pInputAssemblyState != nullptr ) )
        {
            ImGuiX::BeginPadding( contentPaddingTop, contentPaddingRight, contentPaddingLeft );
            if( ImGui::BeginTable( "##InputAssemblyState", 3, tableFlags ) )
            {
                SetupDefaultPipelineStateColumns();

                const VkPipelineInputAssemblyStateCreateInfo& state = *gci.pInputAssemblyState;
                DrawPipelineStateValue( "Topology", "%s", m_pStringSerializer->GetPrimitiveTopologyName( state.topology ).c_str(), gci.pDynamicState, VK_DYNAMIC_STATE_PRIMITIVE_TOPOLOGY_EXT );
                DrawPipelineStateValue( "Primitive restart", "%s", m_pStringSerializer->GetBool( state.primitiveRestartEnable ).c_str(), gci.pDynamicState, VK_DYNAMIC_STATE_PRIMITIVE_RESTART_ENABLE_EXT );
                ImGui::EndTable();
            }
            ImGuiX::EndPadding( contentPaddingBottom );
        }
        ImGui::EndDisabled();

        // VkPipelineTessellationStateCreateInfo
        ImGui::BeginDisabled( gci.pTessellationState == nullptr );
        if( ImGui::CollapsingHeader( Lang::PipelineStateTessellation ) &&
            ( gci.pTessellationState != nullptr ) )
        {
            ImGuiX::BeginPadding( 5, 10, 10 );

            if( ImGui::BeginTable( "##TessellationState", 3, tableFlags ) )
            {
                SetupDefaultPipelineStateColumns();

                const VkPipelineTessellationStateCreateInfo& state = *gci.pTessellationState;
                DrawPipelineStateValue( "Patch control points", "%u", state.patchControlPoints, gci.pDynamicState, VK_DYNAMIC_STATE_PATCH_CONTROL_POINTS_EXT );
                ImGui::EndTable();
            }
            ImGuiX::EndPadding( contentPaddingBottom );
        }
        ImGui::EndDisabled();

        // VkPipelineViewportStateCreateInfo
        ImGui::BeginDisabled( gci.pViewportState == nullptr );
        if( ImGui::CollapsingHeader( Lang::PipelineStateViewport ) &&
            ( gci.pViewportState != nullptr ) )
        {
            const float firstColumnWidth = ImGui::CalcTextSize( "00 (Dynamic)" ).x + 5;

            ImGuiX::BeginPadding( contentPaddingTop, contentPaddingRight, contentPaddingLeft );
            if( ImGui::BeginTable( "##Viewports", 7, tableFlags ) )
            {
                ImGui::TableSetupColumn( "Viewport", ImGuiTableColumnFlags_WidthFixed, firstColumnWidth );
                ImGui::TableSetupColumn( "X" );
                ImGui::TableSetupColumn( "Y" );
                ImGui::TableSetupColumn( "Width" );
                ImGui::TableSetupColumn( "Height" );
                ImGui::TableSetupColumn( "Min Z" );
                ImGui::TableSetupColumn( "Max Z" );
                ImGuiX::TableHeadersRow( m_Resources.GetBoldFont() );

                const char* format = "%u";
                if( IsPipelineStateDynamic( gci.pDynamicState, VK_DYNAMIC_STATE_VIEWPORT ) )
                {
                    format = "%u (Dynamic)";
                }

                const VkPipelineViewportStateCreateInfo& state = *gci.pViewportState;
                for( uint32_t i = 0; i < state.viewportCount; ++i )
                {
                    ImGui::TableNextRow();
                    ImGuiX::TableTextColumn( format, i );

                    const VkViewport* pViewport = (state.pViewports ? &state.pViewports[i] : nullptr);
                    if( pViewport )
                    {
                        ImGuiX::TableTextColumn( "%.2f", pViewport->x );
                        ImGuiX::TableTextColumn( "%.2f", pViewport->y );
                        ImGuiX::TableTextColumn( "%.2f", pViewport->width );
                        ImGuiX::TableTextColumn( "%.2f", pViewport->height );
                        ImGuiX::TableTextColumn( "%.2f", pViewport->minDepth );
                        ImGuiX::TableTextColumn( "%.2f", pViewport->maxDepth );
                    }
                }

                ImGui::EndTable();
            }
            ImGuiX::EndPadding( contentPaddingBottom );

            ImGuiX::BeginPadding( contentPaddingTop, contentPaddingRight, contentPaddingLeft );
            if( ImGui::BeginTable( "##Scissors", 7, tableFlags ) )
            {
                ImGui::TableSetupColumn( "Scissor", ImGuiTableColumnFlags_WidthFixed, firstColumnWidth );
                ImGui::TableSetupColumn( "X" );
                ImGui::TableSetupColumn( "Y" );
                ImGui::TableSetupColumn( "Width" );
                ImGui::TableSetupColumn( "Height" );
                ImGuiX::TableHeadersRow( m_Resources.GetBoldFont() );

                const char* format = "%u";
                if( IsPipelineStateDynamic( gci.pDynamicState, VK_DYNAMIC_STATE_SCISSOR ) )
                {
                    format = "%u (Dynamic)";
                }

                const VkPipelineViewportStateCreateInfo& state = *gci.pViewportState;
                for( uint32_t i = 0; i < state.scissorCount; ++i )
                {
                    ImGui::TableNextRow();
                    ImGuiX::TableTextColumn( format, i );

                    const VkRect2D* pScissor = (state.pScissors ? &state.pScissors[i] : nullptr);
                    if( pScissor )
                    {
                        ImGuiX::TableTextColumn( "%u", pScissor->offset.x );
                        ImGuiX::TableTextColumn( "%u", pScissor->offset.y );
                        ImGuiX::TableTextColumn( "%u", pScissor->extent.width );
                        ImGuiX::TableTextColumn( "%u", pScissor->extent.height );
                    }
                }

                ImGui::EndTable();
            }
            ImGuiX::EndPadding( contentPaddingBottom );
        }
        ImGui::EndDisabled();

        // VkPipelineRasterizationStateCreateInfo
        ImGui::BeginDisabled( gci.pRasterizationState == nullptr );
        if( ImGui::CollapsingHeader( Lang::PipelineStateRasterization ) &&
            ( gci.pRasterizationState != nullptr ) )
        {
            ImGuiX::BeginPadding( contentPaddingTop, contentPaddingRight, contentPaddingLeft );
            if( ImGui::BeginTable( "##RasterizationState", 3, tableFlags ) )
            {
                SetupDefaultPipelineStateColumns();

                const VkPipelineRasterizationStateCreateInfo& state = *gci.pRasterizationState;
                DrawPipelineStateValue( "Depth clamp enable", "%s", m_pStringSerializer->GetBool( state.depthClampEnable ).c_str(), gci.pDynamicState, VK_DYNAMIC_STATE_DEPTH_CLAMP_ENABLE_EXT );
                DrawPipelineStateValue( "Rasterizer discard enable", "%s", m_pStringSerializer->GetBool( state.rasterizerDiscardEnable ).c_str(), gci.pDynamicState, VK_DYNAMIC_STATE_RASTERIZER_DISCARD_ENABLE_EXT );
                DrawPipelineStateValue( "Polygon mode", "%s", m_pStringSerializer->GetPolygonModeName( state.polygonMode ).c_str(), gci.pDynamicState, VK_DYNAMIC_STATE_POLYGON_MODE_EXT );
                DrawPipelineStateValue( "Cull mode", "%s", m_pStringSerializer->GetCullModeName( state.cullMode ).c_str(), gci.pDynamicState, VK_DYNAMIC_STATE_CULL_MODE_EXT );
                DrawPipelineStateValue( "Front face", "%s", m_pStringSerializer->GetFrontFaceName( state.frontFace ).c_str(), gci.pDynamicState, VK_DYNAMIC_STATE_FRONT_FACE_EXT );
                DrawPipelineStateValue( "Depth bias enable", "%s", m_pStringSerializer->GetBool( state.depthBiasEnable ).c_str(), gci.pDynamicState, VK_DYNAMIC_STATE_DEPTH_BIAS_ENABLE_EXT );
                DrawPipelineStateValue( "Depth bias constant factor", "%f", state.depthBiasConstantFactor, gci.pDynamicState, VK_DYNAMIC_STATE_DEPTH_BIAS );
                DrawPipelineStateValue( "Depth bias clamp", "%f", state.depthBiasClamp, gci.pDynamicState, VK_DYNAMIC_STATE_DEPTH_BIAS );
                DrawPipelineStateValue( "Depth bias slope factor", "%f", state.depthBiasSlopeFactor, gci.pDynamicState, VK_DYNAMIC_STATE_DEPTH_BIAS );
                DrawPipelineStateValue( "Line width", "%f", state.lineWidth, gci.pDynamicState, VK_DYNAMIC_STATE_LINE_WIDTH );
                ImGui::EndTable();
            }
            ImGuiX::EndPadding( contentPaddingBottom );
        }
        ImGui::EndDisabled();

        // VkPipelineMultisampleStateCreateInfo
        ImGui::BeginDisabled( gci.pMultisampleState == nullptr );
        if( ImGui::CollapsingHeader( Lang::PipelineStateMultisampling ) &&
            ( gci.pMultisampleState != nullptr ) )
        {
            ImGuiX::BeginPadding( contentPaddingTop, contentPaddingRight, contentPaddingLeft );
            if( ImGui::BeginTable( "##MultisampleState", 3, tableFlags ) )
            {
                SetupDefaultPipelineStateColumns();

                const VkPipelineMultisampleStateCreateInfo& state = *gci.pMultisampleState;
                DrawPipelineStateValue( "Rasterization samples", "%u", state.rasterizationSamples, gci.pDynamicState, VK_DYNAMIC_STATE_RASTERIZATION_SAMPLES_EXT );
                DrawPipelineStateValue( "Sample shading enable", "%s", m_pStringSerializer->GetBool( state.sampleShadingEnable ).c_str() );
                DrawPipelineStateValue( "Min sample shading", "%u", state.minSampleShading );
                DrawPipelineStateValue( "Sample mask", "0x%08X", state.pSampleMask ? *state.pSampleMask : 0xFFFFFFFF, gci.pDynamicState, VK_DYNAMIC_STATE_SAMPLE_MASK_EXT );
                DrawPipelineStateValue( "Alpha to coverage enable", "%s", m_pStringSerializer->GetBool( state.alphaToCoverageEnable ).c_str(), gci.pDynamicState, VK_DYNAMIC_STATE_ALPHA_TO_COVERAGE_ENABLE_EXT );
                DrawPipelineStateValue( "Alpha to one enable", "%s", m_pStringSerializer->GetBool( state.alphaToOneEnable ).c_str(), gci.pDynamicState, VK_DYNAMIC_STATE_ALPHA_TO_ONE_ENABLE_EXT );
                ImGui::EndTable();
            }
            ImGuiX::EndPadding( contentPaddingBottom );
        }
        ImGui::EndDisabled();

        // VkPipelineDepthStencilStateCreateInfo
        ImGui::BeginDisabled( gci.pDepthStencilState == nullptr );
        if( ImGui::CollapsingHeader( Lang::PipelineStateDepthStencil ) &&
            ( gci.pDepthStencilState != nullptr ) )
        {
            ImGuiX::BeginPadding( contentPaddingTop, contentPaddingRight, contentPaddingLeft );
            if( ImGui::BeginTable( "##DepthStencilState", 3, tableFlags ) )
            {
                SetupDefaultPipelineStateColumns();

                const VkPipelineDepthStencilStateCreateInfo& state = *gci.pDepthStencilState;
                DrawPipelineStateValue( "Depth test enable", "%s", m_pStringSerializer->GetBool( state.depthTestEnable ).c_str(), gci.pDynamicState, VK_DYNAMIC_STATE_DEPTH_TEST_ENABLE_EXT );
                DrawPipelineStateValue( "Depth write enable", "%s", m_pStringSerializer->GetBool( state.depthWriteEnable ).c_str(), gci.pDynamicState, VK_DYNAMIC_STATE_DEPTH_WRITE_ENABLE_EXT );
                DrawPipelineStateValue( "Depth compare op", "%s", m_pStringSerializer->GetCompareOpName( state.depthCompareOp ).c_str(), gci.pDynamicState, VK_DYNAMIC_STATE_DEPTH_COMPARE_OP_EXT );
                DrawPipelineStateValue( "Depth bounds test enable", "%s", m_pStringSerializer->GetBool( state.depthBoundsTestEnable ).c_str(), gci.pDynamicState, VK_DYNAMIC_STATE_DEPTH_BOUNDS_TEST_ENABLE_EXT );
                DrawPipelineStateValue( "Min depth bounds", "%f", state.minDepthBounds, gci.pDynamicState, VK_DYNAMIC_STATE_DEPTH_BOUNDS );
                DrawPipelineStateValue( "Max depth bounds", "%f", state.maxDepthBounds, gci.pDynamicState, VK_DYNAMIC_STATE_DEPTH_BOUNDS );
                DrawPipelineStateValue( "Stencil test enable", "%s", m_pStringSerializer->GetBool( state.stencilTestEnable ).c_str(), gci.pDynamicState, VK_DYNAMIC_STATE_STENCIL_TEST_ENABLE_EXT );

                ImGui::TableNextRow();
                ImGui::TableNextColumn();
                if( ImGui::TreeNodeEx( "Front face stencil op", ImGuiTreeNodeFlags_SpanAllColumns ) )
                {
                    DrawPipelineStateValue( "Fail op", "%u", state.front.failOp );
                    DrawPipelineStateValue( "Pass op", "%u", state.front.passOp );
                    DrawPipelineStateValue( "Depth fail op", "%u", state.front.depthFailOp );
                    DrawPipelineStateValue( "Compare op", "%s", m_pStringSerializer->GetCompareOpName( state.front.compareOp ).c_str() );
                    DrawPipelineStateValue( "Compare mask", "0x%02X", state.front.compareMask, gci.pDynamicState, VK_DYNAMIC_STATE_STENCIL_COMPARE_MASK );
                    DrawPipelineStateValue( "Write mask", "0x%02X", state.front.writeMask, gci.pDynamicState, VK_DYNAMIC_STATE_STENCIL_WRITE_MASK );
                    DrawPipelineStateValue( "Reference", "0x%02X", state.front.reference, gci.pDynamicState, VK_DYNAMIC_STATE_STENCIL_REFERENCE );
                    ImGui::TreePop();
                }

                ImGui::TableNextRow();
                ImGui::TableNextColumn();
                if( ImGui::TreeNodeEx( "Back face stencil op", ImGuiTreeNodeFlags_SpanAllColumns ) )
                {
                    DrawPipelineStateValue( "Fail op", "%u", state.back.failOp );
                    DrawPipelineStateValue( "Pass op", "%u", state.back.passOp );
                    DrawPipelineStateValue( "Depth fail op", "%u", state.back.depthFailOp );
                    DrawPipelineStateValue( "Compare op", "%s", m_pStringSerializer->GetCompareOpName( state.back.compareOp ).c_str() );
                    DrawPipelineStateValue( "Compare mask", "0x%02X", state.back.compareMask, gci.pDynamicState, VK_DYNAMIC_STATE_STENCIL_COMPARE_MASK );
                    DrawPipelineStateValue( "Write mask", "0x%02X", state.back.writeMask, gci.pDynamicState, VK_DYNAMIC_STATE_STENCIL_WRITE_MASK );
                    DrawPipelineStateValue( "Reference", "0x%02X", state.back.reference, gci.pDynamicState, VK_DYNAMIC_STATE_STENCIL_REFERENCE );
                    ImGui::TreePop();
                }

                ImGui::EndTable();
            }
            ImGuiX::EndPadding( contentPaddingBottom );
        }
        ImGui::EndDisabled();

        // VkPipelineColorBlendStateCreateInfo
        ImGui::BeginDisabled( gci.pColorBlendState == nullptr );
        if( ImGui::CollapsingHeader( Lang::PipelineStateColorBlend ) &&
            ( gci.pColorBlendState != nullptr ) )
        {
            const VkPipelineColorBlendStateCreateInfo& state = *gci.pColorBlendState;

            ImGuiX::BeginPadding( contentPaddingTop, contentPaddingRight, contentPaddingLeft );
            if( ImGui::BeginTable( "##ColorBlendState", 3, tableFlags ) )
            {
                SetupDefaultPipelineStateColumns();
                DrawPipelineStateValue( "Logic op enable", "%s", m_pStringSerializer->GetBool( state.logicOpEnable ).c_str(), gci.pDynamicState, VK_DYNAMIC_STATE_LOGIC_OP_ENABLE_EXT );
                DrawPipelineStateValue( "Logic op", "%s", m_pStringSerializer->GetLogicOpName( state.logicOp ).c_str(), gci.pDynamicState, VK_DYNAMIC_STATE_LOGIC_OP_EXT );
                DrawPipelineStateValue( "Blend constants", "%s", m_pStringSerializer->GetVec4( state.blendConstants ).c_str(), gci.pDynamicState, VK_DYNAMIC_STATE_BLEND_CONSTANTS );
                ImGui::EndTable();
            }
            ImGuiX::EndPadding( contentPaddingBottom );

            ImGuiX::BeginPadding( contentPaddingTop, contentPaddingRight, contentPaddingLeft );
            if( ImGui::BeginTable( "##ColorBlendAttachments", 9, tableFlags ) )
            {
                const float indexColumnWidth = ImGui::CalcTextSize( "000" ).x + 5;
                const float maskColumnWidth = ImGui::CalcTextSize( "RGBA" ).x + 5;

                ImGui::TableSetupColumn( "#", ImGuiTableColumnFlags_WidthFixed, indexColumnWidth );
                ImGui::TableSetupColumn( "Enable" );
                ImGui::TableSetupColumn( "Src color" );
                ImGui::TableSetupColumn( "Dst color" );
                ImGui::TableSetupColumn( "Color op" );
                ImGui::TableSetupColumn( "Src alpha" );
                ImGui::TableSetupColumn( "Dst alpha" );
                ImGui::TableSetupColumn( "Alpha op" );
                ImGui::TableSetupColumn( "Mask", ImGuiTableColumnFlags_WidthFixed, maskColumnWidth );
                ImGuiX::TableHeadersRow( m_Resources.GetBoldFont() );

                for( uint32_t i = 0; i < state.attachmentCount; ++i )
                {
                    const VkPipelineColorBlendAttachmentState& attachment = state.pAttachments[ i ];
                    ImGui::TableNextRow();
                    ImGuiX::TableTextColumn( "%u", i );
                    ImGuiX::TableTextColumn( "%s", m_pStringSerializer->GetBool( attachment.blendEnable ).c_str() );
                    ImGuiX::TableTextColumn( "%s", m_pStringSerializer->GetBlendFactorName( attachment.srcColorBlendFactor ).c_str() );
                    ImGuiX::TableTextColumn( "%s", m_pStringSerializer->GetBlendFactorName( attachment.dstColorBlendFactor ).c_str() );
                    ImGuiX::TableTextColumn( "%s", m_pStringSerializer->GetBlendOpName( attachment.colorBlendOp ).c_str() );
                    ImGuiX::TableTextColumn( "%s", m_pStringSerializer->GetBlendFactorName( attachment.dstAlphaBlendFactor ).c_str() );
                    ImGuiX::TableTextColumn( "%s", m_pStringSerializer->GetBlendFactorName( attachment.dstAlphaBlendFactor ).c_str() );
                    ImGuiX::TableTextColumn( "%s", m_pStringSerializer->GetBlendOpName( attachment.alphaBlendOp ).c_str() );
                    ImGuiX::TableTextColumn( "%s", m_pStringSerializer->GetColorComponentFlagNames( attachment.colorWriteMask ).c_str() );
                }

                ImGui::EndTable();
            }

            if( state.attachmentCount == 0 )
            {
                ImGuiX::BeginPadding( 0, 0, contentPaddingLeft + 4 );
                ImGui::TextUnformatted( "No color attachments on output." );
            }

            ImGuiX::EndPadding( contentPaddingBottom );
        }
        ImGui::EndDisabled();

        ImGui::PopStyleColor();
    }

    /***********************************************************************************\

    Function:
        DrawInspectorRayTracingPipelineState

    Description:
        Draws the inspected ray tracing pipeline state.

    \***********************************************************************************/
    void ProfilerOverlayOutput::DrawInspectorRayTracingPipelineState()
    {
        assert( m_InspectorPipeline.m_Type == DeviceProfilerPipelineType::eRayTracingKHR );
        assert( m_InspectorPipeline.m_pCreateInfo != nullptr );
        const VkRayTracingPipelineCreateInfoKHR& rtci = m_InspectorPipeline.m_pCreateInfo->m_RayTracingPipelineCreateInfoKHR;

        const ImGuiTableFlags tableFlags =
            // ImGuiTableFlags_BordersInnerH |
            ImGuiTableFlags_PadOuterX |
            ImGuiTableFlags_SizingStretchSame;

        const float contentPaddingTop = 2.0f;
        const float contentPaddingLeft = 5.0f;
        const float contentPaddingRight = 10.0f;
        const float contentPaddingBottom = 10.0f;

        const float dynamicColumnWidth = ImGui::CalcTextSize( "Dynamic" ).x + 5;

        auto SetupDefaultPipelineStateColumns = [&]() {
            ImGui::TableSetupColumn( "Name", 0, 1.5f );
            ImGui::TableSetupColumn( "Dynamic", ImGuiTableColumnFlags_WidthFixed, dynamicColumnWidth );
        };

        ImGui::PushStyleColor( ImGuiCol_Header, IM_COL32( 40, 40, 43, 128 ) );

        // VkRayTracingPipelineCreateInfoKHR
        ImGuiX::BeginPadding( contentPaddingTop, contentPaddingRight, contentPaddingLeft );
        if( ImGui::BeginTable( "##RTPipeline", 3, tableFlags ) )
        {
            SetupDefaultPipelineStateColumns();
            DrawPipelineStateValue( "Max ray recursion depth", "%u", rtci.maxPipelineRayRecursionDepth );
            DrawPipelineStateValue( "Pipeline stack size", "%" PRIu64, m_InspectorPipeline.m_RayTracingPipelineStackSize, rtci.pDynamicState, VK_DYNAMIC_STATE_RAY_TRACING_PIPELINE_STACK_SIZE_KHR );
            ImGui::EndTable();
        }
        ImGuiX::EndPadding( contentPaddingBottom );

        // VkRayTracingPipelineInterfaceCreateInfoKHR
        ImGui::BeginDisabled( rtci.pLibraryInterface == nullptr );
        if( ImGui::CollapsingHeader( "Pipeline interface" ) &&
            ( rtci.pLibraryInterface != nullptr ) )
        {
            ImGuiX::BeginPadding( contentPaddingTop, contentPaddingRight, contentPaddingLeft );
            if( ImGui::BeginTable( "##RTPipelineInterface", 3, tableFlags ) )
            {
                SetupDefaultPipelineStateColumns();

                const VkRayTracingPipelineInterfaceCreateInfoKHR& state = *rtci.pLibraryInterface;
                DrawPipelineStateValue( "Max ray payload size", "%u", state.maxPipelineRayPayloadSize );
                DrawPipelineStateValue( "Max ray hit attribute size", "%u", state.maxPipelineRayHitAttributeSize );
                ImGui::EndTable();
            }
            ImGuiX::EndPadding( contentPaddingBottom );
        }
        ImGui::EndDisabled();

        // Shader groups
        if( ImGui::CollapsingHeader( "Pipeline shader groups", ImGuiTreeNodeFlags_DefaultOpen ) )
        {
            ImGuiX::BeginPadding( contentPaddingTop, contentPaddingRight, contentPaddingLeft );
            if( ImGui::BeginTable( "##RTShaderGroups", 6, tableFlags ) )
            {
                ImGui::TableSetupColumn( "#", ImGuiTableColumnFlags_WidthFixed );
                ImGui::TableSetupColumn( "Type", ImGuiTableColumnFlags_WidthFixed );
                ImGui::TableSetupColumn( "General" );
                ImGui::TableSetupColumn( "Closest-Hit" );
                ImGui::TableSetupColumn( "Any-Hit" );
                ImGui::TableSetupColumn( "Intersection" );
                ImGuiX::TableHeadersRow( m_Resources.GetBoldFont() );

                auto ShaderGroupColumn = [&]( uint32_t shader ) {
                    if( ImGui::TableNextColumn() )
                    {
                        if( shader != VK_SHADER_UNUSED_KHR )
                        {
                            const ProfilerShader* pShader = m_InspectorPipeline.m_ShaderTuple.GetShaderAtIndex( shader );
                            if( pShader )
                            {
                                std::string shaderName;

                                // Prefer shader module file name if available.
                                if( pShader->m_pShaderModule && pShader->m_pShaderModule->m_pFileName )
                                {
                                    shaderName = fmt::format(
                                        "{} ({})",
                                        pShader->m_pShaderModule->m_pFileName,
                                        pShader->m_EntryPoint );
                                }
                                else
                                {
                                    shaderName = fmt::format(
                                        "{:08X} ({})",
                                        pShader->m_Hash,
                                        pShader->m_EntryPoint );
                                }

                                if( ImGui::TextLink( shaderName.c_str() ) )
                                {
                                    // Switch to the shader inspector tab.
                                    const size_t shaderIndex = ( pShader - m_InspectorPipeline.m_ShaderTuple.m_Shaders.data() );
                                    SetInspectorTabIndex( shaderIndex + 1 );
                                }

                                if( ImGui::IsItemHovered( ImGuiHoveredFlags_ForTooltip ) )
                                {
                                    ImGui::SetTooltip( "%s", m_pStringSerializer->GetShaderName( *pShader ).c_str() );
                                }
                            }
                            else
                            {
                                ImGui::PushStyleColor( ImGuiCol_Text, IM_COL32( 255, 128, 128, 255 ) );
                                ImGui::Text( "Invalid (%u)", shader );
                                ImGui::PopStyleColor();
                            }
                        }
                        else
                        {
                            ImGui::PushStyleColor( ImGuiCol_Text, IM_COL32( 128, 128, 128, 255 ) );
                            ImGui::TextUnformatted( "Unused" );
                            ImGui::PopStyleColor();
                        }
                    }
                };

                for( uint32_t i = 0; i < rtci.groupCount; ++i )
                {
                    const VkRayTracingShaderGroupCreateInfoKHR& group = rtci.pGroups[i];
                    ImGui::TableNextRow();

                    if( ImGui::TableNextColumn() )
                    {
                        ImGui::Text( "%u", i );
                    }

                    if( ImGui::TableNextColumn() )
                    {
                        std::string groupTypeName;

                        if( group.type == VK_RAY_TRACING_SHADER_GROUP_TYPE_GENERAL_KHR )
                        {
                            const ProfilerShader* pShader = m_InspectorPipeline.m_ShaderTuple.GetShaderAtIndex( group.generalShader );
                            if( pShader )
                            {
                                groupTypeName = m_pStringSerializer->GetGeneralShaderGroupTypeName( pShader->m_Stage );
                            }
                        }

                        if( groupTypeName.empty() )
                        {
                            groupTypeName = m_pStringSerializer->GetShaderGroupTypeName( group.type );
                        }

                        ImGui::TextUnformatted( groupTypeName.c_str() );
                    }

                    ShaderGroupColumn( group.generalShader );
                    ShaderGroupColumn( group.closestHitShader );
                    ShaderGroupColumn( group.anyHitShader );
                    ShaderGroupColumn( group.intersectionShader );
                }

                ImGui::EndTable();
            }
            ImGuiX::EndPadding( contentPaddingBottom );
        }

        ImGui::PopStyleColor();
    }

    /***********************************************************************************\

    Function:
        SetInspectorTabIndex

    Description:
        Switches the inspector to another tab.

    \***********************************************************************************/
    void ProfilerOverlayOutput::SetInspectorTabIndex( size_t index )
    {
        const InspectorTab& tab = m_InspectorTabs[index];
        if( tab.Select )
        {
            // Call tab-specific setup callback.
            tab.Select();
        }

        m_InspectorTabIndex = index;
    }

    /***********************************************************************************\

    Function:
        ShaderRepresentationSaved

    Description:
        Called when a shader is saved.

    \***********************************************************************************/
    void ProfilerOverlayOutput::ShaderRepresentationSaved( bool succeeded, const std::string& message )
    {
        m_SerializationSucceeded = succeeded;
        m_SerializationMessage = message;

        // Display message box
        m_SerializationFinishTimestamp = std::chrono::high_resolution_clock::now();
        m_SerializationOutputWindowSize = { 0, 0 };
        m_SerializationWindowVisible = false;
    }

    /***********************************************************************************\

    Function:
        UpdateStatisticsTab

    Description:
        Updates "Statistics" tab.

    \***********************************************************************************/
    void ProfilerOverlayOutput::UpdateStatisticsTab()
    {
        // Draw count statistics
        {
            auto PrintStatsDuration = [&]( const DeviceProfilerDrawcallStats::Stats& stats, uint64_t ticks )
                {
                    if( stats.m_TicksSum > 0 )
                    {
                        ImGuiX::TextAlignRight(
                            ImGuiX::TableGetColumnWidth(),
                            "%.2f %s",
                            m_TimestampDisplayUnit * ticks * m_TimestampPeriod.count(),
                            m_pTimestampDisplayUnitStr );
                    }
                    else
                    {
                        ImGuiX::TextAlignRight(
                            ImGuiX::TableGetColumnWidth(),
                            "-" );
                    }
                };

            auto PrintStats = [&]( const char* pName, const DeviceProfilerDrawcallStats::Stats& stats )
                {
                    if( stats.m_Count == 0 && !m_ShowEmptyStatistics )
                    {
                        return;
                    }

                    ImGui::TableNextRow();

                    // Stat name
                    if( ImGui::TableNextColumn() )
                    {
                        ImGui::TextUnformatted( pName );
                    }

                    // Count
                    if( ImGui::TableNextColumn() )
                    {
                        ImGuiX::TextAlignRight(
                            ImGuiX::TableGetColumnWidth(),
                            "%" PRIu64,
                            stats.m_Count );
                    }

                    // Total duration
                    if( ImGui::TableNextColumn() )
                    {
                        PrintStatsDuration( stats, stats.m_TicksSum );
                    }

                    // Min duration
                    if( ImGui::TableNextColumn() )
                    {
                        PrintStatsDuration( stats, stats.m_TicksMin );
                    }

                    // Max duration
                    if( ImGui::TableNextColumn() )
                    {
                        PrintStatsDuration( stats, stats.m_TicksMax );
                    }

                    // Average duration
                    if( ImGui::TableNextColumn() )
                    {
                        PrintStatsDuration( stats, stats.GetTicksAvg() );
                    }
                };

            if( ImGui::BeginTable( "##StatisticsTable", 6,
                    ImGuiTableFlags_BordersInnerH |
                    ImGuiTableFlags_PadOuterX |
                    ImGuiTableFlags_Hideable |
                    ImGuiTableFlags_ContextMenuInBody |
                    ImGuiTableFlags_NoClip |
                    ImGuiTableFlags_SizingStretchProp ) )
            {
                ImGui::TableSetupColumn( Lang::StatName, ImGuiTableColumnFlags_NoHide, 3.0f );
                ImGui::TableSetupColumn( Lang::StatCount, 0, 1.0f );
                ImGui::TableSetupColumn( Lang::StatTotal, 0, 1.0f );
                ImGui::TableSetupColumn( Lang::StatMin, 0, 1.0f );
                ImGui::TableSetupColumn( Lang::StatMax, 0, 1.0f );
                ImGui::TableSetupColumn( Lang::StatAvg, 0, 1.0f );
                ImGui::TableNextRow();

                ImGui::PushFont( m_Resources.GetBoldFont() );
                ImGui::TableNextColumn();
                ImGui::TextUnformatted( Lang::StatName );
                ImGui::TableNextColumn();
                ImGuiX::TextAlignRight( ImGuiX::TableGetColumnWidth(), Lang::StatCount );
                ImGui::TableNextColumn();
                ImGuiX::TextAlignRight( ImGuiX::TableGetColumnWidth(), Lang::StatTotal );
                ImGui::TableNextColumn();
                ImGuiX::TextAlignRight( ImGuiX::TableGetColumnWidth(), Lang::StatMin );
                ImGui::TableNextColumn();
                ImGuiX::TextAlignRight( ImGuiX::TableGetColumnWidth(), Lang::StatMax );
                ImGui::TableNextColumn();
                ImGuiX::TextAlignRight( ImGuiX::TableGetColumnWidth(), Lang::StatAvg );
                ImGui::PopFont();

                PrintStats( Lang::DrawCalls, m_pData->m_Stats.m_DrawStats );
                PrintStats( Lang::DrawCallsIndirect, m_pData->m_Stats.m_DrawIndirectStats );
                PrintStats( Lang::DrawMeshTasksCalls, m_pData->m_Stats.m_DrawMeshTasksStats );
                PrintStats( Lang::DrawMeshTasksIndirectCalls, m_pData->m_Stats.m_DrawMeshTasksIndirectStats );
                PrintStats( Lang::DispatchCalls, m_pData->m_Stats.m_DispatchStats );
                PrintStats( Lang::DispatchCallsIndirect, m_pData->m_Stats.m_DispatchIndirectStats );
                PrintStats( Lang::TraceRaysCalls, m_pData->m_Stats.m_TraceRaysStats );
                PrintStats( Lang::TraceRaysIndirectCalls, m_pData->m_Stats.m_TraceRaysIndirectStats );
                PrintStats( Lang::CopyBufferCalls, m_pData->m_Stats.m_CopyBufferStats );
                PrintStats( Lang::CopyBufferToImageCalls, m_pData->m_Stats.m_CopyBufferToImageStats );
                PrintStats( Lang::CopyImageCalls, m_pData->m_Stats.m_CopyImageStats );
                PrintStats( Lang::CopyImageToBufferCalls, m_pData->m_Stats.m_CopyImageToBufferStats );
                PrintStats( Lang::PipelineBarriers, m_pData->m_Stats.m_PipelineBarrierStats );
                PrintStats( Lang::ColorClearCalls, m_pData->m_Stats.m_ClearColorStats );
                PrintStats( Lang::DepthStencilClearCalls, m_pData->m_Stats.m_ClearDepthStencilStats );
                PrintStats( Lang::ResolveCalls, m_pData->m_Stats.m_ResolveStats );
                PrintStats( Lang::BlitCalls, m_pData->m_Stats.m_BlitImageStats );
                PrintStats( Lang::FillBufferCalls, m_pData->m_Stats.m_FillBufferStats );
                PrintStats( Lang::UpdateBufferCalls, m_pData->m_Stats.m_UpdateBufferStats );

                ImGui::TableNextRow();
                ImGui::TableNextColumn();

                if( m_ShowEmptyStatistics )
                {
                    if( ImGui::TextLink( Lang::HideEmptyStatistics ) )
                    {
                        m_ShowEmptyStatistics = false;
                    }
                }
                else
                {
                    if( ImGui::TextLink( Lang::ShowEmptyStatistics ) )
                    {
                        m_ShowEmptyStatistics = true;
                    }
                }

                ImGui::EndTable();
            }
        }
    }

    /***********************************************************************************\

    Function:
        UpdateSettingsTab

    Description:
        Updates "Settings" tab.

    \***********************************************************************************/
    void ProfilerOverlayOutput::UpdateSettingsTab()
    {
        // Set interface scaling.
        float interfaceScale = ImGui::GetIO().FontGlobalScale;
        if( ImGui::InputFloat( Lang::InterfaceScale, &interfaceScale ) )
        {
            ImGui::GetIO().FontGlobalScale = std::clamp( interfaceScale, 0.25f, 4.0f );
        }

        // Set number of collected frames
        int maxFrameCount = static_cast<int>( m_MaxFrameCount );
        if( ImGui::InputInt( Lang::CollectedFrameCount, &maxFrameCount ) )
        {
            SetMaxFrameCount( std::max<uint32_t>( 0, maxFrameCount ) );
        }

        // Select sampling mode (constant in runtime for now)
        ImGui::BeginDisabled();
        {
            static const char* samplingGroupOptions[] = {
                "Drawcall",
                "Pipeline",
                "Render pass",
                "Command buffer"
            };

            int samplingModeSelectedOption = static_cast<int>(m_SamplingMode);
            if( ImGui::Combo( Lang::SamplingMode, &samplingModeSelectedOption, samplingGroupOptions, 4 ) )
            {
                assert( false );
            }
        }
        ImGui::EndDisabled();

        // Select frame delimiter (constant in runtime)
        ImGui::BeginDisabled();
        {
            static const char* frameDelimiterOptions[] = {
                Lang::Present,
                Lang::Submit };

            int frameDelimiterSelectedOption = static_cast<int>(m_FrameDelimiter);
            if( ImGui::Combo( Lang::FrameDelimiter, &frameDelimiterSelectedOption, frameDelimiterOptions, 2 ) )
            {
                assert( false );
            }
        }
        ImGui::EndDisabled();

        // Select time display unit.
        {
            static const char* timeUnitGroupOptions[] = {
                Lang::Milliseconds,
                Lang::Microseconds,
                Lang::Nanoseconds };

            int timeUnitSelectedOption = static_cast<int>(m_TimeUnit);
            if( ImGui::Combo( Lang::TimeUnit, &timeUnitSelectedOption, timeUnitGroupOptions, 3 ) )
            {
                static float timeUnitFactors[] = {
                    1.0f,
                    1'000.0f,
                    1'000'000.0f
                };

                m_TimeUnit = static_cast<TimeUnit>(timeUnitSelectedOption);
                m_TimestampDisplayUnit = timeUnitFactors[ timeUnitSelectedOption ];
                m_pTimestampDisplayUnitStr = timeUnitGroupOptions[ timeUnitSelectedOption ];
            }
        }

        // Display debug labels in frame browser.
        ImGui::Checkbox( Lang::ShowDebugLabels, &m_ShowDebugLabels );

        // Display shader capability badges in frame browser.
        ImGui::Checkbox( Lang::ShowShaderCapabilities, &m_ShowShaderCapabilities );
    }

    /***********************************************************************************\

    Function:
        GetQueueGraphColumns

    Description:
        Enumerate queue utilization graph columns.

    \***********************************************************************************/
    void ProfilerOverlayOutput::GetQueueGraphColumns( VkQueue queue, std::vector<QueueGraphColumn>& columns ) const
    {
        uint64_t lastTimestamp;

        const bool showActiveFrame = GetShowActiveFrame();
        const FrameDataList& framesList = GetActiveFramesList();
        std::shared_ptr<DeviceProfilerFrameData> pFirstFrame = showActiveFrame ? m_pData : framesList.front();
        std::shared_ptr<DeviceProfilerFrameData> pLastFrame = showActiveFrame ? m_pData : framesList.back();
        lastTimestamp = pFirstFrame->m_BeginTimestamp;

        FrameBrowserTreeNodeIndex index;
        index.SetFrameIndex( MakeFrameIndex( framesList.size() - 1, m_SelectedFrameIndex & FrameIndexFlagsMask ) );

        auto AppendSemaphoreEvent = [&]( const std::vector<VkSemaphore>& semaphores, QueueGraphColumn::DataType type ) {
            QueueGraphColumn& column = columns.emplace_back();
            column.flags = ImGuiX::HistogramColumnFlags_Event;
            column.color = IM_COL32( 128, 128, 128, 255 );
            column.userDataType = type;
            column.userData = &semaphores;

            // Highlight events with selected semaphores.
            for( VkSemaphore semaphore : semaphores )
            {
                if( m_SelectedSemaphores.count( semaphore ) )
                {
                    column.color = IM_COL32( 255, 32, 16, 255 );
                    break;
                }
            }
        };

        for( const auto& pFrame : framesList )
        {
            const uint32_t frameIndex = index.GetFrameIndex();

            // Skip other frames if requested
            if( showActiveFrame )
            {
                if( frameIndex != m_SelectedFrameIndex )
                {
                    index.SetFrameIndex( frameIndex - 1 );
                    continue;
                }
            }

            const bool isActiveFrame = ( frameIndex == m_SelectedFrameIndex );

            // Count queue submits in the frame.
            index.emplace_back( 0 );

            for( const auto& submitBatch : pFrame->m_Submits )
            {
                if( submitBatch.m_Handle != queue )
                {
                    // Index must be incremented to account for the submissions on the other queues.
                    index.back()++;
                    continue;
                }

                // Count submit infos.
                index.emplace_back( 0 );

                for( const auto& submit : submitBatch.m_Submits )
                {
                    // Count command buffers.
                    index.emplace_back( 0 );

                    bool firstCommandBuffer = true;

                    for( const auto& commandBuffer : submit.m_CommandBuffers )
                    {
                        if( !commandBuffer.m_DataValid )
                        {
                            // Take command buffers with no data into account.
                            index.back()++;
                            continue;
                        }

                        if( lastTimestamp != commandBuffer.m_BeginTimestamp.m_Value )
                        {
                            QueueGraphColumn& idle = columns.emplace_back();
                            idle.x = GetDuration( lastTimestamp, commandBuffer.m_BeginTimestamp.m_Value );
                            idle.y = 1;
                            idle.color = 0;
                            idle.userDataType = QueueGraphColumn::eIdle;
                            idle.userData = nullptr;
                        }

                        if( firstCommandBuffer && !submit.m_WaitSemaphores.empty() )
                        {
                            // Enumerate wait semaphores before the first executed command buffer.
                            AppendSemaphoreEvent( submit.m_WaitSemaphores, QueueGraphColumn::eWaitSemaphores );
                        }

                        QueueGraphColumn& column = columns.emplace_back();
                        column.x = GetDuration( commandBuffer );
                        column.y = 1;
                        column.color = ImGuiX::ColorAlpha( m_GraphicsPipelineColumnColor, isActiveFrame ? 1.0f : 0.2f );
                        column.userDataType = QueueGraphColumn::eCommandBuffer;
                        column.userData = &commandBuffer;
                        column.nodeIndex = index;

                        lastTimestamp = commandBuffer.m_EndTimestamp.m_Value;
                        firstCommandBuffer = false;

                        index.back()++;
                    }

                    // Insert wait semaphores if no command buffers were submitted.
                    if( firstCommandBuffer && !submit.m_WaitSemaphores.empty() )
                    {
                        AppendSemaphoreEvent( submit.m_WaitSemaphores, QueueGraphColumn::eWaitSemaphores );
                    }

                    // Enumerate signal semaphores after the last executed command buffer.
                    if( !submit.m_SignalSemaphores.empty() )
                    {
                        AppendSemaphoreEvent( submit.m_SignalSemaphores, QueueGraphColumn::eSignalSemaphores );
                    }

                    index.pop_back();
                    index.back()++;
                }

                index.pop_back();
                index.back()++;
            }

            index.pop_back();
            index.SetFrameIndex( frameIndex - 1 );
        }

        if( ( lastTimestamp != pFirstFrame->m_BeginTimestamp ) &&
            ( lastTimestamp != pLastFrame->m_EndTimestamp ) )
        {
            QueueGraphColumn& idle = columns.emplace_back();
            idle.x = GetDuration( lastTimestamp, pLastFrame->m_EndTimestamp );
            idle.y = 1;
            idle.color = 0;
            idle.userDataType = QueueGraphColumn::eIdle;
            idle.userData = nullptr;
        }
    }

    /***********************************************************************************\

    Function:
        GetQueueUtilization

    Description:
        Calculate queue utilization.

    \***********************************************************************************/
    float ProfilerOverlayOutput::GetQueueUtilization( const std::vector<QueueGraphColumn>& columns ) const
    {
        float utilization = 0.0f;
        for( const auto& column : columns )
        {
            if( column.userDataType == QueueGraphColumn::eCommandBuffer )
            {
                utilization += column.x * column.y;
            }
        }

        return utilization;
    }

    /***********************************************************************************\

    Function:
        GetPerformanceGraphColumns

    Description:
        Enumerate performance graph columns.

    \***********************************************************************************/
    void ProfilerOverlayOutput::GetPerformanceGraphColumns( std::vector<PerformanceGraphColumn>& columns ) const
    {
        using QueueTimestampPair = std::pair<VkQueue, uint64_t>;
        const auto& queues = m_Frontend.GetDeviceQueues();
        const size_t queueCount = queues.size();

        QueueTimestampPair* pLastTimestampsPerQueue = nullptr;
        bool lastTimstampsPerQueueUsesHeapAllocation = false;

        // Allocate a timestamp per each queue in the profiled device
        if( m_HistogramShowIdle )
        {
            const size_t allocationSize = queueCount * sizeof( QueueTimestampPair );
            if( allocationSize > 1024 )
            {
                // Switch to heap allocations when number of queues is large
                lastTimstampsPerQueueUsesHeapAllocation = true;
                pLastTimestampsPerQueue =
                    static_cast<QueueTimestampPair*>( malloc( allocationSize ) );
            }
            else
            {
                // Prefer allocation on stack when array is small enough
                pLastTimestampsPerQueue =
                    static_cast<QueueTimestampPair*>( alloca( queueCount * sizeof( QueueTimestampPair ) ) );
            }

            // Initialize the array
            if( pLastTimestampsPerQueue != nullptr )
            {
                size_t i = 0;
                for( const auto& queue : queues )
                {
                    pLastTimestampsPerQueue[i].first = queue.second.Handle;
                    pLastTimestampsPerQueue[i].second = 0;
                    i++;
                }
            }
        }

        const bool showActiveFrame = GetShowActiveFrame();
        const FrameDataList& framesList = GetActiveFramesList();

        FrameBrowserTreeNodeIndex index;
        index.SetFrameIndex( MakeFrameIndex( framesList.size() - 1, m_SelectedFrameIndex & FrameIndexFlagsMask ) );

        for( const std::shared_ptr<DeviceProfilerFrameData>& pFrame : framesList )
        {
            const uint32_t frameIndex = index.GetFrameIndex();

            // Skip other frames if requested
            if( showActiveFrame )
            {
                if( frameIndex != m_SelectedFrameIndex )
                {
                    index.SetFrameIndex( frameIndex - 1 );
                    continue;
                }
            }

            // Enumerate frames only
            if( m_HistogramGroupMode == HistogramGroupMode::eFrame )
            {
                PerformanceGraphColumn& column = columns.emplace_back();
                column.x = GetDuration( pFrame->m_BeginTimestamp, pFrame->m_EndTimestamp );
                column.y = ( m_HistogramValueMode == HistogramValueMode::eDuration ? column.x : 1 );
                column.color = ImGuiX::ColorAlpha( m_RenderPassColumnColor, frameIndex == m_SelectedFrameIndex ? 1.0f : 0.2f );
                column.userData = pFrame.get();
                column.groupMode = HistogramGroupMode::eFrame;
                column.nodeIndex = index;

                index.SetFrameIndex( frameIndex - 1 );
                continue;
            }

            index.emplace_back( 0 );

            // Enumerate submits batches in frame
            for( const auto& submitBatch : pFrame->m_Submits )
            {
                index.emplace_back( 0 );

                // End timestamp of the last executed command buffer on this queue
                QueueTimestampPair* pLastQueueTimestamp = nullptr;

                if( m_HistogramShowIdle && pLastTimestampsPerQueue != nullptr )
                {
                    for( size_t i = 0; i < queueCount; ++i )
                    {
                        if( pLastTimestampsPerQueue[i].first == submitBatch.m_Handle )
                        {
                            pLastQueueTimestamp = &pLastTimestampsPerQueue[i];
                            break;
                        }
                    }
                }

                // Enumerate submits in submit batch
                for( const auto& submit : submitBatch.m_Submits )
                {
                    index.emplace_back( 0 );

                    // Enumerate command buffers in submit
                    for( const auto& commandBuffer : submit.m_CommandBuffers )
                    {
                        // Insert idle time since last command buffer
                        if( m_HistogramShowIdle &&
                            ( pLastQueueTimestamp != nullptr ) &&
                            ( commandBuffer.m_BeginTimestamp.m_Index != UINT64_MAX ) &&
                            ( commandBuffer.m_EndTimestamp.m_Index != UINT64_MAX ) )
                        {
                            if( pLastQueueTimestamp->second != 0 )
                            {
                                PerformanceGraphColumn& column = columns.emplace_back();
                                column.x = GetDuration( pLastQueueTimestamp->second, commandBuffer.m_BeginTimestamp.m_Value );
                                column.y = 0;
                            }

                            pLastQueueTimestamp->second = commandBuffer.m_EndTimestamp.m_Value;
                        }

                        GetPerformanceGraphColumns( commandBuffer, index, columns );
                        index.back()++;
                    }

                    index.pop_back();
                    index.back()++;
                }

                index.pop_back();
                index.back()++;
            }

            index.pop_back();
            index.SetFrameIndex( index.GetFrameIndex() - 1 );
        }

        // Free memory allocated on heap
        if( lastTimstampsPerQueueUsesHeapAllocation )
        {
            free( pLastTimestampsPerQueue );
        }

        assert( index.size() == 2 );
    }

    /***********************************************************************************\

    Function:
        GetPerformanceGraphColumns

    Description:
        Enumerate performance graph columns.

    \***********************************************************************************/
    void ProfilerOverlayOutput::GetPerformanceGraphColumns(
        const DeviceProfilerCommandBufferData& data,
        FrameBrowserTreeNodeIndex& index,
        std::vector<PerformanceGraphColumn>& columns ) const
    {
        index.emplace_back( 0 );

        // Enumerate render passes in command buffer
        for( const auto& renderPass : data.m_RenderPasses )
        {
            GetPerformanceGraphColumns( renderPass, index, columns );
            index.back()++;
        }

        index.pop_back();
    }

    /***********************************************************************************\

    Function:
        GetPerformanceGraphColumns

    Description:
        Enumerate performance graph columns.

    \***********************************************************************************/
    void ProfilerOverlayOutput::GetPerformanceGraphColumns(
        const DeviceProfilerRenderPassData& data,
        FrameBrowserTreeNodeIndex& index,
        std::vector<PerformanceGraphColumn>& columns ) const
    {
        const bool isActiveFrame = ( index.GetFrameIndex() == m_SelectedFrameIndex );

        if( (m_HistogramGroupMode <= HistogramGroupMode::eRenderPass) &&
            ((data.m_Handle != VK_NULL_HANDLE) ||
             (data.m_Dynamic == true) ||
             (m_SamplingMode == VK_PROFILER_MODE_PER_RENDER_PASS_EXT)) )
        {
            const float cycleCount = GetDuration( data );

            PerformanceGraphColumn& column = columns.emplace_back();
            column.x = cycleCount;
            column.y = (m_HistogramValueMode == HistogramValueMode::eDuration ? cycleCount : 1);
            column.color = ImGuiX::ColorAlpha( m_RenderPassColumnColor, isActiveFrame ? 1.0f : 0.2f );
            column.userData = &data;
            column.groupMode = HistogramGroupMode::eRenderPass;
            column.nodeIndex = index;
        }
        else
        {
            index.emplace_back( 0 );
            if( data.HasBeginCommand() )
            {
                const float cycleCount = GetDuration( data.m_Begin );

                PerformanceGraphColumn& column = columns.emplace_back();
                column.x = cycleCount;
                column.y = (m_HistogramValueMode == HistogramValueMode::eDuration ? cycleCount : 1);
                column.color = ImGuiX::ColorAlpha( m_GraphicsPipelineColumnColor, isActiveFrame ? 1.0f : 0.2f );
                column.userData = &data;
                column.groupMode = HistogramGroupMode::eRenderPassBegin;
                column.nodeIndex = index;

                index.back()++;
            }

            // Enumerate subpasses in render pass
            for( const auto& subpass : data.m_Subpasses )
            {
                index.emplace_back( 0 );

                // Treat data as pipelines if subpass contents are inline-only.
                if( subpass.m_Contents == VK_SUBPASS_CONTENTS_INLINE )
                {
                    for( const auto& data : subpass.m_Data )
                    {
                        GetPerformanceGraphColumns( std::get<DeviceProfilerPipelineData>( data ), index, columns );
                        index.back()++;
                    }
                }

                // Treat data as secondary command buffers if subpass contents are secondary command buffers only.
                else if( subpass.m_Contents == VK_SUBPASS_CONTENTS_SECONDARY_COMMAND_BUFFERS )
                {
                    for( const auto& data : subpass.m_Data )
                    {
                        GetPerformanceGraphColumns( std::get<DeviceProfilerCommandBufferData>( data ), index, columns );
                        index.back()++;
                    }
                }

                // With VK_EXT_nested_command_buffer, it is possible to insert both command buffers and inline commands in the same subpass.
                else if( subpass.m_Contents == VK_SUBPASS_CONTENTS_INLINE_AND_SECONDARY_COMMAND_BUFFERS_EXT )
                {
                    for( const auto& data : subpass.m_Data )
                    {
                        switch( data.GetType() )
                        {
                        case DeviceProfilerSubpassDataType::ePipeline:
                            GetPerformanceGraphColumns( std::get<DeviceProfilerPipelineData>( data ), index, columns );
                            break;

                        case DeviceProfilerSubpassDataType::eCommandBuffer:
                            GetPerformanceGraphColumns( std::get<DeviceProfilerCommandBufferData>( data ), index, columns );
                            break;
                        }
                        index.back()++;
                    }
                }

                index.pop_back();
                index.back()++;
            }

            if( data.HasEndCommand() )
            {
                const float cycleCount = GetDuration( data.m_End );

                PerformanceGraphColumn& column = columns.emplace_back();
                column.x = cycleCount;
                column.y = (m_HistogramValueMode == HistogramValueMode::eDuration ? cycleCount : 1);
                column.color = ImGuiX::ColorAlpha( m_GraphicsPipelineColumnColor, isActiveFrame ? 1.0f : 0.2f );
                column.userData = &data;
                column.groupMode = HistogramGroupMode::eRenderPassEnd;
                column.nodeIndex = index;
            }

            index.pop_back();
        }
    }

    /***********************************************************************************\

    Function:
        GetPerformanceGraphColumns

    Description:
        Enumerate performance graph columns.

    \***********************************************************************************/
    void ProfilerOverlayOutput::GetPerformanceGraphColumns(
        const DeviceProfilerPipelineData& data,
        FrameBrowserTreeNodeIndex& index,
        std::vector<PerformanceGraphColumn>& columns ) const
    {
        if( (m_HistogramGroupMode <= HistogramGroupMode::ePipeline) &&
            ((((data.m_ShaderTuple.m_Hash & 0xFFFF) != 0) &&
              (data.m_Handle != VK_NULL_HANDLE)) ||
             (m_SamplingMode == VK_PROFILER_MODE_PER_PIPELINE_EXT)) )
        {
            const bool isActiveFrame = ( index.GetFrameIndex() == m_SelectedFrameIndex );
            const float cycleCount = GetDuration( data );

            PerformanceGraphColumn& column = columns.emplace_back();
            column.x = cycleCount;
            column.y = (m_HistogramValueMode == HistogramValueMode::eDuration ? cycleCount : 1);
            column.userData = &data;
            column.groupMode = HistogramGroupMode::ePipeline;
            column.nodeIndex = index;

            switch( data.m_BindPoint )
            {
            case VK_PIPELINE_BIND_POINT_GRAPHICS:
                column.color = ImGuiX::ColorAlpha( m_GraphicsPipelineColumnColor, isActiveFrame ? 1.0f : 0.2f );
                break;

            case VK_PIPELINE_BIND_POINT_COMPUTE:
                column.color = ImGuiX::ColorAlpha( m_ComputePipelineColumnColor, isActiveFrame ? 1.0f : 0.2f );
                break;

            case VK_PIPELINE_BIND_POINT_RAY_TRACING_KHR:
                column.color = ImGuiX::ColorAlpha( m_RayTracingPipelineColumnColor, isActiveFrame ? 1.0f : 0.2f );
                break;

            default:
                assert( !"Unsupported pipeline type" );
                break;
            }
        }
        else
        {
            index.emplace_back( 0 );

            // Enumerate drawcalls in pipeline
            for( const auto& drawcall : data.m_Drawcalls )
            {
                GetPerformanceGraphColumns( drawcall, index, columns );
                index.back()++;
            }

            index.pop_back();
        }
    }

    /***********************************************************************************\

    Function:
        GetPerformanceGraphColumns

    Description:
        Enumerate performance graph columns.

    \***********************************************************************************/
    void ProfilerOverlayOutput::GetPerformanceGraphColumns(
        const DeviceProfilerDrawcall& data,
        FrameBrowserTreeNodeIndex& index,
        std::vector<PerformanceGraphColumn>& columns ) const
    {
        const bool isActiveFrame = ( index.GetFrameIndex() == m_SelectedFrameIndex );
        const float cycleCount = GetDuration( data );

        PerformanceGraphColumn& column = columns.emplace_back();
        column.x = cycleCount;
        column.y = (m_HistogramValueMode == HistogramValueMode::eDuration ? cycleCount : 1);
        column.userData = &data;
        column.groupMode = HistogramGroupMode::eDrawcall;
        column.nodeIndex = index;

        switch( data.GetPipelineType() )
        {
        case DeviceProfilerPipelineType::eGraphics:
            column.color = ImGuiX::ColorAlpha( m_GraphicsPipelineColumnColor, isActiveFrame ? 1.0f : 0.2f );
            break;

        case DeviceProfilerPipelineType::eCompute:
            column.color = ImGuiX::ColorAlpha( m_ComputePipelineColumnColor, isActiveFrame ? 1.0f : 0.2f );
            break;

        default:
            column.color = ImGuiX::ColorAlpha( m_InternalPipelineColumnColor, isActiveFrame ? 1.0f : 0.2f );
            break;
        }
    }

    /***********************************************************************************\

    Function:
        DrawPerformanceGraphLabel

    Description:
        Draw label for hovered column.

    \***********************************************************************************/
    void ProfilerOverlayOutput::DrawPerformanceGraphLabel( const ImGuiX::HistogramColumnData& data_ )
    {
        const PerformanceGraphColumn& data = reinterpret_cast<const PerformanceGraphColumn&>(data_);

        std::string regionName = "";
        float regionDuration = 0;

        switch( data.groupMode )
        {
        case HistogramGroupMode::eFrame:
        {
            const DeviceProfilerFrameData& frameData =
                *reinterpret_cast<const DeviceProfilerFrameData*>( data.userData );

            regionName = fmt::format( "{} #{}", m_pFrameStr, frameData.m_CPU.m_FrameIndex );
            regionDuration = GetDuration( frameData.m_BeginTimestamp, frameData.m_EndTimestamp );
            break;
        }

        case HistogramGroupMode::eRenderPass:
        {
            const DeviceProfilerRenderPassData& renderPassData =
                *reinterpret_cast<const DeviceProfilerRenderPassData*>(data.userData);

            regionName = m_pStringSerializer->GetName( renderPassData );
            regionDuration = GetDuration( renderPassData );
            break;
        }

        case HistogramGroupMode::ePipeline:
        {
            const DeviceProfilerPipelineData& pipelineData =
                *reinterpret_cast<const DeviceProfilerPipelineData*>(data.userData);

            regionName = m_pStringSerializer->GetName( pipelineData );
            regionDuration = GetDuration( pipelineData );
            break;
        }

        case HistogramGroupMode::eDrawcall:
        {
            const DeviceProfilerDrawcall& drawcallData =
                *reinterpret_cast<const DeviceProfilerDrawcall*>(data.userData);

            regionName = m_pStringSerializer->GetName( drawcallData );
            regionDuration = GetDuration( drawcallData );
            break;
        }

        case HistogramGroupMode::eRenderPassBegin:
        {
            const DeviceProfilerRenderPassData& renderPassData =
                *reinterpret_cast<const DeviceProfilerRenderPassData*>( data.userData );

            regionName = m_pStringSerializer->GetName( renderPassData.m_Begin, renderPassData.m_Dynamic );
            regionDuration = GetDuration( renderPassData.m_Begin );
            break;
        }

        case HistogramGroupMode::eRenderPassEnd:
        {
            const DeviceProfilerRenderPassData& renderPassData =
                *reinterpret_cast<const DeviceProfilerRenderPassData*>( data.userData );

            regionName = m_pStringSerializer->GetName( renderPassData.m_End, renderPassData.m_Dynamic );
            regionDuration = GetDuration( renderPassData.m_End );
            break;
        }
        }

        ImGui::SetTooltip( "%s\n%.2f %s",
            regionName.c_str(),
            regionDuration,
            m_pTimestampDisplayUnitStr );
    }

    /***********************************************************************************\

    Function:
        SelectPerformanceGraphColumn

    Description:
        Scroll frame browser to node selected in performance graph.

    \***********************************************************************************/
    void ProfilerOverlayOutput::SelectPerformanceGraphColumn( const ImGuiX::HistogramColumnData& data_ )
    {
        const PerformanceGraphColumn& data = reinterpret_cast<const PerformanceGraphColumn&>(data_);

        m_SelectedFrameBrowserNodeIndex = data.nodeIndex;
        m_ScrollToSelectedFrameBrowserNode = true;

        m_SelectionUpdateTimestamp = std::chrono::high_resolution_clock::now();
    }

    /***********************************************************************************\

    Function:
        ScrollToSelectedFrameBrowserNode

    Description:
        Checks if the frame browser should scroll to the node at the given index
        (or its child).

    \***********************************************************************************/
    bool ProfilerOverlayOutput::ScrollToSelectedFrameBrowserNode( const FrameBrowserTreeNodeIndex& index ) const
    {
        if( !m_ScrollToSelectedFrameBrowserNode )
        {
            return false;
        }

        if( m_SelectedFrameBrowserNodeIndex.size() < index.size() )
        {
            return false;
        }

        return memcmp( m_SelectedFrameBrowserNodeIndex.data(),
            index.data(),
            index.size() * sizeof( FrameBrowserTreeNodeIndex::value_type ) ) == 0;
    }

    /***********************************************************************************\

    Function:
        GetFrameBrowserNodeIndexStr

    Description:
        Returns pointer to a string representation of the index.
        The pointer remains valid until the next call to this function.

    \***********************************************************************************/
    const char* ProfilerOverlayOutput::GetFrameBrowserNodeIndexStr( const FrameBrowserTreeNodeIndex& index )
    {
        // Allocate size for the string.
        m_FrameBrowserNodeIndexStr.resize(
            (index.GetTreeNodeIndexSize() * sizeof( FrameBrowserTreeNodeIndex::value_type ) * 2) + 1 );

        ProfilerStringFunctions::Hex(
            m_FrameBrowserNodeIndexStr.data(),
            index.GetTreeNodeIndex(),
            index.GetTreeNodeIndexSize() );

        return m_FrameBrowserNodeIndexStr.data();
    }

    /***********************************************************************************\

    Function:
        GetDefaultPerformanceCountersFileName

    Description:
        Returns the default file name for performance counters.

    \***********************************************************************************/
<<<<<<< HEAD
    std::string ProfilerOverlayOutput::GetDefaultPerformanceCountersFileName( const VendorMetricsSet* pMetricsSet ) const
=======
    std::string ProfilerOverlayOutput::GetDefaultPerformanceCountersFileName(
        const std::shared_ptr<PerformanceQueryMetricsSet>& pMetricsSet ) const
>>>>>>> c01ea1d0
    {
        std::stringstream stringBuilder;
        stringBuilder << ProfilerPlatformFunctions::GetProcessName() << "_";
        stringBuilder << ProfilerPlatformFunctions::GetCurrentProcessId() << "_";

<<<<<<< HEAD
        if( pMetricsSet != nullptr )
=======
        if( pMetricsSet )
>>>>>>> c01ea1d0
        {
            std::string metricsSetName = pMetricsSet->m_Properties.name;
            std::replace( metricsSetName.begin(), metricsSetName.end(), ' ', '_' );
            stringBuilder << metricsSetName << "_";
        }

        stringBuilder << "counters.csv";

        return stringBuilder.str();
    }

    /***********************************************************************************\

    Function:
        UpdatePerformanceCounterExporter

    Description:
        Shows a file dialog if performance counter save or load was requested and
        saves/loads them when OK is pressed.

    \***********************************************************************************/
    void ProfilerOverlayOutput::UpdatePerformanceCounterExporter()
    {
        static const std::string scFileDialogId = "#PerformanceCountersSaveFileDialog";

        if( m_pPerformanceQueryExporter != nullptr )
        {
            // Initialize the file dialog on the first call to this function.
            if( !m_pPerformanceQueryExporter->m_FileDialog.IsOpened() )
            {
                m_pPerformanceQueryExporter->m_FileDialogConfig.flags =
                    ImGuiFileDialogFlags_Default;

                if( m_pPerformanceQueryExporter->m_Action == PerformanceQueryExporter::Action::eImport )
                {
                    // Don't ask for overwrite when selecting file to load.
                    m_pPerformanceQueryExporter->m_FileDialogConfig.flags ^=
                        ImGuiFileDialogFlags_ConfirmOverwrite;
                }

                if( m_pPerformanceQueryExporter->m_Action == PerformanceQueryExporter::Action::eExport )
                {
<<<<<<< HEAD
                    m_pPerformanceCounterExporter->m_FileDialogConfig.fileName =
                        GetDefaultPerformanceCountersFileName( m_pPerformanceCounterExporter->m_pMetricsSet );
=======
                    m_pPerformanceQueryExporter->m_FileDialogConfig.fileName =
                        GetDefaultPerformanceCountersFileName( m_pPerformanceQueryExporter->m_pMetricsSet );
>>>>>>> c01ea1d0
                }
            }

            // Draw the file dialog until the user closes it.
            bool closed = DisplayFileDialog(
                scFileDialogId,
                m_pPerformanceQueryExporter->m_FileDialog,
                m_pPerformanceQueryExporter->m_FileDialogConfig,
                "Select performance counters file path",
                ".csv" );

            if( closed )
            {
                if( m_pPerformanceQueryExporter->m_FileDialog.IsOk() )
                {
                    switch( m_pPerformanceQueryExporter->m_Action )
                    {
                    case PerformanceQueryExporter::Action::eExport:
                        SavePerformanceCountersToFile(
<<<<<<< HEAD
                            m_pPerformanceCounterExporter->m_FileDialog.GetFilePathName(),
                            m_pPerformanceCounterExporter->m_pMetricsSet,
                            m_pPerformanceCounterExporter->m_Data,
                            m_pPerformanceCounterExporter->m_DataMask );
=======
                            m_pPerformanceQueryExporter->m_FileDialog.GetFilePathName(),
                            m_pPerformanceQueryExporter->m_pMetricsSet,
                            m_pPerformanceQueryExporter->m_Data,
                            m_pPerformanceQueryExporter->m_DataMask );
>>>>>>> c01ea1d0
                        break;

                    case PerformanceQueryExporter::Action::eImport:
                        LoadPerformanceCountersFromFile(
                            m_pPerformanceQueryExporter->m_FileDialog.GetFilePathName() );
                        break;
                    }
                }

                // Destroy the exporter.
                m_pPerformanceQueryExporter.reset();
            }
        }
    }

    /***********************************************************************************\

    Function:
        SavePerformanceCountersToFile

    Description:
        Writes performance counters data to a CSV file.

    \***********************************************************************************/
    void ProfilerOverlayOutput::SavePerformanceCountersToFile(
        const std::string& fileName,
<<<<<<< HEAD
        const VendorMetricsSet* pMetricsSet,
=======
        const std::shared_ptr<PerformanceQueryMetricsSet>& pMetricsSet,
>>>>>>> c01ea1d0
        const std::vector<VkProfilerPerformanceCounterResultEXT>& data,
        const std::vector<bool>& mask )
    {
        DeviceProfilerCsvSerializer serializer;

        if( serializer.Open( fileName ) )
        {
            assert( pMetricsSet != nullptr );
<<<<<<< HEAD

            const std::vector<VkProfilerPerformanceCounterProperties2EXT>& properties = pMetricsSet->m_Metrics;
=======
>>>>>>> c01ea1d0

            const std::vector<VkProfilerPerformanceCounterProperties2EXT>& properties = pMetricsSet->m_Metrics;
            std::vector<VkProfilerPerformanceCounterProperties2EXT> exportedProperties;
            std::vector<VkProfilerPerformanceCounterResultEXT> exportedData;

            for( size_t i = 0; i < data.size(); ++i )
            {
                if( mask[i] )
                {
                    exportedData.push_back( data[i] );
                    exportedProperties.push_back( properties[i] );
                }
            }

            serializer.WriteHeader( static_cast<uint32_t>( exportedProperties.size() ), exportedProperties.data() );
            serializer.WriteRow( static_cast<uint32_t>( exportedData.size() ), exportedData.data() );
            serializer.Close();

            m_SerializationSucceeded = true;
            m_SerializationMessage = "Performance counters saved successfully.\n" + fileName;
        }
        else
        {
            m_SerializationSucceeded = false;
            m_SerializationMessage = "Failed to open file for writing.\n" + fileName;
        }

        // Display message box
        m_SerializationFinishTimestamp = std::chrono::high_resolution_clock::now();
        m_SerializationOutputWindowSize = { 0, 0 };
        m_SerializationWindowVisible = false;
    }

    /***********************************************************************************\

    Function:
        LoadPerformanceCountersFromFile

    Description:
        Loads performance counters data from a CSV file.

    \***********************************************************************************/
    void ProfilerOverlayOutput::LoadPerformanceCountersFromFile( const std::string& fileName )
    {
        DeviceProfilerCsvDeserializer deserializer;

        if( deserializer.Open( fileName ) )
        {
            std::vector<VkProfilerPerformanceCounterProperties2EXT> properties = deserializer.ReadHeader();
            std::vector<VkProfilerPerformanceCounterResultEXT> results = deserializer.ReadRow();

            m_ReferencePerformanceQueryData.clear();

            const size_t performanceCounterCount = std::min( properties.size(), results.size() );
            for( size_t i = 0; i < performanceCounterCount; ++i )
            {
                m_ReferencePerformanceQueryData.try_emplace( properties[i].shortName, results[i] );
            }

            m_SerializationSucceeded = true;
            m_SerializationMessage = "Performance counters loaded successfully.\n" + fileName;
        }
        else
        {
            m_SerializationSucceeded = false;
            m_SerializationMessage = "Failed to open file for reading.\n" + fileName;
        }

        // Display message box
        m_SerializationFinishTimestamp = std::chrono::high_resolution_clock::now();
        m_SerializationOutputWindowSize = { 0, 0 };
        m_SerializationWindowVisible = false;
    }

    /***********************************************************************************\

    Function:
        UpdateTopPipelinesExporter

    Description:
        Shows a file dialog if top pipelines list save or load was requested and
        saves/loads them when OK is pressed.

    \***********************************************************************************/
    void ProfilerOverlayOutput::UpdateTopPipelinesExporter()
    {
        static const std::string scFileDialogId = "#TopPipelinesSaveFileDialog";

        if( m_pTopPipelinesExporter != nullptr )
        {
            // Initialize the file dialog on the first call to this function.
            if( !m_pTopPipelinesExporter->m_FileDialog.IsOpened() )
            {
                m_pTopPipelinesExporter->m_FileDialogConfig.flags =
                    ImGuiFileDialogFlags_Default;

                if( m_pTopPipelinesExporter->m_Action == TopPipelinesExporter::Action::eImport )
                {
                    // Don't ask for overwrite when selecting file to load.
                    m_pTopPipelinesExporter->m_FileDialogConfig.flags ^=
                        ImGuiFileDialogFlags_ConfirmOverwrite;
                }

                if( m_pTopPipelinesExporter->m_Action == TopPipelinesExporter::Action::eExport )
                {
                    m_pTopPipelinesExporter->m_FileDialogConfig.fileName =
                        "top_pipelines.csv";
                }
            }

            // Draw the file dialog until the user closes it.
            bool closed = DisplayFileDialog(
                scFileDialogId,
                m_pTopPipelinesExporter->m_FileDialog,
                m_pTopPipelinesExporter->m_FileDialogConfig,
                "Select top pipelines file path",
                ".csv" );

            if( closed )
            {
                if( m_pTopPipelinesExporter->m_FileDialog.IsOk() )
                {
                    switch( m_pTopPipelinesExporter->m_Action )
                    {
                    case TopPipelinesExporter::Action::eExport:
                        SaveTopPipelinesToFile(
                            m_pTopPipelinesExporter->m_FileDialog.GetFilePathName(),
                            *m_pTopPipelinesExporter->m_pData );
                        break;

                    case TopPipelinesExporter::Action::eImport:
                        LoadTopPipelinesFromFile(
                            m_pTopPipelinesExporter->m_FileDialog.GetFilePathName() );
                        break;
                    }
                }

                // Destroy the exporter.
                m_pTopPipelinesExporter.reset();
            }
        }
    }

    /***********************************************************************************\

    Function:
        SaveTopPipelinesToFile

    Description:
        Writes top pipelines data to a CSV file.

    \***********************************************************************************/
    void ProfilerOverlayOutput::SaveTopPipelinesToFile( const std::string& fileName, const DeviceProfilerFrameData& data )
    {
        DeviceProfilerCsvSerializer serializer;

        if( serializer.Open( fileName ) )
        {
            // Convert top pipelines to performance counter format to reuse existing CSV serializer implementation.
            std::vector<VkProfilerPerformanceCounterProperties2EXT> pipelineNames;
            pipelineNames.reserve( data.m_TopPipelines.size() );

            std::vector<VkProfilerPerformanceCounterResultEXT> pipelineDurations;
            pipelineDurations.reserve( data.m_TopPipelines.size() );

            for( const DeviceProfilerPipelineData& pipeline : data.m_TopPipelines )
            {
                const std::string pipelineName = m_pStringSerializer->GetName( pipeline );

                VkProfilerPerformanceCounterProperties2EXT& pipelineNameInfo = pipelineNames.emplace_back();
                ProfilerStringFunctions::CopyString( pipelineNameInfo.shortName, pipelineName.c_str(), pipelineName.length() );
                pipelineNameInfo.storage = VK_PROFILER_PERFORMANCE_COUNTER_STORAGE_FLOAT32_EXT;

                VkProfilerPerformanceCounterResultEXT& pipelineDuration = pipelineDurations.emplace_back();
                pipelineDuration.float32 = GetDuration( pipeline );
            }

            // Write converted data to file.
            serializer.WriteHeader( static_cast<uint32_t>( pipelineNames.size() ), pipelineNames.data() );
            serializer.WriteRow( static_cast<uint32_t>( pipelineDurations.size() ), pipelineDurations.data() );
            serializer.Close();

            std::filesystem::path filePath( fileName );
            m_ReferenceTopPipelinesShortDescription = filePath.filename().string();
            m_ReferenceTopPipelinesFullDescription = filePath.string();

            m_SerializationSucceeded = true;
            m_SerializationMessage = "Top pipelines saved successfully.\n" + fileName;
        }
        else
        {
            m_SerializationSucceeded = false;
            m_SerializationMessage = "Failed to open file for writing.\n" + fileName;
        }

        // Display message box
        m_SerializationFinishTimestamp = std::chrono::high_resolution_clock::now();
        m_SerializationOutputWindowSize = { 0, 0 };
        m_SerializationWindowVisible = false;
    }

    /***********************************************************************************\

    Function:
        LoadTopPipelinesFromFile

    Description:
        Loads top pipelines data from a CSV file.

    \***********************************************************************************/
    void ProfilerOverlayOutput::LoadTopPipelinesFromFile( const std::string& fileName )
    {
        DeviceProfilerCsvDeserializer deserializer;

        if( deserializer.Open( fileName ) )
        {
            std::vector<VkProfilerPerformanceCounterProperties2EXT> properties = deserializer.ReadHeader();
            std::vector<VkProfilerPerformanceCounterResultEXT> results = deserializer.ReadRow();

            m_ReferenceTopPipelines.clear();

            const size_t topPipelineCount = std::min( properties.size(), results.size() );
            for( size_t i = 0; i < topPipelineCount; ++i )
            {
                // Only float32 storage is supported for top pipelines for now.
                if( properties[i].storage == VK_PROFILER_PERFORMANCE_COUNTER_STORAGE_FLOAT32_EXT )
                {
                    m_ReferenceTopPipelines.try_emplace( properties[i].shortName, results[i].float32 );
                }
            }

            std::filesystem::path filePath( fileName );
            m_ReferenceTopPipelinesShortDescription = filePath.filename().string();
            m_ReferenceTopPipelinesFullDescription = filePath.string();

            m_SerializationSucceeded = true;
            m_SerializationMessage = "Top pipelines loaded successfully.\n" + fileName;
        }
        else
        {
            m_SerializationSucceeded = false;
            m_SerializationMessage = "Failed to open file for reading.\n" + fileName;
        }

        // Display message box
        m_SerializationFinishTimestamp = std::chrono::high_resolution_clock::now();
        m_SerializationOutputWindowSize = { 0, 0 };
        m_SerializationWindowVisible = false;
    }

    /***********************************************************************************\

    Function:
        UpdateTraceExporter

    Description:
        Shows a file dialog if trace save was requested and saves it when OK is pressed.

    \***********************************************************************************/
    void ProfilerOverlayOutput::UpdateTraceExporter()
    {
        static const std::string scFileDialogId = "#TraceSaveFileDialog";

        // Early-out if not requested.
        if( m_pTraceExporter == nullptr )
        {
            return;
        }

        if( !m_pTraceExporter->m_FileDialog.IsOpened() )
        {
            // Initialize the file dialog on the first call to this function.
            m_pTraceExporter->m_FileDialogConfig.fileName =
                DeviceProfilerTraceSerializer::GetDefaultTraceFileName( m_SamplingMode );

            m_pTraceExporter->m_FileDialogConfig.flags =
                ImGuiFileDialogFlags_Default;
        }

        // Draw the file dialog until the user closes it.
        bool closed = DisplayFileDialog(
            scFileDialogId,
            m_pTraceExporter->m_FileDialog,
            m_pTraceExporter->m_FileDialogConfig,
            "Select trace save path",
            ".json" );

        if( closed )
        {
            if( m_pTraceExporter->m_FileDialog.IsOk() )
            {
                SaveTraceToFile(
                    m_pTraceExporter->m_FileDialog.GetFilePathName(),
                    *m_pTraceExporter->m_pData );
            }

            // Destroy the exporter.
            m_pTraceExporter.reset();
        }
    }

    /***********************************************************************************\

    Function:
        SaveTraceToFile

    Description:
        Saves frame trace to a file.

    \***********************************************************************************/
    void ProfilerOverlayOutput::SaveTraceToFile( const std::string& fileName, const DeviceProfilerFrameData& data )
    {
        DeviceProfilerTraceSerializer serializer( m_Frontend );
        DeviceProfilerTraceSerializationResult result = serializer.Serialize( fileName, data );

        m_SerializationSucceeded = result.m_Succeeded;
        m_SerializationMessage = result.m_Message;

        // Display message box
        m_SerializationFinishTimestamp = std::chrono::high_resolution_clock::now();
        m_SerializationOutputWindowSize = { 0, 0 };
        m_SerializationWindowVisible = false;
    }

    /***********************************************************************************\

    Function:
        UpdateNotificationWindow

    Description:
        Display window with serialization output.

    \***********************************************************************************/
    void ProfilerOverlayOutput::UpdateNotificationWindow()
    {
        using namespace std::chrono;
        using namespace std::chrono_literals;

        const auto& now = std::chrono::high_resolution_clock::now();

        if( (now - m_SerializationFinishTimestamp) < 4s )
        {
            const ImVec2 outputSize = m_Backend.GetRenderArea();
            const ImVec2 windowPos = {
                static_cast<float>(outputSize.x - m_SerializationOutputWindowSize.width),
                static_cast<float>(outputSize.y - m_SerializationOutputWindowSize.height) };

            const float fadeOutStep =
                1.f - std::max( 0.f, std::min( 1.f,
                                         duration_cast<milliseconds>(now - (m_SerializationFinishTimestamp + 3s)).count() / 1000.f ) );

            ImGui::PushStyleVar( ImGuiStyleVar_Alpha, fadeOutStep );

            if( !m_SerializationSucceeded )
            {
                ImGui::PushStyleColor( ImGuiCol_WindowBg, { 1, 0, 0, 1 } );
            }

            ImGui::SetNextWindowPos( windowPos );
            ImGui::Begin( "Trace Export", nullptr,
                ImGuiWindowFlags_NoMove |
                    ImGuiWindowFlags_NoResize |
                    ImGuiWindowFlags_NoTitleBar |
                    ImGuiWindowFlags_NoCollapse |
                    ImGuiWindowFlags_NoDocking |
                    ImGuiWindowFlags_NoFocusOnAppearing |
                    ImGuiWindowFlags_NoSavedSettings |
                    ImGuiWindowFlags_AlwaysAutoResize );

            ImGui::Text( "%s", m_SerializationMessage.c_str() );

            // Save final size of the window
            if ( m_SerializationWindowVisible &&
                (m_SerializationOutputWindowSize.width == 0) )
            {
                const ImVec2 windowSize = ImGui::GetWindowSize();
                m_SerializationOutputWindowSize.width = static_cast<uint32_t>(windowSize.x);
                m_SerializationOutputWindowSize.height = static_cast<uint32_t>(windowSize.y);
            }

            ImGui::End();
            ImGui::PopStyleVar();

            if( !m_SerializationSucceeded )
            {
                ImGui::PopStyleColor();
            }

            m_SerializationWindowVisible = true;
        }
    }

    /***********************************************************************************\

    Function:
        UpdateApplicationInfoWindow

    Description:
        Display window with application information.

    \***********************************************************************************/
    void ProfilerOverlayOutput::UpdateApplicationInfoWindow()
    {
        const uint32_t applicationInfoWindowFlags = 
            ImGuiWindowFlags_NoDocking |
            ImGuiWindowFlags_NoCollapse |
            ImGuiWindowFlags_NoResize |
            ImGuiWindowFlags_NoSavedSettings |
            ImGuiWindowFlags_NoMove;

        if( ImGui::BeginPopup( Lang::ApplicationInfo, applicationInfoWindowFlags ) )
        {
            const float interfaceScale = ImGui::GetIO().FontGlobalScale;
            const float headerColumnWidth = 150.f * interfaceScale;
            const ImVec2 iconSize = { 12.f * interfaceScale, 12.f * interfaceScale };

            const VkApplicationInfo& applicationInfo = m_Frontend.GetApplicationInfo();

            ImGui::PushStyleColor( ImGuiCol_Button, { 0, 0, 0, 0 } );

            ImGui::TextUnformatted( Lang::VulkanVersion );
            ImGui::SameLine( headerColumnWidth );
            ImGui::Text( "%u.%u",
                VK_API_VERSION_MAJOR( applicationInfo.apiVersion ),
                VK_API_VERSION_MINOR( applicationInfo.apiVersion ) );

            ImGui::TextUnformatted( Lang::ApplicationName );
            if( applicationInfo.pApplicationName )
            {
                ImGui::SameLine( headerColumnWidth );
                ImGui::TextUnformatted( applicationInfo.pApplicationName );
                
                ImGui::SameLine();
                if( ImGui::ImageButton( "##CopyApplicationName", m_Resources.GetCopyIconImage(), iconSize ) )
                {
                    ImGui::SetClipboardText( applicationInfo.pApplicationName );
                }
                if( ImGui::IsItemHovered( ImGuiHoveredFlags_DelayNormal ) )
                {
                    ImGui::SetTooltip( Lang::CopyToClipboard );
                }
            }

            ImGui::TextUnformatted( Lang::ApplicationVersion );
            ImGui::SameLine( headerColumnWidth );
            ImGui::Text( "%u.%u.%u",
                VK_API_VERSION_MAJOR( applicationInfo.applicationVersion ),
                VK_API_VERSION_MINOR( applicationInfo.applicationVersion ),
                VK_API_VERSION_PATCH( applicationInfo.applicationVersion ) );

            ImGui::TextUnformatted( Lang::EngineName );
            if( applicationInfo.pEngineName )
            {
                ImGui::SameLine( headerColumnWidth );
                ImGui::TextUnformatted( applicationInfo.pEngineName );

                ImGui::SameLine();
                if( ImGui::ImageButton( "##CopyEngineName", m_Resources.GetCopyIconImage(), iconSize ) )
                {
                    ImGui::SetClipboardText( applicationInfo.pEngineName );
                }
                if( ImGui::IsItemHovered( ImGuiHoveredFlags_DelayNormal ) )
                {
                    ImGui::SetTooltip( Lang::CopyToClipboard );
                }
            }

            ImGui::TextUnformatted( Lang::EngineVersion );
            ImGui::SameLine( headerColumnWidth );
            ImGui::Text( "%u.%u.%u",
                VK_API_VERSION_MAJOR( applicationInfo.engineVersion ),
                VK_API_VERSION_MINOR( applicationInfo.engineVersion ),
                VK_API_VERSION_PATCH( applicationInfo.engineVersion ) );

            ImGui::PopStyleColor();
            ImGui::EndPopup();
        }
    }

    /***********************************************************************************\

    Function:
        PrintCommandBuffer

    Description:
        Writes command buffer data to the overlay.

    \***********************************************************************************/
    void ProfilerOverlayOutput::PrintCommandBuffer( const DeviceProfilerCommandBufferData& cmdBuffer, FrameBrowserTreeNodeIndex& index )
    {
        // Mark hotspots with color
        DrawSignificanceRect( cmdBuffer, index );

        if( ScrollToSelectedFrameBrowserNode( index ) )
        {
            // Tree contains selected node
            ImGui::SetNextItemOpen( true );
            ImGui::SetScrollHereY();
        }

        const char* indexStr = GetFrameBrowserNodeIndexStr( index );
        std::string commandBufferName = m_pStringSerializer->GetName( cmdBuffer.m_Handle );
        bool commandBufferTreeExpanded = ImGui::TreeNode( indexStr, "%s",
            commandBufferName.c_str() );

        if( ImGui::BeginPopupContextItem() )
        {
            if( ImGui::MenuItem( Lang::ShowPerformanceMetrics, nullptr, nullptr, !cmdBuffer.m_PerformanceCounters.m_Results.empty() ) )
            {
                m_PerformanceQueryCommandBufferFilter = cmdBuffer.m_Handle;
                m_PerformanceQueryCommandBufferFilterName = std::move( commandBufferName );
                m_PerformanceCountersWindowState.SetFocus();
            }
            ImGui::EndPopup();
        }

        // Print duration next to the node
        PrintDuration( cmdBuffer );

        if( commandBufferTreeExpanded )
        {
            FrameBrowserContext commandBufferContext = {};
            commandBufferContext.pCommandBuffer = &cmdBuffer;

            // Sort frame browser data
            std::list<const DeviceProfilerRenderPassData*> pRenderPasses =
                SortFrameBrowserData( cmdBuffer.m_RenderPasses );

            index.emplace_back( 0 );

            // Enumerate render passes in command buffer
            for( const DeviceProfilerRenderPassData* pRenderPass : pRenderPasses )
            {
                PrintRenderPass( *pRenderPass, index, commandBufferContext );
                index.back()++;
            }

            index.pop_back();
            ImGui::TreePop();
        }
    }

    /***********************************************************************************\

    Function:
        PrintRenderPassCommand

    Description:
        Writes render pass command data to the overlay.
        Render pass commands include vkCmdBeginRenderPass, vkCmdEndRenderPass, as well as
        dynamic rendering counterparts: vkCmdBeginRendering, etc.

    \***********************************************************************************/
    template<typename Data>
    void ProfilerOverlayOutput::PrintRenderPassCommand( const Data& data, bool dynamic, FrameBrowserTreeNodeIndex& index, uint32_t drawcallIndex )
    {
        index.emplace_back( drawcallIndex );

        if( (m_ScrollToSelectedFrameBrowserNode) &&
            (m_SelectedFrameBrowserNodeIndex == index) )
        {
            ImGui::SetScrollHereY();
        }

        // Mark hotspots with color
        DrawSignificanceRect( data, index );

        index.pop_back();

        // Print command's name
        ImGui::TextUnformatted( m_pStringSerializer->GetName( data, dynamic ).c_str() );

        PrintDuration( data );
    }

    /***********************************************************************************\

    Function:
        PrintRenderPass

    Description:
        Writes render pass data to the overlay.

    \***********************************************************************************/
    void ProfilerOverlayOutput::PrintRenderPass( const DeviceProfilerRenderPassData& renderPass, FrameBrowserTreeNodeIndex& index, const FrameBrowserContext& context )
    {
        const bool isValidRenderPass = (renderPass.m_Type != DeviceProfilerRenderPassType::eNone);

        if( isValidRenderPass )
        {
            // Mark hotspots with color
            DrawSignificanceRect( renderPass, index );
        }

        // At least one subpass must be present
        assert( !renderPass.m_Subpasses.empty() );

        if( ScrollToSelectedFrameBrowserNode( index ) )
        {
            // Tree contains selected node
            ImGui::SetNextItemOpen( true );
            ImGui::SetScrollHereY();
        }

        bool inRenderPassSubtree;
        if( isValidRenderPass )
        {
            const char* indexStr = GetFrameBrowserNodeIndexStr( index );
            inRenderPassSubtree = ImGui::TreeNode( indexStr, "%s",
                m_pStringSerializer->GetName( renderPass ).c_str() );

            // Print duration next to the node
            PrintDuration( renderPass );
        }
        else
        {
            // Print render pass inline.
            inRenderPassSubtree = true;
        }

        if( inRenderPassSubtree )
        {
            FrameBrowserContext renderPassContext = context;
            renderPassContext.pRenderPass = &renderPass;

            index.emplace_back( 0 );

            // Render pass subtree opened
            if( isValidRenderPass )
            {
                if( renderPass.HasBeginCommand() )
                {
                    PrintRenderPassCommand( renderPass.m_Begin, renderPass.m_Dynamic, index, 0 );
                    index.back()++;
                }
            }

            // Sort frame browser data
            std::list<const DeviceProfilerSubpassData*> pSubpasses =
                SortFrameBrowserData( renderPass.m_Subpasses );

            // Enumerate subpasses
            for( const DeviceProfilerSubpassData* pSubpass : pSubpasses )
            {
                PrintSubpass( *pSubpass, index, ( pSubpasses.size() == 1 ), renderPassContext );
                index.back()++;
            }

            if( isValidRenderPass )
            {
                if( renderPass.HasEndCommand() )
                {
                    PrintRenderPassCommand( renderPass.m_End, renderPass.m_Dynamic, index, 1 );
                }

                ImGui::TreePop();
            }

            index.pop_back();
        }
    }

    /***********************************************************************************\

    Function:
        PrintSubpass

    Description:
        Writes subpass data to the overlay.

    \***********************************************************************************/
    void ProfilerOverlayOutput::PrintSubpass( const DeviceProfilerSubpassData& subpass, FrameBrowserTreeNodeIndex& index, bool isOnlySubpass, const FrameBrowserContext& context )
    {
        bool inSubpassSubtree = false;
        bool printSubpassInline =
            (isOnlySubpass == true) ||
            (subpass.m_Index == DeviceProfilerSubpassData::ImplicitSubpassIndex);

        if( !printSubpassInline )
        {
            // Mark hotspots with color
            DrawSignificanceRect( subpass, index );

            if( ScrollToSelectedFrameBrowserNode( index ) )
            {
                // Tree contains selected node
                ImGui::SetNextItemOpen( true );
                ImGui::SetScrollHereY();
            }

            const char* indexStr = GetFrameBrowserNodeIndexStr( index );
            inSubpassSubtree = ImGui::TreeNode( indexStr, "Subpass #%u",
                subpass.m_Index );

            // Print duration next to the node
            PrintDuration( subpass );
        }

        if( inSubpassSubtree || printSubpassInline )
        {
            index.emplace_back( 0 );

            // Treat data as pipelines if subpass contents are inline-only.
            if( subpass.m_Contents == VK_SUBPASS_CONTENTS_INLINE )
            {
                // Sort frame browser data
                std::list<const DeviceProfilerSubpassData::Data*> pDataSorted =
                    SortFrameBrowserData<DeviceProfilerPipelineData>( subpass.m_Data );

                for( const DeviceProfilerSubpassData::Data* pData : pDataSorted )
                {
                    PrintPipeline( std::get<DeviceProfilerPipelineData>( *pData ), index, context );
                    index.back()++;
                }
            }

            // Treat data as secondary command buffers if subpass contents are secondary command buffers only.
            else if( subpass.m_Contents == VK_SUBPASS_CONTENTS_SECONDARY_COMMAND_BUFFERS )
            {
                // Sort frame browser data
                std::list<const DeviceProfilerSubpassData::Data*> pDataSorted =
                    SortFrameBrowserData<DeviceProfilerCommandBufferData>( subpass.m_Data );

                for( const DeviceProfilerSubpassData::Data* pData : pDataSorted )
                {
                    PrintCommandBuffer( std::get<DeviceProfilerCommandBufferData>( *pData ), index );
                    index.back()++;
                }
            }

            // With VK_EXT_nested_command_buffer, it is possible to insert both command buffers and inline commands in the same subpass.
            else if( subpass.m_Contents == VK_SUBPASS_CONTENTS_INLINE_AND_SECONDARY_COMMAND_BUFFERS_EXT )
            {
                // Sort frame browser data
                std::list<const DeviceProfilerSubpassData::Data*> pDataSorted =
                    SortFrameBrowserData( subpass.m_Data );

                for( const DeviceProfilerSubpassData::Data* pData : pDataSorted )
                {
                    switch( pData->GetType() )
                    {
                    case DeviceProfilerSubpassDataType::ePipeline:
                        PrintPipeline( std::get<DeviceProfilerPipelineData>( *pData ), index, context );
                        break;

                    case DeviceProfilerSubpassDataType::eCommandBuffer:
                        PrintCommandBuffer( std::get<DeviceProfilerCommandBufferData>( *pData ), index );
                        break;
                    }
                    index.back()++;
                }
            }

            index.pop_back();
        }

        if( inSubpassSubtree )
        {
            // Finish subpass tree
            ImGui::TreePop();
        }
    }

    /***********************************************************************************\

    Function:
        PrintPipeline

    Description:
        Writes pipeline data to the overlay.

    \***********************************************************************************/
    void ProfilerOverlayOutput::PrintPipeline( const DeviceProfilerPipelineData& pipeline, FrameBrowserTreeNodeIndex& index, const FrameBrowserContext& context )
    {
        const bool printPipelineInline =
            ((pipeline.m_Handle == VK_NULL_HANDLE) &&
                !pipeline.m_UsesShaderObjects) ||
            ((pipeline.m_ShaderTuple.m_Hash & 0xFFFF) == 0);

        bool inPipelineSubtree = false;

        if( !printPipelineInline )
        {
            // Mark hotspots with color
            DrawSignificanceRect( pipeline, index );

            if( ScrollToSelectedFrameBrowserNode( index ) )
            {
                // Tree contains selected node
                ImGui::SetNextItemOpen( true );
                ImGui::SetScrollHereY();
            }

            const char* indexStr = GetFrameBrowserNodeIndexStr( index );
            inPipelineSubtree =
                (ImGui::TreeNode( indexStr, "%s", m_pStringSerializer->GetName( pipeline ).c_str() ));

            DrawPipelineContextMenu( pipeline );
        }

        DrawPipelineCapabilityBadges( pipeline );

        if( !printPipelineInline )
        {
            // Print duration next to the node
            PrintDuration( pipeline );
        }

        if( inPipelineSubtree || printPipelineInline )
        {
            FrameBrowserContext pipelineContext = context;
            pipelineContext.pPipeline = &pipeline;

            // Sort frame browser data
            std::list<const DeviceProfilerDrawcall*> pDrawcalls =
                SortFrameBrowserData( pipeline.m_Drawcalls );

            index.emplace_back( 0 );

            // Enumerate drawcalls in pipeline
            for( const DeviceProfilerDrawcall* pDrawcall : pDrawcalls )
            {
                PrintDrawcall( *pDrawcall, index, pipelineContext );
                index.back()++;
            }

            index.pop_back();
        }

        if( inPipelineSubtree )
        {
            // Finish pipeline subtree
            ImGui::TreePop();
        }
    }

    /***********************************************************************************\

    Function:
        PrintDrawcall

    Description:
        Writes drawcall data to the overlay.

    \***********************************************************************************/
    void ProfilerOverlayOutput::PrintDrawcall( const DeviceProfilerDrawcall& drawcall, FrameBrowserTreeNodeIndex& index, const FrameBrowserContext& context )
    {
        if( drawcall.GetPipelineType() != DeviceProfilerPipelineType::eDebug )
        {
            if( ScrollToSelectedFrameBrowserNode( index ) )
            {
                ImGui::SetScrollHereY();
            }

            // Mark hotspots with color
            DrawSignificanceRect( drawcall, index );

            const bool indirectPayloadPresent =
                (drawcall.HasIndirectPayload()) &&
                (context.pCommandBuffer) &&
                (!context.pCommandBuffer->m_IndirectPayload.empty());

            const char* indexStr = GetFrameBrowserNodeIndexStr( index );
            const bool drawcallTreeOpen = ImGui::TreeNodeEx(
                indexStr,
                indirectPayloadPresent
                    ? ImGuiTreeNodeFlags_None
                    : ImGuiTreeNodeFlags_Leaf,
                "%s",
                m_pStringSerializer->GetName( drawcall ).c_str() );

            PrintDuration( drawcall );

            if( drawcallTreeOpen )
            {
                if( indirectPayloadPresent )
                {
                    PrintDrawcallIndirectPayload( drawcall, context );
                }

                ImGui::TreePop();
            }
        }
        else
        {
            // Draw debug label
            PrintDebugLabel( drawcall.m_Payload.m_DebugLabel.m_pName, drawcall.m_Payload.m_DebugLabel.m_Color );
        }
    }

    /***********************************************************************************\

    Function:
        DrawSignificanceRect

    Description:

    \***********************************************************************************/
    void ProfilerOverlayOutput::PrintDrawcallIndirectPayload( const DeviceProfilerDrawcall& drawcall, const FrameBrowserContext& context )
    {
        switch( drawcall.m_Type )
        {
        case DeviceProfilerDrawcallType::eDrawIndirect:
        {
            const DeviceProfilerDrawcallDrawIndirectPayload& payload = drawcall.m_Payload.m_DrawIndirect;
            const uint8_t* pIndirectData = context.pCommandBuffer->m_IndirectPayload.data() + payload.m_IndirectArgsOffset;

            for( uint32_t drawIndex = 0; drawIndex < payload.m_DrawCount; ++drawIndex )
            {
                const VkDrawIndirectCommand& cmd =
                    *reinterpret_cast<const VkDrawIndirectCommand*>( pIndirectData + drawIndex * payload.m_Stride );

                ImGui::Text( "VkDrawIndirectCommand #%u (%u, %u, %u, %u)",
                    drawIndex,
                    cmd.vertexCount,
                    cmd.instanceCount,
                    cmd.firstVertex,
                    cmd.firstInstance );
            }
            break;
        }

        case DeviceProfilerDrawcallType::eDrawIndexedIndirect:
        {
            const DeviceProfilerDrawcallDrawIndexedIndirectPayload& payload = drawcall.m_Payload.m_DrawIndexedIndirect;
            const uint8_t* pIndirectData = context.pCommandBuffer->m_IndirectPayload.data() + payload.m_IndirectArgsOffset;

            for( uint32_t drawIndex = 0; drawIndex < payload.m_DrawCount; ++drawIndex )
            {
                const VkDrawIndexedIndirectCommand& cmd =
                    *reinterpret_cast<const VkDrawIndexedIndirectCommand*>( pIndirectData + drawIndex * payload.m_Stride );

                ImGui::Text( "VkDrawIndexedIndirectCommand #%u (%u, %u, %u, %d, %u)",
                    drawIndex,
                    cmd.indexCount,
                    cmd.instanceCount,
                    cmd.firstIndex,
                    cmd.vertexOffset,
                    cmd.firstInstance );
            }
            break;
        }

        case DeviceProfilerDrawcallType::eDrawIndirectCount:
        {
            const DeviceProfilerDrawcallDrawIndirectCountPayload& payload = drawcall.m_Payload.m_DrawIndirectCount;
            const uint8_t* pIndirectData = context.pCommandBuffer->m_IndirectPayload.data() + payload.m_IndirectArgsOffset;
            const uint8_t* pIndirectCount = context.pCommandBuffer->m_IndirectPayload.data() + payload.m_IndirectCountOffset;

            const uint32_t drawCount = *reinterpret_cast<const uint32_t*>( pIndirectCount );
            for( uint32_t drawIndex = 0; drawIndex < drawCount; ++drawIndex )
            {
                const VkDrawIndirectCommand& cmd =
                    *reinterpret_cast<const VkDrawIndirectCommand*>( pIndirectData + drawIndex * payload.m_Stride );

                ImGui::Text( "VkDrawIndirectCommand #%u (%u, %u, %u, %u)",
                    drawIndex,
                    cmd.vertexCount,
                    cmd.instanceCount,
                    cmd.firstVertex,
                    cmd.firstInstance );
            }
            break;
        }

        case DeviceProfilerDrawcallType::eDrawIndexedIndirectCount:
        {
            const DeviceProfilerDrawcallDrawIndexedIndirectCountPayload& payload = drawcall.m_Payload.m_DrawIndexedIndirectCount;
            const uint8_t* pIndirectData = context.pCommandBuffer->m_IndirectPayload.data() + payload.m_IndirectArgsOffset;
            const uint8_t* pIndirectCount = context.pCommandBuffer->m_IndirectPayload.data() + payload.m_IndirectCountOffset;

            const uint32_t drawCount = *reinterpret_cast<const uint32_t*>( pIndirectCount );
            for( uint32_t drawIndex = 0; drawIndex < drawCount; ++drawIndex )
            {
                const VkDrawIndexedIndirectCommand& cmd =
                    *reinterpret_cast<const VkDrawIndexedIndirectCommand*>( pIndirectData + drawIndex * payload.m_Stride );

                ImGui::Text( "VkDrawIndexedIndirectCommand #%u (%u, %u, %u, %d, %u)",
                    drawIndex,
                    cmd.indexCount,
                    cmd.instanceCount,
                    cmd.firstIndex,
                    cmd.vertexOffset,
                    cmd.firstInstance );
            }
            break;
        }

        case DeviceProfilerDrawcallType::eDispatchIndirect:
        {
            const DeviceProfilerDrawcallDispatchIndirectPayload& payload = drawcall.m_Payload.m_DispatchIndirect;
            const uint8_t* pIndirectData = context.pCommandBuffer->m_IndirectPayload.data() + payload.m_IndirectArgsOffset;

            const VkDispatchIndirectCommand& cmd =
                *reinterpret_cast<const VkDispatchIndirectCommand*>( pIndirectData );

            ImGui::Text( "VkDispatchIndirectCommand (%u, %u, %u)",
                cmd.x,
                cmd.y,
                cmd.z );
            break;
        }
        }
    }

    /***********************************************************************************\

    Function:
        DrawSignificanceRect

    Description:

    \***********************************************************************************/
    template<typename Data>
    void ProfilerOverlayOutput::DrawSignificanceRect(const Data& data, const FrameBrowserTreeNodeIndex& index)
    {
        DrawSignificanceRect( GetDuration( data ) / m_FrameTime, index );
    }

    /***********************************************************************************\

    Function:
        DrawSignificanceRect

    Description:

    \***********************************************************************************/
    void ProfilerOverlayOutput::DrawSignificanceRect( float significance, const FrameBrowserTreeNodeIndex& index )
    {
        ImVec2 cursorPosition = ImGui::GetCursorScreenPos();
        ImVec2 rectSize;

        cursorPosition.x = ImGui::GetWindowPos().x;

        rectSize.x = cursorPosition.x + ImGui::GetWindowSize().x;
        rectSize.y = cursorPosition.y + ImGui::GetTextLineHeight();

        ImU32 color = ImGui::GetColorU32( { 1, 0, 0, significance } );

        if( index == m_SelectedFrameBrowserNodeIndex )
        {
            using namespace std::chrono;
            using namespace std::chrono_literals;

            // Node is selected
            ImU32 selectionColor = ImGui::GetColorU32( ImGuiCol_TabHovered );

            // Interpolate color
            auto now = std::chrono::high_resolution_clock::now();
            float step = std::max( 0.0f, std::min( 1.0f,
                                             duration_cast<Milliseconds>((now - m_SelectionUpdateTimestamp) - 0.3s).count() / 1000.0f ) );

            // Linear interpolation
            color = ImGuiX::ColorLerp( selectionColor, color, step );
        }

        ImDrawList* pDrawList = ImGui::GetWindowDrawList();
        pDrawList->AddRectFilled( cursorPosition, rectSize, color );
    }

    /***********************************************************************************\

    Function:
        DrawSignificanceRect

    Description:

    \***********************************************************************************/
    void ProfilerOverlayOutput::DrawBadge( uint32_t color, const char* shortName, const char* fmt, ... )
    {
        ImGui::SameLine();
        ImGuiX::BadgeUnformatted( color, 5.f, shortName );

        if( ImGui::IsItemHovered( ImGuiHoveredFlags_ForTooltip ) )
        {
            va_list args;
            va_start( args, fmt );

            ImGui::BeginTooltip();
            ImGui::TextV( fmt, args );
            ImGui::EndTooltip();

            va_end( args );
        }
    }

    /***********************************************************************************\

    Function:
        DrawPipelineCapabilityBadges

    Description:

    \***********************************************************************************/
    void ProfilerOverlayOutput::DrawPipelineCapabilityBadges( const DeviceProfilerPipelineData& pipeline )
    {
        if( !m_ShowShaderCapabilities )
        {
            return;
        }

        if( pipeline.m_UsesShaderObjects )
        {
            ImU32 shaderObjectsColor = IM_COL32( 104, 25, 133, 255 );
            DrawBadge( shaderObjectsColor, "SO", Lang::ShaderObjectsTooltip );
        }

        if( pipeline.m_UsesRayQuery )
        {
            ImU32 rayQueryCapabilityColor = IM_COL32( 133, 82, 25, 255 );
            DrawBadge( rayQueryCapabilityColor, "RQ", Lang::ShaderCapabilityTooltipFmt, "Ray Query" );
        }

        if( pipeline.m_UsesRayTracing )
        {
            ImU32 rayTracingCapabilityColor = ImGuiX::Darker( m_RayTracingPipelineColumnColor, 0.5f );
            DrawBadge( rayTracingCapabilityColor, "RT", Lang::ShaderCapabilityTooltipFmt, "Ray Tracing" );
        }
    }

    /***********************************************************************************\

    Function:
        DrawPipelineStageBadge

    Description:

    \***********************************************************************************/
    void ProfilerOverlayOutput::DrawPipelineStageBadge( const DeviceProfilerPipelineData& pipeline, VkShaderStageFlagBits stage, const char* pStageName )
    {
        const ProfilerShader* pShader = pipeline.m_ShaderTuple.GetFirstShaderAtStage( stage );

        if( !pShader )
        {
            ImGui::PushStyleColor( ImGuiCol_Text, IM_COL32( 255, 255, 255, 48 ) );
        }

        ImGui::TextUnformatted( pStageName );

        if( ImGui::IsItemHovered( ImGuiHoveredFlags_ForTooltip ) )
        {
            if( ImGui::BeginTooltip() )
            {
                ImGui::PushFont( m_Resources.GetBoldFont() );
                ImGui::Text( "%s stage", m_pStringSerializer->GetShaderStageName( stage ).c_str() );
                ImGui::PopFont();

                if( pShader )
                {
                    ImGui::TextUnformatted( m_pStringSerializer->GetShaderName( *pShader ).c_str() );
                }
                else
                {
                    ImGui::TextUnformatted( "Unused" );
                }

                ImGui::EndTooltip();
            }
        }

        if( !pShader )
        {
            ImGui::PopStyleColor();
        }

        ImGui::SameLine();
    }

    /***********************************************************************************\

    Function:
        DrawPipelineContextMenu

    Description:

    \***********************************************************************************/
    void ProfilerOverlayOutput::DrawPipelineContextMenu( const DeviceProfilerPipelineData& pipeline, const char* id )
    {
        if( ImGui::BeginPopupContextItem( id ) )
        {
            if( ImGui::MenuItem( Lang::Inspect, nullptr, nullptr, !pipeline.m_Internal ) )
            {
                Inspect( pipeline );
            }

            if( ImGui::MenuItem( Lang::CopyName, nullptr, nullptr ) )
            {
                ImGui::SetClipboardText( m_pStringSerializer->GetName( pipeline ).c_str() );
            }

            ImGui::EndPopup();
        }
    }

    /***********************************************************************************\

    Function:
        DrawDebugLabel

    Description:

    \***********************************************************************************/
    void ProfilerOverlayOutput::PrintDebugLabel( const char* pName, const float pColor[ 4 ] )
    {
        if( !(m_ShowDebugLabels) ||
            (m_FrameBrowserSortMode != FrameBrowserSortMode::eSubmissionOrder) ||
            !(pName) )
        {
            // Don't print debug labels if frame browser is sorted out of submission order
            return;
        }

        ImVec2 cursorPosition = ImGui::GetCursorScreenPos();
        ImVec2 rectSize;

        rectSize.x = cursorPosition.x + 8;
        rectSize.y = cursorPosition.y + ImGui::GetTextLineHeight();

        // Resolve debug label color
        ImU32 color = ImGui::GetColorU32( *reinterpret_cast<const ImVec4*>(pColor) );

        ImDrawList* pDrawList = ImGui::GetWindowDrawList();
        pDrawList->AddRectFilled( cursorPosition, rectSize, color );
        pDrawList->AddRect( cursorPosition, rectSize, ImGui::GetColorU32( ImGuiCol_Border ) );

        cursorPosition.x += 12;
        ImGui::SetCursorScreenPos( cursorPosition );

        ImGui::TextUnformatted( pName );
    }

    /***********************************************************************************\

    Function:
        PrintDuration

    Description:

    \***********************************************************************************/
    template <typename Data>
    void ProfilerOverlayOutput::PrintDuration( const Data& data )
    {
        PrintDuration( data.m_BeginTimestamp.m_Value, data.m_EndTimestamp.m_Value );
    }

    /***********************************************************************************\

    Function:
        PrintDuration

    Description:

    \***********************************************************************************/
    void ProfilerOverlayOutput::PrintDuration( uint64_t from, uint64_t to )
    {
        if( ( from != UINT64_MAX ) && ( to != UINT64_MAX ) )
        {
            const float time = GetDuration( from, to );

            // Print the duration
            ImGuiX::TextAlignRight( "%.2f %s",
                time,
                m_pTimestampDisplayUnitStr );
        }
        else
        {
            // No data collected in this mode
            ImGuiX::TextAlignRight( "- %s",
                m_pTimestampDisplayUnitStr );
        }
    }

    /***********************************************************************************\

    Function:
        GetDuration

    Description:

    \***********************************************************************************/
    template <typename Data>
    float ProfilerOverlayOutput::GetDuration( const Data& data ) const
    {
        return static_cast<float>(Profiler::GetDuration( data )) * m_TimestampPeriod.count() * m_TimestampDisplayUnit;
    }

    /***********************************************************************************\

    Function:
        GetDuration

    Description:

    \***********************************************************************************/
    float ProfilerOverlayOutput::GetDuration( uint64_t begin, uint64_t end ) const
    {
        return static_cast<float>(end - begin) * m_TimestampPeriod.count() * m_TimestampDisplayUnit;
    }

    /***********************************************************************************\

    Function:
        GetShowActiveFrame

    Description:
        Returns whether only the active frame data should be shown in the profiler.

    \***********************************************************************************/
    bool ProfilerOverlayOutput::GetShowActiveFrame() const
    {
        // Snapshots are sparse, so the overlay always shows only the selected frame.
        return m_ShowActiveFrame || ( m_SelectedFrameIndex & SnapshotFrameIndexFlag );
    }

    /***********************************************************************************\

    Function:
        GetActiveFramesList

    Description:
        Get the frame data list that contains the currenly selected frame.

    \***********************************************************************************/
    const ProfilerOverlayOutput::FrameDataList& ProfilerOverlayOutput::GetActiveFramesList() const
    {
        return ( m_SelectedFrameIndex & SnapshotFrameIndexFlag )
                   ? m_pSnapshots
                   : m_pFrames;
    }

    /***********************************************************************************\

    Function:
        GetFrameData

    Description:
        Get the frame data by index.

    \***********************************************************************************/
    std::shared_ptr<DeviceProfilerFrameData> ProfilerOverlayOutput::GetFrameData( uint32_t frameIndex ) const
    {
        const uint32_t index = ( frameIndex & FrameIndexMask );
        const uint32_t flags = ( frameIndex & FrameIndexFlagsMask );

        if( frameIndex == InvalidFrameIndex )
        {
            return nullptr;
        }

        if( frameIndex == CurrentFrameIndex )
        {
            return m_pData;
        }

        if( flags & SnapshotFrameIndexFlag )
        {
            if( index < m_pSnapshots.size() )
            {
                return GetNthElement( m_pSnapshots, m_pSnapshots.size() - index - 1 );
            }
        }
        else
        {
            if( index < m_pFrames.size() )
            {
                return GetNthElement( m_pFrames, m_pFrames.size() - index - 1 );
            }
        }

        return nullptr;
    }

    /***********************************************************************************\

    Function:
        GetFrameName

    Description:
        Get the unique name of the frame including context name and frame index for
        identification within ImGui.

    \***********************************************************************************/
    std::string ProfilerOverlayOutput::GetFrameName( const char* pContextName, uint32_t frameIndex, bool indent ) const
    {
        std::shared_ptr<DeviceProfilerFrameData> pFrameData = GetFrameData( frameIndex );

        if( pFrameData )
        {
            return GetFrameName( pFrameData, pContextName, frameIndex, indent );
        }

        return std::string();
    };

    /***********************************************************************************\

    Function:
        GetFrameName

    Description:
        Get the unique name of the frame including context name and frame index for
        identification within ImGui.

    \***********************************************************************************/
    std::string ProfilerOverlayOutput::GetFrameName( const std::shared_ptr<DeviceProfilerFrameData>& pFrameData, const char* pContextName, uint32_t frameIndex, bool indent ) const
    {
        return fmt::format( "{}{} #{}###{}{}",
            indent ? "   " : "",
            m_pFrameStr,
            pFrameData->m_CPU.m_FrameIndex,
            pContextName,
            frameIndex );
    };

    /***********************************************************************************\

    Function:
        SetFocus

    Description:
        Set focus to the window on the next frame and make sure the window is open.

    \***********************************************************************************/
    void ProfilerOverlayOutput::WindowState::SetFocus()
    {
        Focus = true;

        if( pOpen != nullptr )
        {
            *pOpen = true;
        }
    }
}<|MERGE_RESOLUTION|>--- conflicted
+++ resolved
@@ -176,11 +176,7 @@
         IGFD::FileDialogConfig m_FileDialogConfig;
         std::vector<VkProfilerPerformanceCounterResultEXT> m_Data;
         std::vector<bool> m_DataMask;
-<<<<<<< HEAD
-        const VendorMetricsSet* m_pMetricsSet;
-=======
         std::shared_ptr<PerformanceQueryMetricsSet> m_pMetricsSet;
->>>>>>> c01ea1d0
         Action m_Action;
     };
 
@@ -426,40 +422,29 @@
             std::vector<VkProfilerPerformanceMetricsSetProperties2EXT> metricsSets( metricsSetCount );
             m_Frontend.GetPerformanceMetricsSets( metricsSetCount, metricsSets.data() );
 
-<<<<<<< HEAD
-            m_VendorMetricsSets.reserve( vendorMetricsSetCount );
-
-            for( uint32_t i = 0; i < vendorMetricsSetCount; ++i )
-            {
-                VendorMetricsSet& metricsSet = m_VendorMetricsSets.emplace_back();
-                metricsSet.m_Properties = metricsSets[i];
-                metricsSet.m_Index = i;
-                metricsSet.m_FilterResult = true;
-
-                // Copy metrics set properties.
-                metricsSet.m_Properties = metricsSets[i];
-=======
             for( uint32_t metricsSetIndex = 0; metricsSetIndex < metricsSetCount; ++metricsSetIndex )
             {
                 PerformanceQueryMetricsSet& metricsSet = *m_pPerformanceQueryMetricsSets.emplace_back( std::make_shared<PerformanceQueryMetricsSet>() );
                 metricsSet.m_MetricsSetIndex = metricsSetIndex;
                 metricsSet.m_FilterResult = true;
                 metricsSet.m_Properties = metricsSets[metricsSetIndex];
->>>>>>> c01ea1d0
+
+                // Copy metrics set properties.
+                metricsSet.m_Properties = metricsSets[i];
 
                 // Get metrics belonging to this set.
                 const uint32_t counterCount = m_Frontend.GetPerformanceMetricsSetCounterProperties( metricsSetIndex, 0, nullptr );
                 metricsSet.m_Metrics.resize( counterCount );
 
-<<<<<<< HEAD
-                m_Frontend.GetPerformanceMetricsSetCounterProperties( i, counterCount, metricsSet.m_Metrics.data() );
+                m_Frontend.GetPerformanceMetricsSetCounterProperties( metricsSetIndex, counterCount, metricsSet.m_Metrics.data() );
             }
 
             const uint32_t activeMetricsSetIndex = m_Frontend.GetPerformanceMetricsSetIndex();
-            if( activeMetricsSetIndex < m_VendorMetricsSets.size() )
-            {
-                m_pActiveMetricsSet = &m_VendorMetricsSets[activeMetricsSetIndex];
-                m_ActiveMetricsVisibility.resize( m_pActiveMetricsSet->m_Metrics.size(), true );
+            if( activeMetricsSetIndex < m_pPerformanceQueryMetricsSets.size() )
+            {
+                m_pActivePerformanceQueryMetricsSet = m_pPerformanceQueryMetricsSets[activeMetricsSetIndex];
+                m_ActivePerformanceQueryMetricsFilterResults.resize(
+                    m_pActivePerformanceQueryMetricsSet->m_Metrics.size(), true );
             }
 
             // Fetch custom performance counters
@@ -483,17 +468,6 @@
                 std::fill( m_PerformanceQueryEditorCounterAvailabilityKnown.begin(),
                     m_PerformanceQueryEditorCounterAvailabilityKnown.end(),
                     false );
-=======
-                m_Frontend.GetPerformanceMetricsSetCounterProperties( metricsSetIndex, counterCount, metricsSet.m_Metrics.data() );
-            }
-
-            const uint32_t activeMetricsSetIndex = m_Frontend.GetPerformanceMetricsSetIndex();
-            if( activeMetricsSetIndex < m_pPerformanceQueryMetricsSets.size() )
-            {
-                m_pActivePerformanceQueryMetricsSet = m_pPerformanceQueryMetricsSets[activeMetricsSetIndex];
-                m_ActivePerformanceQueryMetricsFilterResults.resize(
-                    m_pActivePerformanceQueryMetricsSet->m_Metrics.size(), true );
->>>>>>> c01ea1d0
             }
         }
 
@@ -610,13 +584,6 @@
 
         m_Title.clear();
 
-<<<<<<< HEAD
-        m_pActiveMetricsSet = nullptr;
-        m_VendorMetricsSets.clear();
-        m_VendorMetricFilter.clear();
-
-=======
->>>>>>> c01ea1d0
         m_TimestampPeriod = Milliseconds( 0 );
         m_TimestampDisplayUnit = 1.0f;
         m_pTimestampDisplayUnitStr = Lang::Milliseconds;
@@ -2138,23 +2105,6 @@
     \***********************************************************************************/
     void ProfilerOverlayOutput::UpdatePerformanceCountersTab()
     {
-<<<<<<< HEAD
-        // Vendor-specific
-        std::unordered_set<VkCommandBuffer> uniqueCommandBuffers;
-
-        // Data source
-        const std::vector<VkProfilerPerformanceCounterResultEXT>* pVendorMetrics = &m_pData->m_PerformanceCounters.m_Results;
-
-        bool performanceQueryResultsFiltered = false;
-        auto regexFilterFlags =
-            std::regex::ECMAScript | std::regex::icase | std::regex::optimize;
-
-        auto UpdateActiveMetricsVisiblityWithRegex = [&]( const std::regex& regex )
-        {
-            if( m_pActiveMetricsSet != nullptr )
-            {
-                assert( m_pActiveMetricsSet->m_Metrics.size() == m_ActiveMetricsVisibility.size() );
-=======
         bool performanceQueryResultsFiltered = false;
         constexpr auto regexFilterFlags =
             std::regex::ECMAScript | std::regex::icase | std::regex::optimize;
@@ -2167,20 +2117,9 @@
 
                 const size_t metricsCount = m_pActivePerformanceQueryMetricsSet->m_Metrics.size();
                 const auto* pMetrics = m_pActivePerformanceQueryMetricsSet->m_Metrics.data();
->>>>>>> c01ea1d0
 
                 for( size_t metricIndex = 0; metricIndex < metricsCount; ++metricIndex )
                 {
-<<<<<<< HEAD
-                    const auto& metric = m_pActiveMetricsSet->m_Metrics[metricIndex];
-                    m_ActiveMetricsVisibility[metricIndex] =
-                        std::regex_search( metric.shortName, regex );
-                }
-            }
-        };
-
-        auto UpdateActiveMetricsVisiblity = [&]()
-=======
                     m_ActivePerformanceQueryMetricsFilterResults[metricIndex] =
                         std::regex_search( pMetrics[metricIndex].shortName, regex );
                 }
@@ -2188,18 +2127,12 @@
         };
 
         auto UpdateActiveMetricsFilterResults = [&]()
->>>>>>> c01ea1d0
         {
             try
             {
                 // Try to compile the regex filter.
-<<<<<<< HEAD
-                UpdateActiveMetricsVisiblityWithRegex(
-                    std::regex( m_VendorMetricFilter, regexFilterFlags ) );
-=======
                 UpdateActiveMetricsFilterResultsWithRegex(
                     std::regex( m_PerformanceQueryMetricsFilter, regexFilterFlags ) );
->>>>>>> c01ea1d0
             }
             catch( ... )
             {
@@ -2207,10 +2140,6 @@
             }
         };
 
-<<<<<<< HEAD
-        // Find the first command buffer that matches the filter.
-        // TODO: Aggregation.
-=======
         // Data source
         const std::vector<VkProfilerPerformanceCounterResultEXT>* pVendorMetrics = &m_pData->m_PerformanceCounters.m_Results;
 
@@ -2218,7 +2147,6 @@
         // TODO: Aggregation.
         std::unordered_set<VkCommandBuffer> uniqueCommandBuffers;
 
->>>>>>> c01ea1d0
         for( const auto& submitBatch : m_pData->m_Submits )
         {
             for( const auto& submit : submitBatch.m_Submits )
@@ -2242,16 +2170,6 @@
         const float interfaceScale = ImGui::GetIO().FontGlobalScale;
 
         // Toolbar with save and load options.
-<<<<<<< HEAD
-        ImGui::BeginDisabled( m_pPerformanceCounterExporter != nullptr || m_pActiveMetricsSet == nullptr || pVendorMetrics->empty() );
-        if( ImGui::Button( Lang::Save ) )
-        {
-            m_pPerformanceCounterExporter = std::make_unique<PerformanceCounterExporter>();
-            m_pPerformanceCounterExporter->m_Data = *pVendorMetrics;
-            m_pPerformanceCounterExporter->m_DataMask = m_ActiveMetricsVisibility;
-            m_pPerformanceCounterExporter->m_pMetricsSet = m_pActiveMetricsSet;
-            m_pPerformanceCounterExporter->m_Action = PerformanceCounterExporter::Action::eExport;
-=======
         ImGui::BeginDisabled( m_pPerformanceQueryExporter != nullptr || !m_pActivePerformanceQueryMetricsSet || pVendorMetrics->empty() );
         if( ImGui::Button( Lang::Save ) )
         {
@@ -2260,41 +2178,19 @@
             m_pPerformanceQueryExporter->m_DataMask = m_ActivePerformanceQueryMetricsFilterResults;
             m_pPerformanceQueryExporter->m_pMetricsSet = m_pActivePerformanceQueryMetricsSet;
             m_pPerformanceQueryExporter->m_Action = PerformanceQueryExporter::Action::eExport;
->>>>>>> c01ea1d0
         }
         ImGui::EndDisabled();
 
         ImGui::SameLine( 0.0f, 1.5f * interfaceScale );
-<<<<<<< HEAD
-        ImGui::BeginDisabled( m_pPerformanceCounterExporter != nullptr || m_pActiveMetricsSet == nullptr || pVendorMetrics->empty() );
-        if( ImGui::Button( Lang::Load ) )
-        {
-            m_pPerformanceCounterExporter = std::make_unique<PerformanceCounterExporter>();
-            m_pPerformanceCounterExporter->m_Action = PerformanceCounterExporter::Action::eImport;
-=======
         ImGui::BeginDisabled( m_pPerformanceQueryExporter != nullptr );
         if( ImGui::Button( Lang::Load ) )
         {
             m_pPerformanceQueryExporter = std::make_unique<PerformanceQueryExporter>();
             m_pPerformanceQueryExporter->m_Action = PerformanceQueryExporter::Action::eImport;
->>>>>>> c01ea1d0
         }
         ImGui::EndDisabled();
 
         ImGui::SameLine();
-<<<<<<< HEAD
-        ImGui::BeginDisabled( pVendorMetrics->empty() );
-        if( ImGui::Button( Lang::SetRef ) )
-        {
-            m_ReferencePerformanceCounters.clear();
-
-            if( (m_pActiveMetricsSet != nullptr) &&
-                (pVendorMetrics->size() == m_pActiveMetricsSet->m_Metrics.size()) )
-            {
-                for( size_t i = 0; i < pVendorMetrics->size(); ++i )
-                {
-                    m_ReferencePerformanceCounters.try_emplace( m_pActiveMetricsSet->m_Metrics[i].shortName, ( *pVendorMetrics )[i] );
-=======
         ImGui::BeginDisabled( !m_pActivePerformanceQueryMetricsSet || pVendorMetrics->empty() );
         if( ImGui::Button( Lang::SetRef ) )
         {
@@ -2307,24 +2203,16 @@
                     m_ReferencePerformanceQueryData.try_emplace(
                         m_pActivePerformanceQueryMetricsSet->m_Metrics[i].shortName,
                         ( *pVendorMetrics )[i] );
->>>>>>> c01ea1d0
                 }
             }
         }
         ImGui::EndDisabled();
 
         ImGui::SameLine( 0.0f, 1.5f * interfaceScale );
-<<<<<<< HEAD
-        ImGui::BeginDisabled( pVendorMetrics->empty() || m_ReferencePerformanceCounters.empty() );
-        if( ImGui::Button( Lang::ClearRef ) )
-        {
-            m_ReferencePerformanceCounters.clear();
-=======
         ImGui::BeginDisabled( m_ReferencePerformanceQueryData.empty() );
         if( ImGui::Button( Lang::ClearRef ) )
         {
             m_ReferencePerformanceQueryData.clear();
->>>>>>> c01ea1d0
         }
         ImGui::EndDisabled();
 
@@ -2333,30 +2221,17 @@
         ImGui::Text( "%s:", Lang::PerformanceCountersFilter );
         ImGui::SameLine();
         ImGui::SetNextItemWidth( std::clamp( 200.f * interfaceScale, 50.f, ImGui::GetContentRegionAvail().x ) );
-<<<<<<< HEAD
-        if( ImGui::InputText( "##PerformanceQueryMetricsFilter", &m_VendorMetricFilter ) )
-=======
         if( ImGui::InputText( "##PerformanceQueryMetricsFilter", &m_PerformanceQueryMetricsFilter ) )
->>>>>>> c01ea1d0
         {
             try
             {
                 // Text changed, construct a regex from the string and find the matching metrics sets.
-<<<<<<< HEAD
-                std::regex regexFilter( m_VendorMetricFilter, regexFilterFlags );
-
-                // Enumerate only sets that match the query.
-                for( uint32_t metricsSetIndex = 0; metricsSetIndex < m_VendorMetricsSets.size(); ++metricsSetIndex )
-                {
-                    VendorMetricsSet& metricsSet = m_VendorMetricsSets[metricsSetIndex];
-=======
                 std::regex regexFilter( m_PerformanceQueryMetricsFilter, regexFilterFlags );
 
                 // Enumerate only sets that match the query.
                 for( size_t metricsSetIndex = 0; metricsSetIndex < m_pPerformanceQueryMetricsSets.size(); ++metricsSetIndex )
                 {
                     PerformanceQueryMetricsSet& metricsSet = *m_pPerformanceQueryMetricsSets[metricsSetIndex];
->>>>>>> c01ea1d0
                     metricsSet.m_FilterResult = false;
 
                     // Match by metrics set name.
@@ -2378,11 +2253,7 @@
                 }
 
                 // Update visibility of metrics in the active metrics set.
-<<<<<<< HEAD
-                UpdateActiveMetricsVisiblityWithRegex( regexFilter );
-=======
                 UpdateActiveMetricsFilterResultsWithRegex( regexFilter );
->>>>>>> c01ea1d0
             }
             catch( ... )
             {
@@ -2399,7 +2270,6 @@
         if( ImGui::BeginCombo( "##PerformanceQueryFilter", m_PerformanceQueryCommandBufferFilterName.c_str() ) )
         {
             if( ImGuiX::TSelectable( m_pFrameStr, m_PerformanceQueryCommandBufferFilter, VkCommandBuffer() ) )
-<<<<<<< HEAD
             {
                 // Selection changed.
                 m_PerformanceQueryCommandBufferFilterName = m_pFrameStr;
@@ -2408,16 +2278,6 @@
             // Enumerate command buffers.
             for( VkCommandBuffer commandBuffer : uniqueCommandBuffers )
             {
-=======
-            {
-                // Selection changed.
-                m_PerformanceQueryCommandBufferFilterName = m_pFrameStr;
-            }
-
-            // Enumerate command buffers.
-            for( VkCommandBuffer commandBuffer : uniqueCommandBuffers )
-            {
->>>>>>> c01ea1d0
                 std::string commandBufferName = m_pStringSerializer->GetName( commandBuffer );
 
                 if( ImGuiX::TSelectable( commandBufferName.c_str(), m_PerformanceQueryCommandBufferFilter, commandBuffer ) )
@@ -2436,39 +2296,14 @@
         ImGui::PushItemWidth( -1 );
 
         const char* pActiveMetricsSetName = "None";
-<<<<<<< HEAD
-        if( m_pActiveMetricsSet != nullptr )
-        {
-            pActiveMetricsSetName = m_pActiveMetricsSet->m_Properties.name;
-=======
         if( m_pActivePerformanceQueryMetricsSet )
         {
             pActiveMetricsSetName = m_pActivePerformanceQueryMetricsSet->m_Properties.name;
->>>>>>> c01ea1d0
         }
 
         if( ImGui::BeginCombo( "##PerformanceQueryMetricsSet", pActiveMetricsSetName ) )
         {
             // Enumerate metrics sets.
-<<<<<<< HEAD
-            for( uint32_t metricsSetIndex = 0; metricsSetIndex < m_VendorMetricsSets.size(); ++metricsSetIndex )
-            {
-                const VendorMetricsSet& metricsSet = m_VendorMetricsSets[metricsSetIndex];
-                const bool isActive = ( m_pActiveMetricsSet->m_Index == metricsSet.m_Index );
-
-                if( isActive || metricsSet.m_FilterResult )
-                {
-                    if( ImGuiX::Selectable( metricsSet.m_Properties.name, isActive ) )
-                    {
-                        // Notify the profiler.
-                        if( m_Frontend.SetPreformanceMetricsSetIndex( metricsSet.m_Index ) == VK_SUCCESS )
-                        {
-                            // Refresh the performance metric properties.
-                            m_pActiveMetricsSet = &metricsSet;
-                            m_ActiveMetricsVisibility.resize( m_pActiveMetricsSet->m_Properties.metricsCount, true );
-                            UpdateActiveMetricsVisiblity();
-                        }
-=======
             for( uint32_t metricsSetIndex = 0; metricsSetIndex < m_pPerformanceQueryMetricsSets.size(); ++metricsSetIndex )
             {
                 std::shared_ptr<PerformanceQueryMetricsSet> pMetricsSet = m_pPerformanceQueryMetricsSets[metricsSetIndex];
@@ -2487,26 +2322,12 @@
                         m_pActivePerformanceQueryMetricsSet = pMetricsSet;
                         m_ActivePerformanceQueryMetricsFilterResults.resize( pMetricsSet->m_Properties.metricsCount, true );
                         UpdateActiveMetricsFilterResults();
->>>>>>> c01ea1d0
                     }
                 }
             }
 
             ImGui::EndCombo();
         }
-<<<<<<< HEAD
-
-        if( pVendorMetrics->empty() )
-        {
-            // Vendor metrics not available.
-            ImGui::TextUnformatted( Lang::PerformanceCountersNotAvailableForCommandBuffer );
-        }
-
-        if( (m_pActiveMetricsSet != nullptr) &&
-            (pVendorMetrics->size() == m_pActiveMetricsSet->m_Metrics.size()) )
-        {
-            const auto& vendorMetrics = *pVendorMetrics;
-=======
 
         if( m_pActivePerformanceQueryMetricsSet )
         {
@@ -2519,18 +2340,12 @@
             if( pVendorMetrics->size() == m_pActivePerformanceQueryMetricsSet->m_Metrics.size() )
             {
                 const auto& vendorMetrics = *pVendorMetrics;
->>>>>>> c01ea1d0
 
             if( ImGui::BeginTable( "Performance counters table",
                     /* columns_count */ 5,
                     ImGuiTableFlags_NoClip |
-<<<<<<< HEAD
                         ( ImGuiTableFlags_Borders & ~ImGuiTableFlags_BordersInnerV ) ) )
             {
-=======
-                        ( ImGuiTableFlags_Borders & ~ImGuiTableFlags_BordersInnerV ) );
-
->>>>>>> c01ea1d0
                 // Headers
                 ImGui::TableSetupColumn( Lang::Metric, ImGuiTableColumnFlags_WidthStretch | ImGuiTableColumnFlags_NoResize, 0.5f );
                 ImGui::TableSetupColumn( Lang::Ref, ImGuiTableColumnFlags_WidthStretch, 0.25f );
@@ -2542,15 +2357,9 @@
                 for( uint32_t i = 0; i < vendorMetrics.size(); ++i )
                 {
                     const VkProfilerPerformanceCounterResultEXT& metric = vendorMetrics[i];
-<<<<<<< HEAD
-                    const VkProfilerPerformanceCounterProperties2EXT& metricProperties = m_pActiveMetricsSet->m_Metrics[i];
-
-                    if( !m_ActiveMetricsVisibility[i] )
-=======
                     const VkProfilerPerformanceCounterProperties2EXT& metricProperties = m_pActivePerformanceQueryMetricsSet->m_Metrics[i];
 
                     if( !m_ActivePerformanceQueryMetricsFilterResults[i] )
->>>>>>> c01ea1d0
                     {
                         continue;
                     }
@@ -6249,22 +6058,14 @@
         Returns the default file name for performance counters.
 
     \***********************************************************************************/
-<<<<<<< HEAD
-    std::string ProfilerOverlayOutput::GetDefaultPerformanceCountersFileName( const VendorMetricsSet* pMetricsSet ) const
-=======
     std::string ProfilerOverlayOutput::GetDefaultPerformanceCountersFileName(
         const std::shared_ptr<PerformanceQueryMetricsSet>& pMetricsSet ) const
->>>>>>> c01ea1d0
     {
         std::stringstream stringBuilder;
         stringBuilder << ProfilerPlatformFunctions::GetProcessName() << "_";
         stringBuilder << ProfilerPlatformFunctions::GetCurrentProcessId() << "_";
 
-<<<<<<< HEAD
-        if( pMetricsSet != nullptr )
-=======
         if( pMetricsSet )
->>>>>>> c01ea1d0
         {
             std::string metricsSetName = pMetricsSet->m_Properties.name;
             std::replace( metricsSetName.begin(), metricsSetName.end(), ' ', '_' );
@@ -6307,13 +6108,8 @@
 
                 if( m_pPerformanceQueryExporter->m_Action == PerformanceQueryExporter::Action::eExport )
                 {
-<<<<<<< HEAD
-                    m_pPerformanceCounterExporter->m_FileDialogConfig.fileName =
-                        GetDefaultPerformanceCountersFileName( m_pPerformanceCounterExporter->m_pMetricsSet );
-=======
                     m_pPerformanceQueryExporter->m_FileDialogConfig.fileName =
                         GetDefaultPerformanceCountersFileName( m_pPerformanceQueryExporter->m_pMetricsSet );
->>>>>>> c01ea1d0
                 }
             }
 
@@ -6333,17 +6129,10 @@
                     {
                     case PerformanceQueryExporter::Action::eExport:
                         SavePerformanceCountersToFile(
-<<<<<<< HEAD
-                            m_pPerformanceCounterExporter->m_FileDialog.GetFilePathName(),
-                            m_pPerformanceCounterExporter->m_pMetricsSet,
-                            m_pPerformanceCounterExporter->m_Data,
-                            m_pPerformanceCounterExporter->m_DataMask );
-=======
                             m_pPerformanceQueryExporter->m_FileDialog.GetFilePathName(),
                             m_pPerformanceQueryExporter->m_pMetricsSet,
                             m_pPerformanceQueryExporter->m_Data,
                             m_pPerformanceQueryExporter->m_DataMask );
->>>>>>> c01ea1d0
                         break;
 
                     case PerformanceQueryExporter::Action::eImport:
@@ -6370,11 +6159,7 @@
     \***********************************************************************************/
     void ProfilerOverlayOutput::SavePerformanceCountersToFile(
         const std::string& fileName,
-<<<<<<< HEAD
-        const VendorMetricsSet* pMetricsSet,
-=======
         const std::shared_ptr<PerformanceQueryMetricsSet>& pMetricsSet,
->>>>>>> c01ea1d0
         const std::vector<VkProfilerPerformanceCounterResultEXT>& data,
         const std::vector<bool>& mask )
     {
@@ -6383,11 +6168,6 @@
         if( serializer.Open( fileName ) )
         {
             assert( pMetricsSet != nullptr );
-<<<<<<< HEAD
-
-            const std::vector<VkProfilerPerformanceCounterProperties2EXT>& properties = pMetricsSet->m_Metrics;
-=======
->>>>>>> c01ea1d0
 
             const std::vector<VkProfilerPerformanceCounterProperties2EXT>& properties = pMetricsSet->m_Metrics;
             std::vector<VkProfilerPerformanceCounterProperties2EXT> exportedProperties;
