--- conflicted
+++ resolved
@@ -88,7 +88,17 @@
         FrameBrowserTreeNodeIndex nodeIndex;
     };
 
-<<<<<<< HEAD
+    struct ProfilerOverlayOutput::QueueGraphColumn : ImGuiX::HistogramColumnData
+    {
+    };
+
+    struct ProfilerOverlayOutput::TraceExporter
+    {
+        IGFD::FileDialog m_FileDialog;
+        IGFD::FileDialogConfig m_FileDialogConfig;
+        std::shared_ptr<DeviceProfilerFrameData> m_pData;
+    };
+
     struct MemoryProfilerSamples
     {
         const RingBuffer<double>* pTimestampSamples;
@@ -112,18 +122,6 @@
         double y = samples->pBaselineSamples->at( index ) / (double)(1024 * 1024);
         return ImPlotPoint( x, y );
     }
-=======
-    struct ProfilerOverlayOutput::QueueGraphColumn : ImGuiX::HistogramColumnData
-    {
-    };
-
-    struct ProfilerOverlayOutput::TraceExporter
-    {
-        IGFD::FileDialog m_FileDialog;
-        IGFD::FileDialogConfig m_FileDialogConfig;
-        std::shared_ptr<DeviceProfilerFrameData> m_pData;
-    };
->>>>>>> f5de24d1
 
     /***********************************************************************************\
 
@@ -143,8 +141,6 @@
         , m_pImPlotContext( nullptr )
         , m_pImGuiVulkanContext( nullptr )
         , m_pImGuiWindowContext( nullptr )
-        , m_pUIFont( nullptr )
-        , m_pMonoFont( nullptr )
         , m_DescriptorPool( VK_NULL_HANDLE )
         , m_RenderPass( VK_NULL_HANDLE )
         , m_RenderArea( {} )
@@ -208,6 +204,7 @@
         , m_TopPipelinesWindowState{ m_Settings.AddBool( "TopPipelinesWindowOpen", true ), true}
         , m_PerformanceCountersWindowState{ m_Settings.AddBool( "PerformanceCountersWindowOpen", true ), true}
         , m_MemoryWindowState{ m_Settings.AddBool( "MemoryWindowOpen", true ), true}
+        , m_ResourcesWindowState{ m_Settings.AddBool( "ResourcesWindowOpen", true ), true}
         , m_InspectorWindowState{ m_Settings.AddBool( "InspectorWindowOpen", true ), true}
         , m_StatisticsWindowState{ m_Settings.AddBool( "StatisticsWindowOpen", true ), true}
         , m_SettingsWindowState{ m_Settings.AddBool( "SettingsWindowOpen", true ), true}
@@ -458,8 +455,6 @@
             std::scoped_lock imGuiLock( s_ImGuiMutex );
             ImGui::DestroyContext( m_pImGuiContext );
             m_pImGuiContext = nullptr;
-            m_pUIFont = nullptr;
-            m_pMonoFont = nullptr;
         }
 
         if( m_DescriptorPool )
@@ -846,6 +841,7 @@
     {
         std::scoped_lock lk( s_ImGuiMutex );
         ImGui::SetCurrentContext( m_pImGuiContext );
+        ImPlot::SetCurrentContext( m_pImPlotContext );
 
         // Record interface draw commands
         Update( pData );
@@ -920,24 +916,12 @@
     \***********************************************************************************/
     void ProfilerOverlayOutput::Update( const std::shared_ptr<DeviceProfilerFrameData>& pData )
     {
-<<<<<<< HEAD
-        std::scoped_lock lk( s_ImGuiMutex );
-        ImGui::SetCurrentContext( m_pImGuiContext );
-        ImPlot::SetCurrentContext( m_pImPlotContext );
-
-=======
->>>>>>> f5de24d1
         m_pImGuiVulkanContext->NewFrame();
 
         m_pImGuiWindowContext->NewFrame();
 
         ImGui::NewFrame();
-<<<<<<< HEAD
-        ImGui::Begin( Lang::WindowName );
-        ImGui::PushFont( m_pUIFont );
-=======
         ImGui::PushFont( m_Fonts.GetDefaultFont() );
->>>>>>> f5de24d1
 
         ImGui::Begin( m_Title.c_str(), nullptr, ImGuiWindowFlags_NoDocking | ImGuiWindowFlags_MenuBar );
 
@@ -1114,24 +1098,21 @@
         {
             UpdateMemoryTab();
         }
-<<<<<<< HEAD
-        if( ImGui::BeginTabItem( Lang::Resources ) )
+        EndDockingWindow();
+
+        if( BeginDockingWindow( Lang::Resources, m_MainDockSpaceId, m_ResourcesWindowState ) )
         {
             UpdateResourcesTab();
-            ImGui::EndTabItem();
-        }
-        if( ImGui::BeginTabItem( Lang::Statistics ) )
-=======
+        }
         EndDockingWindow();
 
-        if( BeginDockingWindow( Lang::Inspector, m_MainDockSpaceId, m_InspectorWindowState ) )
+        if (BeginDockingWindow(Lang::Inspector, m_MainDockSpaceId, m_InspectorWindowState))
         {
             UpdateInspectorTab();
         }
         EndDockingWindow();
 
         if( BeginDockingWindow( Lang::Statistics, m_MainDockSpaceId, m_StatisticsWindowState ) )
->>>>>>> f5de24d1
         {
             UpdateStatisticsTab();
         }
@@ -1150,10 +1131,6 @@
         UpdateTraceExporter();
         UpdateNotificationWindow();
 
-<<<<<<< HEAD
-        ImGui::PopFont();
-        ImGui::End();
-=======
         // Set initial tab
         if( ImGui::GetFrameCount() == 1 )
         {
@@ -1171,7 +1148,6 @@
         }
 
         ImGui::PopFont();
->>>>>>> f5de24d1
         ImGui::Render();
     }
 
@@ -1266,126 +1242,7 @@
     \***********************************************************************************/
     void ProfilerOverlayOutput::InitializeImGuiDefaultFont()
     {
-<<<<<<< HEAD
-        ImGuiIO& io = ImGui::GetIO();
-
-        // Absolute path to the selected font
-        std::filesystem::path fontPath;
-
-#ifdef WIN32
-        {
-            // Locate system fonts directory
-            std::filesystem::path fontsPath;
-
-            PWSTR pFontsDirectoryPath = nullptr;
-
-            if( SUCCEEDED( SHGetKnownFolderPath( FOLDERID_Fonts, KF_FLAG_DEFAULT, nullptr, &pFontsDirectoryPath ) ) )
-            {
-                fontsPath = pFontsDirectoryPath;
-                CoTaskMemFree( pFontsDirectoryPath );
-            }
-
-            // List of fonts to use (in this order)
-            const char* fonts[] = {
-                "segoeui.ttf",
-                "tahoma.ttf" };
-
-            for( const char* font : fonts )
-            {
-                fontPath = fontsPath / font;
-                if( std::filesystem::exists( fontPath ) )
-                    break;
-                else fontPath = "";
-            }
-        }
-#endif
-#ifdef __linux__
-        {
-            // Linux distros use multiple font directories (or X server, TODO)
-            std::vector<std::filesystem::path> fontDirectories = {
-                "/usr/share/fonts",
-                "/usr/local/share/fonts",
-                "~/.fonts" };
-
-            // Some systems may have these directories specified in conf file
-            // https://stackoverflow.com/questions/3954223/platform-independent-way-to-get-font-directory
-            const char* fontConfigurationFiles[] = {
-                "/etc/fonts/fonts.conf",
-                "/etc/fonts/local.conf" };
-
-            std::vector<std::filesystem::path> configurationDirectories = {};
-
-            for( const char* fontConfigurationFile : fontConfigurationFiles )
-            {
-                if( std::filesystem::exists( fontConfigurationFile ) )
-                {
-                    // Try to open configuration file for reading
-                    std::ifstream conf( fontConfigurationFile );
-
-                    if( conf.is_open() )
-                    {
-                        std::string line;
-
-                        // conf is XML file, read line by line and find <dir> tag
-                        while( std::getline( conf, line ) )
-                        {
-                            const size_t dirTagOpen = line.find( "<dir>" );
-                            const size_t dirTagClose = line.find( "</dir>" );
-
-                            // TODO: tags can be in different lines
-                            if( (dirTagOpen != std::string::npos) && (dirTagClose != std::string::npos) )
-                            {
-                                configurationDirectories.push_back( line.substr( dirTagOpen + 5, dirTagClose - dirTagOpen - 5 ) );
-                            }
-                        }
-                    }
-                }
-            }
-
-            if( !configurationDirectories.empty() )
-            {
-                // Override predefined font directories
-                fontDirectories = configurationDirectories;
-            }
-
-            // List of fonts to use (in this order)
-            const char* fonts[] = {
-                "Ubuntu-R.ttf",
-                "LiberationSans-Regural.ttf",
-                "DejaVuSans.ttf" };
-
-            for( const char* font : fonts )
-            {
-                for( const std::filesystem::path& fontDirectory : fontDirectories )
-                {
-                    fontPath = ProfilerPlatformFunctions::FindFile( fontDirectory, font );
-                    if( !fontPath.empty() )
-                        break;
-                }
-                if( !fontPath.empty() )
-                    break;
-            }
-        }
-#endif
-
-        if( !fontPath.empty() )
-        {
-            // Include all glyphs in the font to support non-latin letters
-            const ImWchar range[] = { 0x20, 0xFFFF, 0 };
-
-            m_pUIFont = io.Fonts->AddFontFromFileTTF( fontPath.string().c_str(), 16.f, nullptr, range );
-        }
-
-        // Always load the default font
-        m_pMonoFont = io.Fonts->AddFontDefault();
-
-        // Build atlas
-        unsigned char* tex_pixels = NULL;
-        int tex_w, tex_h;
-        io.Fonts->GetTexDataAsRGBA32( &tex_pixels, &tex_w, &tex_h );
-=======
         m_Fonts.Initialize();
->>>>>>> f5de24d1
     }
 
     /***********************************************************************************\
@@ -2265,11 +2122,10 @@
 
             for( uint32_t i = 0; i < memoryProperties.memoryHeapCount; ++i )
             {
-                const auto& heap = m_Data.m_Memory.m_Heaps[ i ];
+                const auto& heap = m_pData->m_Memory.m_Heaps[ i ];
 
                 ImGui::Text( "%s %u", Lang::MemoryHeap, i );
 
-<<<<<<< HEAD
                 if( heap.m_NewAllocationCount || heap.m_FreedAllocationCount )
                 {
                     ImGuiX::TextAlignRight( "(+%llu, -%llu) %llu %s",
@@ -2290,27 +2146,16 @@
                 {
                     ImGuiX::TextAlignRight( "%llu %s", heap.m_AllocationCount, Lang::Allocations );
                 }
-=======
-                ImGuiX::TextAlignRight( "%u %s", m_pData->m_Memory.m_Heaps[ i ].m_AllocationCount, Lang::Allocations );
->>>>>>> f5de24d1
 
                 float usage = 0.f;
 
                 if( memoryProperties.memoryHeaps[ i ].size != 0 )
                 {
-<<<<<<< HEAD
                     usage = (float)heap.m_AllocationSize / memoryProperties.memoryHeaps[ i ].size;
-=======
-                    usage = (float)m_pData->m_Memory.m_Heaps[ i ].m_AllocationSize / memoryProperties.memoryHeaps[ i ].size;
->>>>>>> f5de24d1
 
                     snprintf( buffer, sizeof( buffer ),
                         "%.2f/%.2f MB (%.1f%%)",
-<<<<<<< HEAD
                         heap.m_AllocationSize / 1048576.f,
-=======
-                        m_pData->m_Memory.m_Heaps[ i ].m_AllocationSize / 1048576.f,
->>>>>>> f5de24d1
                         memoryProperties.memoryHeaps[ i ].size / 1048576.f,
                         usage * 100.f );
                 }
@@ -2579,7 +2424,7 @@
         float fontScale = ImGui::GetIO().FontGlobalScale;
         float columnWidth = 130 * fontScale;
 
-        for( const auto& [handle, bufferInfo] : m_Data.m_Memory.m_Buffers )
+        for( const auto& [handle, bufferInfo] : m_pData->m_Memory.m_Buffers )
         {
             if( ImGui::TreeNode( m_pStringSerializer->GetName( handle ).c_str() ) )
             {
@@ -2602,7 +2447,7 @@
                 ImGui::TreePop();
             }
         }
-        for( const auto& [handle, imageInfo] : m_Data.m_Memory.m_Images )
+        for( const auto& [handle, imageInfo] : m_pData->m_Memory.m_Images )
         {
             if( ImGui::TreeNode( m_pStringSerializer->GetName( handle ).c_str() ) )
             {
