--- conflicted
+++ resolved
@@ -2225,12 +2225,9 @@
 
                 // Update visibility of metrics in the active metrics set.
                 UpdateActiveMetricsFilterResultsWithRegex( regexFilter );
-<<<<<<< HEAD
-=======
 
                 // Update visibility of metrics in the editor.
                 UpdateEditorMetricsFilterResultsWithRegex( regexFilter );
->>>>>>> b881d5d7
             }
             catch( ... )
             {
