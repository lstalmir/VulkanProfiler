--- conflicted
+++ resolved
@@ -978,16 +978,12 @@
         m_pImGuiVulkanContext->NewFrame();
         m_pImGuiWindowContext->NewFrame();
         ImGui::NewFrame();
-<<<<<<< HEAD
-=======
-        ImGui::PushFont( m_Resources.GetDefaultFont() );
->>>>>>> a2387e7d
 
         // Initialize IDs of the popup windows before entering the main window scope
         uint32_t applicationInfoPopupID = ImGui::GetID( Lang::ApplicationInfo );
 
         // Begin main window
-        ImGui::PushFont( m_Fonts.GetDefaultFont() );
+        ImGui::PushFont( m_Resources.GetDefaultFont() );
         ImGui::Begin( m_Title.c_str(), nullptr, ImGuiWindowFlags_NoDocking | ImGuiWindowFlags_MenuBar );
 
         // Update input clipping rect
