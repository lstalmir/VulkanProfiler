--- conflicted
+++ resolved
@@ -251,13 +251,8 @@
         {
             result = InitializeImGuiVulkanContext( pCreateInfo );
         }
-<<<<<<< HEAD
-        
-        // Get vendor metric properties
-=======
 
         // Get vendor metrics sets
->>>>>>> 351a421e
         if( result == VK_SUCCESS )
         {
             uint32_t vendorMetricsSetCount = 0;
@@ -1050,20 +1045,36 @@
             }
 
             // List of fonts to use (in this order)
-            const char* fonts[] = {
+            const char* defaultFonts[] = {
                 "Ubuntu-R.ttf",
                 "LiberationSans-Regural.ttf",
                 "DejaVuSans.ttf" };
 
-            for( const char* font : fonts )
+            const char* codeFonts[] = {
+                "UbuntuMono-R.ttf",
+                "DejaVuSansMono.ttf" };
+
+            for( const char* font : defaultFonts )
             {
                 for( const std::filesystem::path& fontDirectory : fontDirectories )
                 {
-                    fontPath = ProfilerPlatformFunctions::FindFile( fontDirectory, font );
-                    if( !fontPath.empty() )
+                    defaultFontPath = ProfilerPlatformFunctions::FindFile( fontDirectory, font );
+                    if( !defaultFontPath.empty() )
                         break;
                 }
-                if( !fontPath.empty() )
+                if( !defaultFontPath.empty() )
+                    break;
+            }
+
+            for( const char* font : codeFonts )
+            {
+                for( const std::filesystem::path& fontDirectory : fontDirectories )
+                {
+                    codeFontPath = ProfilerPlatformFunctions::FindFile( fontDirectory, font );
+                    if( !codeFontPath.empty() )
+                        break;
+                }
+                if( !codeFontPath.empty() )
                     break;
             }
         }
@@ -1329,15 +1340,6 @@
                             performanceQueryResultsFiltered = true;
                         }
 
-<<<<<<< HEAD
-            // Headers
-            ImGui::TableSetupColumn( Lang::Metric, ImGuiTableColumnFlags_WidthFixed | ImGuiTableColumnFlags_NoResize );
-            ImGui::TableSetupColumn( Lang::Frame, ImGuiTableColumnFlags_WidthStretch );
-            ImGui::TableSetupColumn( "", ImGuiTableColumnFlags_WidthFixed | ImGuiTableColumnFlags_NoResize );
-            ImGui::TableHeadersRow();
-                
-            for( uint32_t i = 0; i < m_Data.m_VendorMetrics.size(); ++i )
-=======
                         uniqueCommandBuffers.insert( commandBuffer.m_Handle );
                     }
                 }
@@ -1347,7 +1349,6 @@
             ImGui::Text( "Range" );
             ImGui::SameLine( 100.f );
             if( ImGui::BeginCombo( "PerformanceQueryFilter", m_PerformanceQueryCommandBufferFilterName.c_str() ) )
->>>>>>> 351a421e
             {
                 if( ImGuiX::TSelectable( "Frame", m_PerformanceQueryCommandBufferFilter, VkCommandBuffer() ) )
                 {
