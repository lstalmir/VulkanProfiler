--- conflicted
+++ resolved
@@ -1434,7 +1434,7 @@
             // Enumerate submits in frame
             for( const auto& submitBatch : m_pData->m_Submits )
             {
-                const std::string queueName = m_pStringSerializer->GetName( VkObjectHandle( submitBatch.m_Handle, VK_OBJECT_TYPE_QUEUE ) );
+                const std::string queueName = m_pStringSerializer->GetName( submitBatch.m_Handle );
 
                 if( ScrollToSelectedFrameBrowserNode( index ) )
                 {
@@ -1656,11 +1656,7 @@
                 char queueGraphId[32];
                 snprintf( queueGraphId, sizeof( queueGraphId ), "##QueueGraph%p", queue.Handle );
 
-<<<<<<< HEAD
-                const std::string queueName = m_pStringSerializer->GetName( VkObjectHandle( queue.Handle, VK_OBJECT_TYPE_QUEUE ) );
-=======
                 const std::string queueName = m_pStringSerializer->GetName( VkQueueHandle( queue.Handle ) );
->>>>>>> 12a52dbb
                 ImGui::Text( "%s %s", m_pStringSerializer->GetQueueTypeName( queue.Flags ).c_str(), queueName.c_str() );
 
                 const float queueUtilization = GetQueueUtilization( queueGraphColumns );
@@ -1741,7 +1737,7 @@
                 ImGui::PushStyleVar( ImGuiStyleVar_ItemSpacing, { 0, 0 } );
                 for( VkSemaphoreHandle semaphore : semaphores )
                 {
-                    ImGui::Text( " - %s", m_pStringSerializer->GetName( VkObjectHandle( semaphore, VK_OBJECT_TYPE_SEMAPHORE ) ).c_str() );
+                    ImGui::Text( " - %s", m_pStringSerializer->GetName( semaphore ).c_str() );
                 }
                 ImGui::PopStyleVar();
                 ImGui::SetCursorPosY( ImGui::GetCursorPosY() + ImGui::GetStyle().ItemSpacing.y );
@@ -1766,7 +1762,7 @@
                 ImGui::PushStyleVar( ImGuiStyleVar_ItemSpacing, { 0, 0 } );
                 for( VkSemaphoreHandle semaphore : semaphores )
                 {
-                    ImGui::Text( " - %s", m_pStringSerializer->GetName( VkObjectHandle( semaphore, VK_OBJECT_TYPE_SEMAPHORE ) ).c_str() );
+                    ImGui::Text( " - %s", m_pStringSerializer->GetName( semaphore ).c_str() );
                 }
                 ImGui::PopStyleVar();
                 ImGui::SetCursorPosY( ImGui::GetCursorPosY() + ImGui::GetStyle().ItemSpacing.y );
@@ -2353,7 +2349,7 @@
             // Enumerate command buffers.
             for( VkCommandBufferHandle commandBuffer : uniqueCommandBuffers )
             {
-                std::string commandBufferName = m_pStringSerializer->GetName( VkObjectHandle( commandBuffer, VK_OBJECT_TYPE_COMMAND_BUFFER ) );
+                std::string commandBufferName = m_pStringSerializer->GetName( commandBuffer );
 
                 if( ImGuiX::TSelectable( commandBufferName.c_str(), m_PerformanceQueryCommandBufferFilter, commandBuffer ) )
                 {
