--- conflicted
+++ resolved
@@ -193,84 +193,6 @@
 
     \***********************************************************************************/
     ProfilerOverlayOutput::ProfilerOverlayOutput()
-<<<<<<< HEAD
-        : m_pDevice( nullptr )
-        , m_pGraphicsQueue( nullptr )
-        , m_pSwapchain( nullptr )
-        , m_Window()
-        , m_pImGuiContext( nullptr )
-        , m_pImGuiVulkanContext( nullptr )
-        , m_pImGuiWindowContext( nullptr )
-        , m_DescriptorPool( VK_NULL_HANDLE )
-        , m_RenderPass( VK_NULL_HANDLE )
-        , m_RenderArea( {} )
-        , m_ImageFormat( VK_FORMAT_UNDEFINED )
-        , m_Images()
-        , m_ImageViews()
-        , m_Framebuffers()
-        , m_CommandPool( VK_NULL_HANDLE )
-        , m_CommandBuffers()
-        , m_CommandFences()
-        , m_CommandSemaphores()
-        , m_Title( Lang::WindowName )
-        , m_ActiveMetricsSetIndex( UINT32_MAX )
-        , m_VendorMetricsSets()
-        , m_VendorMetricFilter()
-        , m_TimestampPeriod( 0 )
-        , m_TimestampDisplayUnit( 1.0f )
-        , m_pTimestampDisplayUnitStr( Lang::Milliseconds )
-        , m_FrameBrowserSortMode( FrameBrowserSortMode::eSubmissionOrder )
-        , m_HistogramGroupMode( HistogramGroupMode::eRenderPass )
-        , m_HistogramValueMode( HistogramValueMode::eDuration )
-        , m_HistogramShowIdle( false )
-        , m_pFrames()
-        , m_pSelectedFrames()
-        , m_SelectedFrameIndex( m_SelectedAllFrames )
-        , m_MaxFrameCount( 1 )
-        , m_Pause( false )
-        , m_ShowDebugLabels( true )
-        , m_ShowShaderCapabilities( true )
-        , m_ShowEmptyStatistics( false )
-        , m_TimeUnit( TimeUnit::eMilliseconds )
-        , m_SamplingMode( VK_PROFILER_MODE_PER_DRAWCALL_EXT )
-        , m_SyncMode( VK_PROFILER_SYNC_MODE_PRESENT_EXT )
-        , m_SelectedFrameBrowserNodeIndex( { 0xFFFF } )
-        , m_ScrollToSelectedFrameBrowserNode( false )
-        , m_SelectionUpdateTimestamp( std::chrono::high_resolution_clock::duration::zero() )
-        , m_SerializationFinishTimestamp( std::chrono::high_resolution_clock::duration::zero() )
-        , m_InspectorPipeline()
-        , m_InspectorShaderView( m_Fonts )
-        , m_InspectorTabs( 0 )
-        , m_InspectorTabIndex( 0 )
-        , m_PerformanceQueryCommandBufferFilter( VK_NULL_HANDLE )
-        , m_PerformanceQueryCommandBufferFilterName( "Frame" )
-        , m_SerializationSucceeded( false )
-        , m_SerializationWindowVisible( false )
-        , m_SerializationMessage()
-        , m_SerializationOutputWindowSize( { 0, 0 } )
-        , m_SerializationOutputWindowDuration( std::chrono::seconds( 4 ) )
-        , m_SerializationOutputWindowFadeOutDuration( std::chrono::seconds( 1 ) )
-        , m_pTraceExporter( nullptr )
-        , m_RenderPassColumnColor( 0 )
-        , m_GraphicsPipelineColumnColor( 0 )
-        , m_ComputePipelineColumnColor( 0 )
-        , m_RayTracingPipelineColumnColor( 0 )
-        , m_InternalPipelineColumnColor( 0 )
-        , m_pStringSerializer( nullptr )
-        , m_MainDockSpaceId( 0 )
-        , m_PerformanceTabDockSpaceId( 0 )
-        , m_QueueUtilizationTabDockSpaceId( 0 )
-        , m_TopPipelinesTabDockSpaceId( 0 )
-        , m_FrameBrowserDockSpaceId( 0 )
-        , m_PerformanceWindowState{ m_Settings.AddBool( "PerformanceWindowOpen", true ), true}
-        , m_QueueUtilizationWindowState{ m_Settings.AddBool( "QueueUtilizationWindowOpen", true ), true}
-        , m_TopPipelinesWindowState{ m_Settings.AddBool( "TopPipelinesWindowOpen", true ), true}
-        , m_PerformanceCountersWindowState{ m_Settings.AddBool( "PerformanceCountersWindowOpen", true ), true}
-        , m_MemoryWindowState{ m_Settings.AddBool( "MemoryWindowOpen", true ), true}
-        , m_InspectorWindowState{ m_Settings.AddBool( "InspectorWindowOpen", true ), true}
-        , m_StatisticsWindowState{ m_Settings.AddBool( "StatisticsWindowOpen", true ), true}
-        , m_SettingsWindowState{ m_Settings.AddBool( "SettingsWindowOpen", true ), true}
-=======
         : m_InspectorShaderView( m_Resources )
         , m_pLastMainWindowPos( m_Settings.AddFloat2( "LastMainWindowPos", Float2() ) )
         , m_pLastMainWindowSize( m_Settings.AddFloat2( "LastMainWindowSize", Float2() ) )
@@ -282,7 +204,6 @@
         , m_InspectorWindowState{ m_Settings.AddBool( "InspectorWindowOpen", true ), true }
         , m_StatisticsWindowState{ m_Settings.AddBool( "StatisticsWindowOpen", true ), true }
         , m_SettingsWindowState{ m_Settings.AddBool( "SettingsWindowOpen", true ), true }
->>>>>>> 08b9222d
     {
         ResetMembers();
     }
@@ -668,7 +589,7 @@
                 if( ImGui::MenuItem( Lang::SaveTrace ) )
                 {
                     m_pTraceExporter = std::make_unique<TraceExporter>();
-                    m_pTraceExporter->m_pData = m_pData;
+                    m_pTraceExporter->m_pData = m_pSelectedFrames.back();
                 }
                 ImGui::EndMenu();
             }
@@ -705,145 +626,6 @@
         if( ImGui::Button( Lang::SaveTrace ) )
         {
             m_pTraceExporter = std::make_unique<TraceExporter>();
-            m_pTraceExporter->m_pData = m_pData;
-        }
-        if( ImGui::IsItemHovered() )
-        {
-            ImGui::SetTooltip( "Save trace of the current frame to file" );
-        }
-
-        // Keep results
-        ImGui::SameLine();
-        ImGui::Checkbox( Lang::Pause, &m_Pause );
-
-        const VkApplicationInfo& applicationInfo = m_pFrontend->GetApplicationInfo();
-        ImGuiX::TextAlignRight( "Vulkan %u.%u",
-            VK_API_VERSION_MAJOR( applicationInfo.apiVersion ),
-            VK_API_VERSION_MINOR( applicationInfo.apiVersion ) );
-
-        // Add padding
-        ImGui::SetCursorPosY( ImGui::GetCursorPosY() + 5 );
-
-<<<<<<< HEAD
-        ImDrawData* pDrawData = ImGui::GetDrawData();
-        if( pDrawData )
-        {
-            // Grab command buffer for overlay commands
-            const uint32_t imageIndex = pPresentInfo->pImageIndices[ 0 ];
-
-            // Per-
-            VkFence& fence = m_CommandFences[ imageIndex ];
-            VkSemaphore& semaphore = m_CommandSemaphores[ imageIndex ];
-            VkCommandBuffer& commandBuffer = m_CommandBuffers[ imageIndex ];
-            VkFramebuffer& framebuffer = m_Framebuffers[ imageIndex ];
-
-            m_pDevice->Callbacks.WaitForFences( m_pDevice->Handle, 1, &fence, VK_TRUE, UINT64_MAX );
-            m_pDevice->Callbacks.ResetFences( m_pDevice->Handle, 1, &fence );
-
-            {
-                VkCommandBufferBeginInfo info = {};
-                info.sType = VK_STRUCTURE_TYPE_COMMAND_BUFFER_BEGIN_INFO;
-                info.flags |= VK_COMMAND_BUFFER_USAGE_ONE_TIME_SUBMIT_BIT;
-                m_pDevice->Callbacks.BeginCommandBuffer( commandBuffer, &info );
-            }
-            {
-                VkRenderPassBeginInfo info = {};
-                info.sType = VK_STRUCTURE_TYPE_RENDER_PASS_BEGIN_INFO;
-                info.renderPass = m_RenderPass;
-                info.framebuffer = framebuffer;
-                info.renderArea.extent.width = m_RenderArea.width;
-                info.renderArea.extent.height = m_RenderArea.height;
-                m_pDevice->Callbacks.CmdBeginRenderPass( commandBuffer, &info, VK_SUBPASS_CONTENTS_INLINE );
-            }
-
-            // Record Imgui Draw Data and draw funcs into command buffer
-            m_pImGuiVulkanContext->RenderDrawData( pDrawData, commandBuffer );
-
-            // Submit command buffer
-            m_pDevice->Callbacks.CmdEndRenderPass( commandBuffer );
-
-            {
-                VkPipelineStageFlags wait_stage = VK_PIPELINE_STAGE_COLOR_ATTACHMENT_OUTPUT_BIT;
-                VkSubmitInfo info = {};
-                info.sType = VK_STRUCTURE_TYPE_SUBMIT_INFO;
-                info.waitSemaphoreCount = pPresentInfo->waitSemaphoreCount;
-                info.pWaitSemaphores = pPresentInfo->pWaitSemaphores;
-                info.pWaitDstStageMask = &wait_stage;
-                info.commandBufferCount = 1;
-                info.pCommandBuffers = &commandBuffer;
-                info.signalSemaphoreCount = 1;
-                info.pSignalSemaphores = &semaphore;
-
-                m_pDevice->Callbacks.EndCommandBuffer( commandBuffer );
-                m_pDevice->Callbacks.QueueSubmit( m_pGraphicsQueue->Handle, 1, &info, fence );
-            }
-
-            // Override wait semaphore
-            pPresentInfo->waitSemaphoreCount = 1;
-            pPresentInfo->pWaitSemaphores = &semaphore;
-        }
-    }
-
-    /***********************************************************************************\
-
-    Function:
-        Update
-
-    Description:
-        Update overlay.
-
-    \***********************************************************************************/
-    void ProfilerOverlayOutput::Update( const std::shared_ptr<DeviceProfilerFrameData>& pData )
-    {
-        m_pImGuiVulkanContext->NewFrame();
-
-        m_pImGuiWindowContext->NewFrame();
-
-        ImGui::NewFrame();
-        ImGui::PushFont( m_Fonts.GetDefaultFont() );
-
-        ImGui::Begin( m_Title.c_str(), nullptr, ImGuiWindowFlags_NoDocking | ImGuiWindowFlags_MenuBar );
-
-        // Update input clipping rect
-        ImVec2 pos = ImGui::GetWindowPos();
-        ImVec2 size = ImGui::GetWindowSize();
-        m_pImGuiWindowContext->AddInputCaptureRect(
-            static_cast<int>(pos.x),
-            static_cast<int>(pos.y),
-            static_cast<int>(size.x),
-            static_cast<int>(size.y) );
-
-        if( ImGui::BeginMenuBar() )
-        {
-            if( ImGui::BeginMenu( Lang::FileMenu ) )
-            {
-                if( ImGui::MenuItem( Lang::Save ) )
-                {
-                    m_pTraceExporter = std::make_unique<TraceExporter>();
-                    m_pTraceExporter->m_pData = m_pSelectedFrames.back();
-                }
-                ImGui::EndMenu();
-            }
-
-            if( ImGui::BeginMenu( Lang::WindowMenu ) )
-            {
-                ImGui::MenuItem( Lang::PerformanceMenuItem, nullptr, m_PerformanceWindowState.pOpen );
-                ImGui::MenuItem( Lang::QueueUtilizationMenuItem, nullptr, m_QueueUtilizationWindowState.pOpen );
-                ImGui::MenuItem( Lang::TopPipelinesMenuItem, nullptr, m_TopPipelinesWindowState.pOpen );
-                ImGui::MenuItem( Lang::PerformanceCountersMenuItem, nullptr, m_PerformanceCountersWindowState.pOpen );
-                ImGui::MenuItem( Lang::MemoryMenuItem, nullptr, m_MemoryWindowState.pOpen );
-                ImGui::MenuItem( Lang::InspectorMenuItem, nullptr, m_InspectorWindowState.pOpen );
-                ImGui::MenuItem( Lang::StatisticsMenuItem, nullptr, m_StatisticsWindowState.pOpen );
-                ImGui::MenuItem( Lang::SettingsMenuItem, nullptr, m_SettingsWindowState.pOpen );
-                ImGui::EndMenu();
-            }
-            ImGui::EndMenuBar();
-        }
-
-        // Save results to file
-        if( ImGui::Button( Lang::Save ) )
-        {
-            m_pTraceExporter = std::make_unique<TraceExporter>();
             m_pTraceExporter->m_pData = m_pSelectedFrames.back();
         }
         if( ImGui::IsItemHovered() )
@@ -872,21 +654,10 @@
             }
         }
 
+        const VkApplicationInfo& applicationInfo = m_pFrontend->GetApplicationInfo();
         ImGuiX::TextAlignRight( "Vulkan %u.%u",
-            VK_API_VERSION_MAJOR( m_pDevice->pInstance->ApplicationInfo.apiVersion ),
-            VK_API_VERSION_MINOR( m_pDevice->pInstance->ApplicationInfo.apiVersion ) );
-
-        if( !m_Pause )
-        {
-            // Keep at most m_MaxFrameCount frames
-            if( m_pFrames.size() == m_MaxFrameCount )
-            {
-                m_pFrames.pop_front();
-            }
-
-            // Update data
-            m_pFrames.push_back( pData );
-        }
+            VK_API_VERSION_MAJOR( applicationInfo.apiVersion ),
+            VK_API_VERSION_MINOR( applicationInfo.apiVersion ) );
 
         // Update selected frames
         m_pSelectedFrames.clear();
@@ -909,8 +680,6 @@
         // Add padding
         ImGui::SetCursorPosY( ImGui::GetCursorPosY() + 5 );
 
-=======
->>>>>>> 08b9222d
         m_MainDockSpaceId = ImGui::GetID( "##m_MainDockSpaceId" );
         m_PerformanceTabDockSpaceId = ImGui::GetID( "##m_PerformanceTabDockSpaceId_1" );
 
@@ -1594,18 +1363,11 @@
             }
         }
 
-<<<<<<< HEAD
-        // Only single frame statistics supported for now
-        std::shared_ptr<DeviceProfilerFrameData> pSelectedFrame = m_pSelectedFrames.back();
-
-        for( const auto& pipeline : pSelectedFrame->m_TopPipelines )
-=======
         // Draw the table with top pipelines.
         if( ImGui::BeginTable( "TopPipelinesTable", 8,
                 ImGuiTableFlags_Hideable |
                 ImGuiTableFlags_PadOuterX |
                 ImGuiTableFlags_NoClip ) )
->>>>>>> 08b9222d
         {
             // Hide reference columns if there are no reference pipelines captured.
             int referenceColumnFlags = ImGuiTableColumnFlags_WidthStretch;
@@ -1628,7 +1390,10 @@
             uint32_t pipelineIndex = 0;
             char pipelineIndexStr[32];
 
-            for( const auto& pipeline : m_pData->m_TopPipelines )
+            // Only single frame statistics supported for now
+            std::shared_ptr<DeviceProfilerFrameData> pSelectedFrame = m_pSelectedFrames.back();
+
+            for( const auto& pipeline : pSelectedFrame->m_TopPipelines )
             {
                 // Skip debug pipelines.
                 if( ( pipeline.m_Type == DeviceProfilerPipelineType::eNone ) ||
@@ -3036,65 +2801,6 @@
                     }
                 };
 
-<<<<<<< HEAD
-            ImGui::BeginTable( "##StatisticsTable", 6,
-                ImGuiTableFlags_BordersInnerH |
-                ImGuiTableFlags_PadOuterX |
-                ImGuiTableFlags_Hideable |
-                ImGuiTableFlags_ContextMenuInBody |
-                ImGuiTableFlags_NoClip |
-                ImGuiTableFlags_SizingStretchProp );
-
-            ImGui::TableSetupColumn( Lang::StatName, ImGuiTableColumnFlags_NoHide, 3.0f );
-            ImGui::TableSetupColumn( Lang::StatCount, 0, 1.0f );
-            ImGui::TableSetupColumn( Lang::StatTotal, 0, 1.0f );
-            ImGui::TableSetupColumn( Lang::StatMin, 0, 1.0f );
-            ImGui::TableSetupColumn( Lang::StatMax, 0, 1.0f );
-            ImGui::TableSetupColumn( Lang::StatAvg, 0, 1.0f );
-            ImGui::TableNextRow();
-
-            ImGui::PushFont( m_Fonts.GetBoldFont() );
-            ImGui::TableNextColumn();
-            ImGui::TextUnformatted( Lang::StatName );
-            ImGui::TableNextColumn();
-            ImGuiX::TextAlignRight( ImGuiX::TableGetColumnWidth(), Lang::StatCount );
-            ImGui::TableNextColumn();
-            ImGuiX::TextAlignRight( ImGuiX::TableGetColumnWidth(), Lang::StatTotal );
-            ImGui::TableNextColumn();
-            ImGuiX::TextAlignRight( ImGuiX::TableGetColumnWidth(), Lang::StatMin );
-            ImGui::TableNextColumn();
-            ImGuiX::TextAlignRight( ImGuiX::TableGetColumnWidth(), Lang::StatMax );
-            ImGui::TableNextColumn();
-            ImGuiX::TextAlignRight( ImGuiX::TableGetColumnWidth(), Lang::StatAvg );
-            ImGui::PopFont();
-
-            // Only single frame statistics supported for now
-            std::shared_ptr<DeviceProfilerFrameData> pSelectedFrame = m_pSelectedFrames.back();
-
-            PrintStats( Lang::DrawCalls, pSelectedFrame->m_Stats.m_DrawStats );
-            PrintStats( Lang::DrawCallsIndirect, pSelectedFrame->m_Stats.m_DrawIndirectStats );
-            PrintStats( Lang::DrawMeshTasksCalls, pSelectedFrame->m_Stats.m_DrawMeshTasksStats );
-            PrintStats( Lang::DrawMeshTasksIndirectCalls, pSelectedFrame->m_Stats.m_DrawMeshTasksIndirectStats );
-            PrintStats( Lang::DispatchCalls, pSelectedFrame->m_Stats.m_DispatchStats );
-            PrintStats( Lang::DispatchCallsIndirect, pSelectedFrame->m_Stats.m_DispatchIndirectStats );
-            PrintStats( Lang::TraceRaysCalls, pSelectedFrame->m_Stats.m_TraceRaysStats );
-            PrintStats( Lang::TraceRaysIndirectCalls, pSelectedFrame->m_Stats.m_TraceRaysIndirectStats );
-            PrintStats( Lang::CopyBufferCalls, pSelectedFrame->m_Stats.m_CopyBufferStats );
-            PrintStats( Lang::CopyBufferToImageCalls, pSelectedFrame->m_Stats.m_CopyBufferToImageStats );
-            PrintStats( Lang::CopyImageCalls, pSelectedFrame->m_Stats.m_CopyImageStats );
-            PrintStats( Lang::CopyImageToBufferCalls, pSelectedFrame->m_Stats.m_CopyImageToBufferStats );
-            PrintStats( Lang::PipelineBarriers, pSelectedFrame->m_Stats.m_PipelineBarrierStats );
-            PrintStats( Lang::ColorClearCalls, pSelectedFrame->m_Stats.m_ClearColorStats );
-            PrintStats( Lang::DepthStencilClearCalls, pSelectedFrame->m_Stats.m_ClearDepthStencilStats );
-            PrintStats( Lang::ResolveCalls, pSelectedFrame->m_Stats.m_ResolveStats );
-            PrintStats( Lang::BlitCalls, pSelectedFrame->m_Stats.m_BlitImageStats );
-            PrintStats( Lang::FillBufferCalls, pSelectedFrame->m_Stats.m_FillBufferStats );
-            PrintStats( Lang::UpdateBufferCalls, pSelectedFrame->m_Stats.m_UpdateBufferStats );
-
-            ImGui::TableNextRow();
-            ImGui::TableNextColumn();
-            if( m_ShowEmptyStatistics )
-=======
             if( ImGui::BeginTable( "##StatisticsTable", 6,
                     ImGuiTableFlags_BordersInnerH |
                     ImGuiTableFlags_PadOuterX |
@@ -3102,7 +2808,6 @@
                     ImGuiTableFlags_ContextMenuInBody |
                     ImGuiTableFlags_NoClip |
                     ImGuiTableFlags_SizingStretchProp ) )
->>>>>>> 08b9222d
             {
                 ImGui::TableSetupColumn( Lang::StatName, ImGuiTableColumnFlags_NoHide, 3.0f );
                 ImGui::TableSetupColumn( Lang::StatCount, 0, 1.0f );
@@ -3127,25 +2832,28 @@
                 ImGuiX::TextAlignRight( ImGuiX::TableGetColumnWidth(), Lang::StatAvg );
                 ImGui::PopFont();
 
-                PrintStats( Lang::DrawCalls, m_pData->m_Stats.m_DrawStats );
-                PrintStats( Lang::DrawCallsIndirect, m_pData->m_Stats.m_DrawIndirectStats );
-                PrintStats( Lang::DrawMeshTasksCalls, m_pData->m_Stats.m_DrawMeshTasksStats );
-                PrintStats( Lang::DrawMeshTasksIndirectCalls, m_pData->m_Stats.m_DrawMeshTasksIndirectStats );
-                PrintStats( Lang::DispatchCalls, m_pData->m_Stats.m_DispatchStats );
-                PrintStats( Lang::DispatchCallsIndirect, m_pData->m_Stats.m_DispatchIndirectStats );
-                PrintStats( Lang::TraceRaysCalls, m_pData->m_Stats.m_TraceRaysStats );
-                PrintStats( Lang::TraceRaysIndirectCalls, m_pData->m_Stats.m_TraceRaysIndirectStats );
-                PrintStats( Lang::CopyBufferCalls, m_pData->m_Stats.m_CopyBufferStats );
-                PrintStats( Lang::CopyBufferToImageCalls, m_pData->m_Stats.m_CopyBufferToImageStats );
-                PrintStats( Lang::CopyImageCalls, m_pData->m_Stats.m_CopyImageStats );
-                PrintStats( Lang::CopyImageToBufferCalls, m_pData->m_Stats.m_CopyImageToBufferStats );
-                PrintStats( Lang::PipelineBarriers, m_pData->m_Stats.m_PipelineBarrierStats );
-                PrintStats( Lang::ColorClearCalls, m_pData->m_Stats.m_ClearColorStats );
-                PrintStats( Lang::DepthStencilClearCalls, m_pData->m_Stats.m_ClearDepthStencilStats );
-                PrintStats( Lang::ResolveCalls, m_pData->m_Stats.m_ResolveStats );
-                PrintStats( Lang::BlitCalls, m_pData->m_Stats.m_BlitImageStats );
-                PrintStats( Lang::FillBufferCalls, m_pData->m_Stats.m_FillBufferStats );
-                PrintStats( Lang::UpdateBufferCalls, m_pData->m_Stats.m_UpdateBufferStats );
+                // Only single frame statistics supported for now
+                std::shared_ptr<DeviceProfilerFrameData> pSelectedFrame = m_pSelectedFrames.back();
+
+                PrintStats( Lang::DrawCalls, pSelectedFrame->m_Stats.m_DrawStats );
+                PrintStats( Lang::DrawCallsIndirect, pSelectedFrame->m_Stats.m_DrawIndirectStats );
+                PrintStats( Lang::DrawMeshTasksCalls, pSelectedFrame->m_Stats.m_DrawMeshTasksStats );
+                PrintStats( Lang::DrawMeshTasksIndirectCalls, pSelectedFrame->m_Stats.m_DrawMeshTasksIndirectStats );
+                PrintStats( Lang::DispatchCalls, pSelectedFrame->m_Stats.m_DispatchStats );
+                PrintStats( Lang::DispatchCallsIndirect, pSelectedFrame->m_Stats.m_DispatchIndirectStats );
+                PrintStats( Lang::TraceRaysCalls, pSelectedFrame->m_Stats.m_TraceRaysStats );
+                PrintStats( Lang::TraceRaysIndirectCalls, pSelectedFrame->m_Stats.m_TraceRaysIndirectStats );
+                PrintStats( Lang::CopyBufferCalls, pSelectedFrame->m_Stats.m_CopyBufferStats );
+                PrintStats( Lang::CopyBufferToImageCalls, pSelectedFrame->m_Stats.m_CopyBufferToImageStats );
+                PrintStats( Lang::CopyImageCalls, pSelectedFrame->m_Stats.m_CopyImageStats );
+                PrintStats( Lang::CopyImageToBufferCalls, pSelectedFrame->m_Stats.m_CopyImageToBufferStats );
+                PrintStats( Lang::PipelineBarriers, pSelectedFrame->m_Stats.m_PipelineBarrierStats );
+                PrintStats( Lang::ColorClearCalls, pSelectedFrame->m_Stats.m_ClearColorStats );
+                PrintStats( Lang::DepthStencilClearCalls, pSelectedFrame->m_Stats.m_ClearDepthStencilStats );
+                PrintStats( Lang::ResolveCalls, pSelectedFrame->m_Stats.m_ResolveStats );
+                PrintStats( Lang::BlitCalls, pSelectedFrame->m_Stats.m_BlitImageStats );
+                PrintStats( Lang::FillBufferCalls, pSelectedFrame->m_Stats.m_FillBufferStats );
+                PrintStats( Lang::UpdateBufferCalls, pSelectedFrame->m_Stats.m_UpdateBufferStats );
 
                 ImGui::TableNextRow();
                 ImGui::TableNextColumn();
@@ -3271,19 +2979,14 @@
     \***********************************************************************************/
     void ProfilerOverlayOutput::GetQueueGraphColumns( VkQueue queue, std::vector<QueueGraphColumn>& columns ) const
     {
-<<<<<<< HEAD
+        FrameBrowserTreeNodeIndex index;
+        index.emplace_back( 0 );
+
         uint64_t lastTimestamp;
 
         std::shared_ptr<DeviceProfilerFrameData> pFirstFrame = m_pSelectedFrames.front();
         std::shared_ptr<DeviceProfilerFrameData> pLastFrame = m_pSelectedFrames.back();
         lastTimestamp = pFirstFrame->m_BeginTimestamp;
-
-        for( std::shared_ptr<DeviceProfilerFrameData> pFrame : m_pSelectedFrames )
-=======
-        FrameBrowserTreeNodeIndex index;
-        index.emplace_back( 0 );
-
-        uint64_t lastTimestamp = m_pData->m_BeginTimestamp;
 
         auto AppendSemaphoreEvent = [&]( const std::vector<VkSemaphore>& semaphores, QueueGraphColumn::DataType type ) {
             QueueGraphColumn& column = columns.emplace_back();
@@ -3304,18 +3007,9 @@
         };
 
         for( const auto& submitBatch : m_pData->m_Submits )
->>>>>>> 08b9222d
-        {
-            for( const auto& submitBatch : pFrame->m_Submits )
-            {
-<<<<<<< HEAD
-                if( submitBatch.m_Handle != queue )
-                {
-                    continue;
-                }
-
-                for( const auto& submit : submitBatch.m_Submits )
-=======
+        {
+            if( submitBatch.m_Handle != queue )
+            {
                 // Index must be incremented to account for the submissions on the other queues.
                 index.back()++;
                 continue;
@@ -3332,32 +3026,9 @@
                 bool firstCommandBuffer = true;
 
                 for( const auto& commandBuffer : submit.m_CommandBuffers )
->>>>>>> 08b9222d
-                {
-                    for( const auto& commandBuffer : submit.m_CommandBuffers )
+                {
+                    if( !commandBuffer.m_DataValid )
                     {
-<<<<<<< HEAD
-                        if( !commandBuffer.m_DataValid )
-                        {
-                            continue;
-                        }
-
-                        if( lastTimestamp != commandBuffer.m_BeginTimestamp.m_Value )
-                        {
-                            QueueGraphColumn& idle = columns.emplace_back();
-                            idle.x = GetDuration( lastTimestamp, commandBuffer.m_BeginTimestamp.m_Value );
-                            idle.y = 0;
-                            idle.color = 0;
-                        }
-
-                        QueueGraphColumn& column = columns.emplace_back();
-                        column.x = GetDuration( commandBuffer );
-                        column.y = 1;
-                        column.color = m_GraphicsPipelineColumnColor;
-
-                        lastTimestamp = commandBuffer.m_EndTimestamp.m_Value;
-                    }
-=======
                         // Take command buffers with no data into account.
                         index.back()++;
                         continue;
@@ -3397,7 +3068,6 @@
                 if( firstCommandBuffer && !submit.m_WaitSemaphores.empty() )
                 {
                     AppendSemaphoreEvent( submit.m_WaitSemaphores, QueueGraphColumn::eWaitSemaphores );
->>>>>>> 08b9222d
                 }
 
                 // Enumerate signal semaphores after the last executed command buffer.
@@ -3418,13 +3088,8 @@
             ( lastTimestamp != pLastFrame->m_EndTimestamp ) )
         {
             QueueGraphColumn& idle = columns.emplace_back();
-<<<<<<< HEAD
             idle.x = GetDuration( lastTimestamp, pLastFrame->m_EndTimestamp );
-            idle.y = 0;
-=======
-            idle.x = GetDuration( lastTimestamp, m_pData->m_EndTimestamp );
             idle.y = 1;
->>>>>>> 08b9222d
             idle.color = 0;
             idle.userDataType = QueueGraphColumn::eIdle;
             idle.userData = nullptr;
@@ -4477,7 +4142,6 @@
     /***********************************************************************************\
 
     Function:
-<<<<<<< HEAD
         PrintFrame
 
     Description:
@@ -4555,7 +4219,11 @@
         }
 
         index.pop_back();
-=======
+    }
+
+    /***********************************************************************************\
+
+    Function:
         UpdateApplicationInfoWindow
 
     Description:
@@ -4638,7 +4306,6 @@
             ImGui::PopStyleColor();
             ImGui::EndPopup();
         }
->>>>>>> 08b9222d
     }
 
     /***********************************************************************************\
