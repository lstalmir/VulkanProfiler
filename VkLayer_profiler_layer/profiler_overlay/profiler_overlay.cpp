--- conflicted
+++ resolved
@@ -187,7 +187,6 @@
 
     \***********************************************************************************/
     ProfilerOverlayOutput::ProfilerOverlayOutput()
-<<<<<<< HEAD
         : m_InspectorShaderView( m_Resources )
         , m_PerformanceWindowState{ m_Settings.AddBool( "PerformanceWindowOpen", true ), true }
         , m_QueueUtilizationWindowState{ m_Settings.AddBool( "QueueUtilizationWindowOpen", true ), true }
@@ -197,83 +196,6 @@
         , m_InspectorWindowState{ m_Settings.AddBool( "InspectorWindowOpen", true ), true }
         , m_StatisticsWindowState{ m_Settings.AddBool( "StatisticsWindowOpen", true ), true }
         , m_SettingsWindowState{ m_Settings.AddBool( "SettingsWindowOpen", true ), true }
-=======
-        : m_pDevice( nullptr )
-        , m_pGraphicsQueue( nullptr )
-        , m_pSwapchain( nullptr )
-        , m_Window()
-        , m_pImGuiContext( nullptr )
-        , m_pImGuiVulkanContext( nullptr )
-        , m_pImGuiWindowContext( nullptr )
-        , m_DescriptorPool( VK_NULL_HANDLE )
-        , m_RenderPass( VK_NULL_HANDLE )
-        , m_RenderArea( {} )
-        , m_ImageFormat( VK_FORMAT_UNDEFINED )
-        , m_Images()
-        , m_ImageViews()
-        , m_Framebuffers()
-        , m_CommandPool( VK_NULL_HANDLE )
-        , m_CommandBuffers()
-        , m_CommandFences()
-        , m_CommandSemaphores()
-        , m_Title( Lang::WindowName )
-        , m_ActiveMetricsSetIndex( UINT32_MAX )
-        , m_VendorMetricsSets()
-        , m_VendorMetricFilter()
-        , m_TimestampPeriod( 0 )
-        , m_TimestampDisplayUnit( 1.0f )
-        , m_pTimestampDisplayUnitStr( Lang::Milliseconds )
-        , m_FrameBrowserSortMode( FrameBrowserSortMode::eSubmissionOrder )
-        , m_HistogramGroupMode( HistogramGroupMode::eRenderPass )
-        , m_HistogramValueMode( HistogramValueMode::eDuration )
-        , m_HistogramShowIdle( false )
-        , m_Pause( false )
-        , m_ShowDebugLabels( true )
-        , m_ShowShaderCapabilities( true )
-        , m_ShowEmptyStatistics( false )
-        , m_FrameTime( 0.0f )
-        , m_TimeUnit( TimeUnit::eMilliseconds )
-        , m_SamplingMode( VK_PROFILER_MODE_PER_DRAWCALL_EXT )
-        , m_SyncMode( VK_PROFILER_SYNC_MODE_PRESENT_EXT )
-        , m_SelectedFrameBrowserNodeIndex( { 0xFFFF } )
-        , m_ScrollToSelectedFrameBrowserNode( false )
-        , m_SelectionUpdateTimestamp( std::chrono::high_resolution_clock::duration::zero() )
-        , m_SerializationFinishTimestamp( std::chrono::high_resolution_clock::duration::zero() )
-        , m_InspectorPipeline()
-        , m_InspectorShaderView( m_Resources )
-        , m_InspectorTabs( 0 )
-        , m_InspectorTabIndex( 0 )
-        , m_PerformanceQueryCommandBufferFilter( VK_NULL_HANDLE )
-        , m_PerformanceQueryCommandBufferFilterName( "Frame" )
-        , m_ReferencePerformanceCounters()
-        , m_pPerformanceCounterExporter( nullptr )
-        , m_SerializationSucceeded( false )
-        , m_SerializationWindowVisible( false )
-        , m_SerializationMessage()
-        , m_SerializationOutputWindowSize( { 0, 0 } )
-        , m_SerializationOutputWindowDuration( std::chrono::seconds( 4 ) )
-        , m_SerializationOutputWindowFadeOutDuration( std::chrono::seconds( 1 ) )
-        , m_pTraceExporter( nullptr )
-        , m_RenderPassColumnColor( 0 )
-        , m_GraphicsPipelineColumnColor( 0 )
-        , m_ComputePipelineColumnColor( 0 )
-        , m_RayTracingPipelineColumnColor( 0 )
-        , m_InternalPipelineColumnColor( 0 )
-        , m_pStringSerializer( nullptr )
-        , m_MainDockSpaceId( 0 )
-        , m_PerformanceTabDockSpaceId( 0 )
-        , m_QueueUtilizationTabDockSpaceId( 0 )
-        , m_TopPipelinesTabDockSpaceId( 0 )
-        , m_FrameBrowserDockSpaceId( 0 )
-        , m_PerformanceWindowState{ m_Settings.AddBool( "PerformanceWindowOpen", true ), true}
-        , m_QueueUtilizationWindowState{ m_Settings.AddBool( "QueueUtilizationWindowOpen", true ), true}
-        , m_TopPipelinesWindowState{ m_Settings.AddBool( "TopPipelinesWindowOpen", true ), true}
-        , m_PerformanceCountersWindowState{ m_Settings.AddBool( "PerformanceCountersWindowOpen", true ), true}
-        , m_MemoryWindowState{ m_Settings.AddBool( "MemoryWindowOpen", true ), true}
-        , m_InspectorWindowState{ m_Settings.AddBool( "InspectorWindowOpen", true ), true}
-        , m_StatisticsWindowState{ m_Settings.AddBool( "StatisticsWindowOpen", true ), true}
-        , m_SettingsWindowState{ m_Settings.AddBool( "SettingsWindowOpen", true ), true}
->>>>>>> f303564b
     {
         ResetMembers();
     }
