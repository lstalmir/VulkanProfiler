// Copyright (c) 2019-2025 Lukasz Stalmirski
//
// Permission is hereby granted, free of charge, to any person obtaining a copy
// of this software and associated documentation files (the "Software"), to deal
// in the Software without restriction, including without limitation the rights
// to use, copy, modify, merge, publish, distribute, sublicense, and/or sell
// copies of the Software, and to permit persons to whom the Software is
// furnished to do so, subject to the following conditions:
//
// The above copyright notice and this permission notice shall be included in all
// copies or substantial portions of the Software.
//
// THE SOFTWARE IS PROVIDED "AS IS", WITHOUT WARRANTY OF ANY KIND, EXPRESS OR
// IMPLIED, INCLUDING BUT NOT LIMITED TO THE WARRANTIES OF MERCHANTABILITY,
// FITNESS FOR A PARTICULAR PURPOSE AND NONINFRINGEMENT. IN NO EVENT SHALL THE
// AUTHORS OR COPYRIGHT HOLDERS BE LIABLE FOR ANY CLAIM, DAMAGES OR OTHER
// LIABILITY, WHETHER IN AN ACTION OF CONTRACT, TORT OR OTHERWISE, ARISING FROM,
// OUT OF OR IN CONNECTION WITH THE SOFTWARE OR THE USE OR OTHER DEALINGS IN THE
// SOFTWARE.

#include "profiler_overlay.h"
#include "profiler_overlay_shader_view.h"
#include "profiler/profiler_frontend.h"
#include "profiler_trace/profiler_trace.h"
#include "profiler_helpers/profiler_data_helpers.h"
#include "profiler_helpers/profiler_csv_helpers.h"
#include "profiler_layer_objects/VkObject.h"
#include "profiler_layer_objects/VkQueue_object.h"

#include "imgui_impl_vulkan_layer.h"
#include <string>
#include <sstream>
#include <stack>
#include <fstream>
#include <regex>

#include <imgui_internal.h>
#include <ImGuiFileDialog.h>

#include <fmt/format.h>

#include "utils/lockable_unordered_map.h"

#include "imgui_widgets/imgui_breakdown_ex.h"
#include "imgui_widgets/imgui_histogram_ex.h"
#include "imgui_widgets/imgui_table_ex.h"
#include "imgui_widgets/imgui_ex.h"

// Languages
#include "lang/en_us.h"
#include "lang/pl_pl.h"

#if 1
using Lang = Profiler::DeviceProfilerOverlayLanguage_Base;
#else
using Lang = Profiler::DeviceProfilerOverlayLanguage_PL;
#endif

#ifdef VK_USE_PLATFORM_WIN32_KHR
#include "imgui_impl_win32.h"
#endif

#ifdef VK_USE_PLATFORM_WAYLAND_KHR
#include <wayland-client.h>
#endif

#ifdef VK_USE_PLATFORM_XCB_KHR
#include "imgui_impl_xcb.h"
#endif

#ifdef VK_USE_PLATFORM_XLIB_KHR
#include "imgui_impl_xlib.h"
#endif

#ifdef VK_USE_PLATFORM_XLIB_XRANDR_EXT
#include <X11/extensions/Xrandr.h>
#endif

namespace Profiler
{
    // Define static members
    std::mutex s_ImGuiMutex;

    struct ProfilerOverlayOutput::PerformanceGraphColumn : ImGuiX::HistogramColumnData
    {
        HistogramGroupMode groupMode;
        FrameBrowserTreeNodeIndex nodeIndex;
    };

    struct ProfilerOverlayOutput::QueueGraphColumn : ImGuiX::HistogramColumnData
    {
    };

    struct ProfilerOverlayOutput::PerformanceCounterExporter
    {
        enum class Action
        {
            eExport,
            eImport
        };

        IGFD::FileDialog m_FileDialog;
        IGFD::FileDialogConfig m_FileDialogConfig;
        std::vector<VkProfilerPerformanceCounterResultEXT> m_Data;
        std::vector<bool> m_DataMask;
        uint32_t m_MetricsSetIndex;
        Action m_Action;
    };

    struct ProfilerOverlayOutput::TraceExporter
    {
        IGFD::FileDialog m_FileDialog;
        IGFD::FileDialogConfig m_FileDialogConfig;
        std::shared_ptr<DeviceProfilerFrameData> m_pData;
    };

    static bool DisplayFileDialog(
        const std::string& fileDialogId,
        IGFD::FileDialog& fileDialog,
        IGFD::FileDialogConfig& fileDialogConfig,
        const char* pTitle,
        const char* pFilters )
    {
        // Initialize the file dialog on the first call to this function.
        if( !fileDialog.IsOpened() )
        {
            // Set initial size and position of the dialog.
            ImGuiIO& io = ImGui::GetIO();
            ImVec2 size = io.DisplaySize;
            float scale = io.FontGlobalScale;
            size.x = std::min( size.x / 1.5f, 640.f * scale );
            size.y = std::min( size.y / 1.25f, 480.f * scale );
            ImGui::SetNextWindowSize( size );

            ImVec2 pos = io.DisplaySize;
            pos.x = ( pos.x - size.x ) / 2.0f;
            pos.y = ( pos.y - size.y ) / 2.0f;
            ImGui::SetNextWindowPos( pos );

            fileDialog.OpenDialog(
                fileDialogId,
                pTitle,
                pFilters,
                fileDialogConfig );
        }

        // Display the file dialog until user closes it.
        return fileDialog.Display(
            fileDialogId,
            ImGuiWindowFlags_NoDocking |
            ImGuiWindowFlags_NoCollapse |
            ImGuiWindowFlags_NoSavedSettings );
    }

    template<typename T, typename U>
    static float CalcPerformanceCounterDelta( T ref, U val )
    {
        if( ref != 0 )
        {
            return 100.f * ( static_cast<float>( val ) - static_cast<float>( ref ) ) / static_cast<float>( ref );
        }
        else if( val != 0 )
        {
            return ( val > 0 ) ? 100.f : -100.f;
        }
        else
        {
            return 0.f;
        }
    }

    static ImU32 GetPerformanceCounterDeltaColor( float delta )
    {
        float deltaAbs = std::abs( delta );
        if( deltaAbs < 1.f ) return IM_COL32( 128, 128, 128, 255 );
        if( deltaAbs < 5.f ) return IM_COL32( 192, 192, 192, 255 );
        if( deltaAbs < 15.f ) return IM_COL32( 255, 255, 255, 255 );
        if( deltaAbs < 30.f ) return IM_COL32( 255, 255, 128, 255 );
        if( deltaAbs < 50.f ) return IM_COL32( 255, 192, 128, 255 );
        return IM_COL32( 255, 128, 128, 255 );
    }

    /***********************************************************************************\

    Function:
        ProfilerOverlayOutput

    Description:
        Constructor.

    \***********************************************************************************/
    ProfilerOverlayOutput::ProfilerOverlayOutput()
        : m_InspectorShaderView( m_Resources )
        , m_PerformanceWindowState{ m_Settings.AddBool( "PerformanceWindowOpen", true ), true }
        , m_QueueUtilizationWindowState{ m_Settings.AddBool( "QueueUtilizationWindowOpen", true ), true }
        , m_TopPipelinesWindowState{ m_Settings.AddBool( "TopPipelinesWindowOpen", true ), true }
        , m_PerformanceCountersWindowState{ m_Settings.AddBool( "PerformanceCountersWindowOpen", true ), true }
        , m_MemoryWindowState{ m_Settings.AddBool( "MemoryWindowOpen", true ), true }
        , m_InspectorWindowState{ m_Settings.AddBool( "InspectorWindowOpen", true ), true }
        , m_StatisticsWindowState{ m_Settings.AddBool( "StatisticsWindowOpen", true ), true }
        , m_SettingsWindowState{ m_Settings.AddBool( "SettingsWindowOpen", true ), true }
    {
        ResetMembers();
    }

    /***********************************************************************************\

    Function:
        ~ProfilerOverlayOutput

    Description:
        Destructor.

    \***********************************************************************************/
    ProfilerOverlayOutput::~ProfilerOverlayOutput()
    {
    }

    /***********************************************************************************\

    Function:
        Initialize

    Description:
        Initializes profiler overlay.

    \***********************************************************************************/
<<<<<<< HEAD
    bool ProfilerOverlayOutput::Initialize( DeviceProfilerFrontend* pFrontend )
=======
    VkResult ProfilerOverlayOutput::Initialize(
        DeviceProfilerFrontend& frontend,
        VkDevice_Object& device,
        VkQueue_Object& graphicsQueue,
        VkSwapchainKhr_Object& swapchain,
        const VkSwapchainCreateInfoKHR* pCreateInfo )
>>>>>>> ca9585e1
    {
        m_pFrontend = pFrontend;

<<<<<<< HEAD
        bool success = true;
        const VkPhysicalDeviceProperties& deviceProperties =
            m_pFrontend->GetPhysicalDeviceProperties();
=======
        // Setup objects
        m_pFrontend = &frontend;
        m_pDevice = &device;
        m_pGraphicsQueue = &graphicsQueue;
        m_pSwapchain = &swapchain;
>>>>>>> ca9585e1

        const VkPhysicalDeviceProperties& deviceProperties = m_pFrontend->GetPhysicalDeviceProperties();

        // Set main window title
        m_Title = fmt::format( "{0} - {1}###VkProfiler",
            Lang::WindowName,
            deviceProperties.deviceName );
<<<<<<< HEAD

        // Get timestamp query period
        m_TimestampPeriod = Nanoseconds( deviceProperties.limits.timestampPeriod );
=======

        // Create descriptor pool
        if( result == VK_SUCCESS )
        {
            VkDescriptorPoolCreateInfo descriptorPoolCreateInfo = {};
            descriptorPoolCreateInfo.sType = VK_STRUCTURE_TYPE_DESCRIPTOR_POOL_CREATE_INFO;
            descriptorPoolCreateInfo.flags = VK_DESCRIPTOR_POOL_CREATE_FREE_DESCRIPTOR_SET_BIT;

            // ImGui allocates descriptor sets only for textures/fonts for now.
            const uint32_t imguiMaxTextureCount = 16;
            const VkDescriptorPoolSize descriptorPoolSizes[] = {
                { VK_DESCRIPTOR_TYPE_COMBINED_IMAGE_SAMPLER, imguiMaxTextureCount }
            };

            descriptorPoolCreateInfo.maxSets = imguiMaxTextureCount;
            descriptorPoolCreateInfo.poolSizeCount = std::extent_v<decltype(descriptorPoolSizes)>;
            descriptorPoolCreateInfo.pPoolSizes = descriptorPoolSizes;

            result = m_pDevice->Callbacks.CreateDescriptorPool(
                m_pDevice->Handle,
                &descriptorPoolCreateInfo,
                nullptr,
                &m_DescriptorPool );
        }

        // Create command pool
        if( result == VK_SUCCESS )
        {
            VkCommandPoolCreateInfo info = {};
            info.sType = VK_STRUCTURE_TYPE_COMMAND_POOL_CREATE_INFO;
            info.flags |= VK_COMMAND_POOL_CREATE_RESET_COMMAND_BUFFER_BIT;
            info.queueFamilyIndex = m_pGraphicsQueue->Family;

            result = m_pDevice->Callbacks.CreateCommandPool(
                m_pDevice->Handle,
                &info,
                nullptr,
                &m_CommandPool );
        }

        // Get timestamp query period
        if( result == VK_SUCCESS )
        {
            m_TimestampPeriod = Nanoseconds( deviceProperties.limits.timestampPeriod );
        }

        // Create swapchain-dependent resources
        if( result == VK_SUCCESS )
        {
            result = ResetSwapchain( swapchain, pCreateInfo );
        }
>>>>>>> ca9585e1

        // Init ImGui
        if( success )
        {
            std::scoped_lock lk( s_ImGuiMutex );
            IMGUI_CHECKVERSION();
            m_pImGuiContext = ImGui::CreateContext();

            ImGui::SetCurrentContext( m_pImGuiContext );

            // Register settings handler to the new context
            m_Settings.InitializeHandlers();

            ImGuiIO& io = ImGui::GetIO();
            io.DeltaTime = 1.0f / 60.0f;
            io.IniFilename = "VK_LAYER_profiler_imgui.ini";
            io.ConfigFlags = ImGuiConfigFlags_DockingEnable;

            m_Settings.Validate( io.IniFilename );
            m_Resources.InitializeFonts();
            InitializeImGuiStyle();
        }

        // Get vendor metrics sets
        if( success )
        {
            const std::vector<VkProfilerPerformanceMetricsSetPropertiesEXT>& metricsSets =
                m_pFrontend->GetPerformanceMetricsSets();

            const uint32_t vendorMetricsSetCount = static_cast<uint32_t>( metricsSets.size() );
            m_VendorMetricsSets.reserve( vendorMetricsSetCount );
            m_VendorMetricsSetVisibility.reserve( vendorMetricsSetCount );

            for( uint32_t i = 0; i < vendorMetricsSetCount; ++i )
            {
                VendorMetricsSet& metricsSet = m_VendorMetricsSets.emplace_back();
                memcpy( &metricsSet.m_Properties, &metricsSets[i], sizeof( metricsSet.m_Properties ) );

                // Get metrics belonging to this set.
                metricsSet.m_Metrics = m_pFrontend->GetPerformanceCounterProperties( i );

                m_VendorMetricsSetVisibility.push_back( true );
            }

            m_ActiveMetricsSetIndex = m_pFrontend->GetPerformanceMetricsSetIndex();

            if( m_ActiveMetricsSetIndex < m_VendorMetricsSets.size() )
            {
                m_ActiveMetricsVisibility.resize(
                    m_VendorMetricsSets[ m_ActiveMetricsSetIndex ].m_Metrics.size(), true );
            }
        }

        // Initialize the disassembler in the shader view
        if( success )
        {
<<<<<<< HEAD
            m_InspectorShaderView.Initialize( m_pFrontend );
=======
            m_InspectorShaderView.Initialize( *m_pFrontend );
>>>>>>> ca9585e1
            m_InspectorShaderView.SetShaderSavedCallback( std::bind(
                &ProfilerOverlayOutput::ShaderRepresentationSaved,
                this,
                std::placeholders::_1,
                std::placeholders::_2 ) );
        }

        // Initialize serializer
        if( success )
        {
            m_pStringSerializer.reset( new (std::nothrow) DeviceProfilerStringSerializer( *m_pFrontend ) );
<<<<<<< HEAD
            success = (m_pStringSerializer != nullptr);
=======
            result = (m_pStringSerializer != nullptr)
                ? VK_SUCCESS
                : VK_ERROR_OUT_OF_HOST_MEMORY;
>>>>>>> ca9585e1
        }

        // Initialize settings
        if( success )
        {
            m_SamplingMode = m_pFrontend->GetProfilerSamplingMode();
            m_SyncMode = m_pFrontend->GetProfilerSyncMode();
        }

        // Don't leave object in partly-initialized state if something went wrong
        if( !success )
        {
            Destroy();
        }

        return success ? VK_SUCCESS : VK_ERROR_INITIALIZATION_FAILED;
    }

    /***********************************************************************************\

    Function:
        Destroy

    Description:
        Destructor.

    \***********************************************************************************/
    void ProfilerOverlayOutput::Destroy()
    {
        if( m_pImGuiContext )
        {
            std::scoped_lock imGuiLock( s_ImGuiMutex );
            ImGui::SetCurrentContext( m_pImGuiContext );

            // Destroy resources created for the ImGui overlay.
            m_Resources.Destroy();

            // Destroy ImGui backends.
            if( m_pGraphicsBackend )
            {
                m_pGraphicsBackend->Destroy();
            }
            if( m_pWindowBackend )
            {
                m_pWindowBackend->Destroy();
            }

            ImGui::DestroyContext();
        }

        // Reset members to initial values
        ResetMembers();
    }

    /***********************************************************************************\

    Function:
        ResetMembers

    Description:
        Set all members to initial values.

    \***********************************************************************************/
    void ProfilerOverlayOutput::ResetMembers()
    {
<<<<<<< HEAD
=======
        m_pFrontend = nullptr;

        m_pDevice = nullptr;
        m_pGraphicsQueue = nullptr;
        m_pSwapchain = nullptr;

        m_Window = OSWindowHandle();

>>>>>>> ca9585e1
        m_pImGuiContext = nullptr;

        m_pGraphicsBackend = nullptr;
        m_pWindowBackend = nullptr;

        m_Title.clear();

        m_ActiveMetricsSetIndex = UINT32_MAX;
        m_VendorMetricsSetVisibility.clear();
        m_VendorMetricsSets.clear();
        memset( m_VendorMetricFilter, 0, sizeof( m_VendorMetricFilter ) );

        m_TimestampPeriod = Milliseconds( 0 );
        m_TimestampDisplayUnit = 1.0f;
        m_pTimestampDisplayUnitStr = Lang::Milliseconds;

        m_FrameBrowserSortMode = FrameBrowserSortMode::eSubmissionOrder;

        m_HistogramGroupMode = HistogramGroupMode::eRenderPass;
        m_HistogramValueMode = HistogramValueMode::eDuration;
        m_HistogramShowIdle = false;

        m_pData = nullptr;
        m_Pause = false;
        m_ShowDebugLabels = true;
        m_ShowShaderCapabilities = true;
        m_ShowEmptyStatistics = false;

        m_FrameTime = 0.0f;

        m_TimeUnit = TimeUnit::eMilliseconds;
        m_SamplingMode = VK_PROFILER_MODE_PER_DRAWCALL_EXT;
        m_SyncMode = VK_PROFILER_SYNC_MODE_PRESENT_EXT;

        m_SelectedFrameBrowserNodeIndex = { 0xFFFF };
        m_ScrollToSelectedFrameBrowserNode = false;
        m_FrameBrowserNodeIndexStr.clear();
        m_SelectionUpdateTimestamp = std::chrono::high_resolution_clock::time_point();
        m_SerializationFinishTimestamp = std::chrono::high_resolution_clock::time_point();

        m_InspectorPipeline = DeviceProfilerPipeline();
        m_InspectorShaderView.Clear();
        m_InspectorTabs.clear();
        m_InspectorTabIndex = 0;

        m_PerformanceQueryCommandBufferFilter = VK_NULL_HANDLE;
        m_PerformanceQueryCommandBufferFilterName = Lang::Frame;
        m_ReferencePerformanceCounters.clear();
        m_pPerformanceCounterExporter = nullptr;

        m_SerializationSucceeded = false;
        m_SerializationWindowVisible = false;
        m_SerializationMessage.clear();
        m_SerializationOutputWindowSize = { 0, 0 };
        m_SerializationOutputWindowDuration = std::chrono::seconds( 4 );
        m_SerializationOutputWindowFadeOutDuration = std::chrono::seconds( 1 );

        m_pTraceExporter = nullptr;

        m_RenderPassColumnColor = 0;
        m_GraphicsPipelineColumnColor = 0;
        m_ComputePipelineColumnColor = 0;
        m_RayTracingPipelineColumnColor = 0;
        m_InternalPipelineColumnColor = 0;

        m_pStringSerializer = nullptr;

        m_MainDockSpaceId = 0;
        m_PerformanceTabDockSpaceId = 0;
        m_QueueUtilizationTabDockSpaceId = 0;
        m_TopPipelinesTabDockSpaceId = 0;
        m_FrameBrowserDockSpaceId = 0;
    }

    /***********************************************************************************\

    Function:
        IsAvailable

    Description:
        Check if profiler overlay is ready for presenting.

    \***********************************************************************************/
    bool ProfilerOverlayOutput::IsAvailable() const
    {
        return m_pFrontend != nullptr &&
               m_pGraphicsBackend != nullptr &&
               m_pWindowBackend != nullptr;
    }

    /***********************************************************************************\

    Function:
        Present

    Description:
        Draw profiler overlay before presenting the image to screen.

    \***********************************************************************************/
<<<<<<< HEAD
    void ProfilerOverlayOutput::Update()
=======
    void ProfilerOverlayOutput::Present(
        const VkQueue_Object& queue,
        VkPresentInfoKHR* pPresentInfo )
>>>>>>> ca9585e1
    {
        std::scoped_lock lk( s_ImGuiMutex );
        ImGui::SetCurrentContext( m_pImGuiContext );

        // Record interface draw commands
        Update( m_pFrontend->GetData() );

        ImDrawData* pDrawData = ImGui::GetDrawData();
        if( pDrawData )
        {
            m_pGraphicsBackend->RenderDrawData( pDrawData );
        }

        m_Resources.FreeUploadResources();
    }

    /***********************************************************************************\

    Function:
        Update

    Description:
        Update overlay.

    \***********************************************************************************/
    void ProfilerOverlayOutput::Update( const std::shared_ptr<DeviceProfilerFrameData>& pData )
    {
        uint32_t outputWidth, outputHeight;
        m_pGraphicsBackend->GetRenderArea( outputWidth, outputHeight );

        ImGuiIO& io = ImGui::GetIO();
        io.DisplaySize.x = outputWidth;
        io.DisplaySize.y = outputHeight;

        if( !m_pGraphicsBackend->NewFrame() )
        {
            return;
        }

        if( !m_pWindowBackend->NewFrame() )
        {
            return;
        }

        ImGui::NewFrame();

        // Initialize IDs of the popup windows before entering the main window scope
        uint32_t applicationInfoPopupID = ImGui::GetID( Lang::ApplicationInfo );

        // Begin main window
        ImGui::PushFont( m_Resources.GetDefaultFont() );
        ImGui::Begin( m_Title.c_str(), nullptr, ImGuiWindowFlags_NoDocking | ImGuiWindowFlags_MenuBar );

        // Update input clipping rect
        ImVec2 pos = ImGui::GetWindowPos();
        ImVec2 size = ImGui::GetWindowSize();
        m_pWindowBackend->AddInputCaptureRect(
            static_cast<int>(pos.x),
            static_cast<int>(pos.y),
            static_cast<int>(size.x),
            static_cast<int>(size.y) );

        if( ImGui::BeginMenuBar() )
        {
            if( ImGui::BeginMenu( Lang::FileMenu ) )
            {
                if( ImGui::MenuItem( Lang::SaveTrace ) )
                {
                    m_pTraceExporter = std::make_unique<TraceExporter>();
                    m_pTraceExporter->m_pData = m_pData;
                }
                ImGui::EndMenu();
            }

            if( ImGui::BeginMenu( Lang::WindowMenu ) )
            {
                ImGui::MenuItem( Lang::PerformanceMenuItem, nullptr, m_PerformanceWindowState.pOpen );
                ImGui::MenuItem( Lang::QueueUtilizationMenuItem, nullptr, m_QueueUtilizationWindowState.pOpen );
                ImGui::MenuItem( Lang::TopPipelinesMenuItem, nullptr, m_TopPipelinesWindowState.pOpen );
                ImGui::MenuItem( Lang::PerformanceCountersMenuItem, nullptr, m_PerformanceCountersWindowState.pOpen );
                ImGui::MenuItem( Lang::MemoryMenuItem, nullptr, m_MemoryWindowState.pOpen );
                ImGui::MenuItem( Lang::InspectorMenuItem, nullptr, m_InspectorWindowState.pOpen );
                ImGui::MenuItem( Lang::StatisticsMenuItem, nullptr, m_StatisticsWindowState.pOpen );
                ImGui::MenuItem( Lang::SettingsMenuItem, nullptr, m_SettingsWindowState.pOpen );
                ImGui::EndMenu();
            }

            if( ImGui::MenuItem( Lang::ApplicationInfoMenuItem ) )
            {
                ImGui::OpenPopup( applicationInfoPopupID );
            }

            ImGui::EndMenuBar();
        }

        // Save results to file
        if( ImGui::Button( Lang::SaveTrace ) )
        {
            m_pTraceExporter = std::make_unique<TraceExporter>();
            m_pTraceExporter->m_pData = m_pData;
        }
        if( ImGui::IsItemHovered() )
        {
            ImGui::SetTooltip( "Save trace of the current frame to file" );
        }

        // Keep results
        ImGui::SameLine();
        ImGui::Checkbox( Lang::Pause, &m_Pause );

        const VkApplicationInfo& applicationInfo = m_pFrontend->GetApplicationInfo();
        ImGuiX::TextAlignRight( "Vulkan %u.%u",
            VK_API_VERSION_MAJOR( applicationInfo.apiVersion ),
            VK_API_VERSION_MINOR( applicationInfo.apiVersion ) );

        if( !m_Pause )
        {
            // Update data
            m_pData = pData;
            m_FrameTime = GetDuration( 0, m_pData->m_Ticks );
        }

        // Add padding
        ImGui::SetCursorPosY( ImGui::GetCursorPosY() + 5 );

        m_MainDockSpaceId = ImGui::GetID( "##m_MainDockSpaceId" );
        m_PerformanceTabDockSpaceId = ImGui::GetID( "##m_PerformanceTabDockSpaceId_1" );

        ImU32 defaultWindowBg = ImGui::GetColorU32( ImGuiCol_WindowBg );
        ImU32 defaultTitleBg = ImGui::GetColorU32( ImGuiCol_TitleBg );
        ImU32 defaultTitleBgActive = ImGui::GetColorU32( ImGuiCol_TitleBgActive );
        int numPushedColors = 0;
        bool isOpen = false;
        bool isExpanded = false;

        auto BeginDockingWindow = [&]( const char* pTitle, int dockSpaceId, WindowState& state )
            {
                isExpanded = false;
                if( isOpen = (!state.pOpen || *state.pOpen) )
                {
                    if( !state.Docked )
                    {
                        ImGui::PushStyleColor( ImGuiCol_WindowBg, defaultWindowBg );
                        ImGui::PushStyleColor( ImGuiCol_TitleBg, defaultTitleBg );
                        ImGui::PushStyleColor( ImGuiCol_TitleBgActive, defaultTitleBgActive );
                        numPushedColors = 3;
                    }

                    if( state.Focus )
                    {
                        ImGui::SetNextWindowFocus();
                    }

                    ImGui::SetNextWindowDockID( dockSpaceId, ImGuiCond_FirstUseEver );

                    isExpanded = ImGui::Begin( pTitle, state.pOpen );

                    ImGuiID dockSpaceId = ImGuiX::GetWindowDockSpaceID();
                    state.Docked = ImGui::IsWindowDocked() &&
                        (dockSpaceId == m_MainDockSpaceId ||
                            dockSpaceId == m_PerformanceTabDockSpaceId);
                    
                    if( !state.Docked )
                    {
                        // Add input clipping rect for this window
                        ImVec2 pos = ImGui::GetWindowPos();
                        ImVec2 size = ImGui::GetWindowSize();
                        m_pWindowBackend->AddInputCaptureRect(
                            static_cast<int>(pos.x),
                            static_cast<int>(pos.y),
                            static_cast<int>(size.x),
                            static_cast<int>(size.y) );
                    }

                    state.Focus = false;
                }
                return isExpanded;
            };

        auto EndDockingWindow = [&]()
            {
                if( isOpen )
                {
                    ImGui::End();
                    ImGui::PopStyleColor( numPushedColors );
                    numPushedColors = 0;
                }
            };

        ImU32 transparentColor = ImGui::GetColorU32( { 0, 0, 0, 0 } );
        ImGui::PushStyleColor( ImGuiCol_WindowBg, transparentColor );
        ImGui::PushStyleColor( ImGuiCol_TitleBg, transparentColor );
        ImGui::PushStyleColor( ImGuiCol_TitleBgActive, transparentColor );

        ImGui::DockSpace( m_MainDockSpaceId );

        if( BeginDockingWindow( Lang::Performance, m_MainDockSpaceId, m_PerformanceWindowState ) )
        {
            UpdatePerformanceTab();
        }
        else
        {
            PerformanceTabDockSpace( ImGuiDockNodeFlags_KeepAliveOnly );
        }
        EndDockingWindow();

        if( BeginDockingWindow( Lang::QueueUtilization, m_PerformanceTabDockSpaceId, m_QueueUtilizationWindowState ) )
        {
            UpdateQueueUtilizationTab();
        }
        EndDockingWindow();

        // Top pipelines
        if( BeginDockingWindow( Lang::TopPipelines, m_PerformanceTabDockSpaceId, m_TopPipelinesWindowState ) )
        {
            UpdateTopPipelinesTab();
        }
        EndDockingWindow();

        if( BeginDockingWindow( Lang::PerformanceCounters, m_PerformanceTabDockSpaceId, m_PerformanceCountersWindowState ) )
        {
            UpdatePerformanceCountersTab();
        }
        EndDockingWindow();

        if( BeginDockingWindow( Lang::Memory, m_MainDockSpaceId, m_MemoryWindowState ) )
        {
            UpdateMemoryTab();
        }
        EndDockingWindow();

        if( BeginDockingWindow( Lang::Inspector, m_MainDockSpaceId, m_InspectorWindowState ) )
        {
            UpdateInspectorTab();
        }
        EndDockingWindow();

        if( BeginDockingWindow( Lang::Statistics, m_MainDockSpaceId, m_StatisticsWindowState ) )
        {
            UpdateStatisticsTab();
        }
        EndDockingWindow();

        if( BeginDockingWindow( Lang::Settings, m_MainDockSpaceId, m_SettingsWindowState ) )
        {
            UpdateSettingsTab();
        }
        EndDockingWindow();

        ImGui::PopStyleColor( 3 );
        ImGui::End();

        // Draw other windows
        UpdatePerformanceCounterExporter();
        UpdateTraceExporter();
        UpdateNotificationWindow();
        UpdateApplicationInfoWindow();

        // Set initial tab
        if( ImGui::GetFrameCount() == 1 )
        {
            ImGui::SetWindowFocus( Lang::Performance );
        }

        // Draw foreground overlay
        ImDrawList* pForegroundDrawList = ImGui::GetForegroundDrawList();
        if( pForegroundDrawList != nullptr )
        {
            // Draw cursor pointer in case the application doesn't render one.
            // It is also needed when the app uses raw input because relative movements may be
            // translated differently by the application and by the layer.
            pForegroundDrawList->AddCircleFilled( ImGui::GetIO().MousePos, 2.f, 0xffffffff, 4 );
        }

        ImGui::PopFont();
        ImGui::Render();
    }

    /***********************************************************************************\

    Function:
        InitializeImGuiColors

    Description:

    \***********************************************************************************/
    void ProfilerOverlayOutput::InitializeImGuiStyle()
    {
        ImGui::StyleColorsDark();

        ImGuiStyle& style = ImGui::GetStyle();
        // Round window corners
        style.WindowRounding = 7.f;

        // Performance graph colors
        m_RenderPassColumnColor = ImGui::GetColorU32( { 0.9f, 0.7f, 0.0f, 1.0f } ); // #e6b200
        m_GraphicsPipelineColumnColor = ImGui::GetColorU32( { 0.9f, 0.7f, 0.0f, 1.0f } ); // #e6b200
        m_ComputePipelineColumnColor = ImGui::GetColorU32( { 0.9f, 0.55f, 0.0f, 1.0f } ); // #ffba42
        m_RayTracingPipelineColumnColor = ImGui::GetColorU32( { 0.2f, 0.73f, 0.92f, 1.0f } ); // #34baeb
        m_InternalPipelineColumnColor = ImGui::GetColorU32( { 0.5f, 0.22f, 0.9f, 1.0f } ); // #9e30ff

        m_InspectorShaderView.InitializeStyles();
    }

    /***********************************************************************************\

    Function:
        PerformanceTabDockSpace

    Description:
        Defines dock spaces of the "Performance" tab.

    \***********************************************************************************/
    void ProfilerOverlayOutput::PerformanceTabDockSpace( int flags )
    {
        bool requiresInitialization = ( ImGui::DockBuilderGetNode( m_PerformanceTabDockSpaceId ) == nullptr );
        ImGui::DockSpace( m_PerformanceTabDockSpaceId, ImVec2( 0, 0 ), flags );

        if( requiresInitialization )
        {
            ImGui::DockBuilderRemoveNode( m_PerformanceTabDockSpaceId );
            ImGui::DockBuilderAddNode( m_PerformanceTabDockSpaceId, ImGuiDockNodeFlags_DockSpace );
            ImGui::DockBuilderSetNodeSize( m_PerformanceTabDockSpaceId, ImGui::GetMainViewport()->Size );

            ImGuiID dockMain = m_PerformanceTabDockSpaceId;
            ImGuiID dockQueueUtilization, dockTopPipelines;
            ImGui::DockBuilderSplitNode( dockMain, ImGuiDir_Up, 0.12f, &dockQueueUtilization, &dockMain );
            ImGui::DockBuilderSplitNode( dockMain, ImGuiDir_Up, 0.2f, &dockTopPipelines, &dockMain );

            ImGui::DockBuilderDockWindow( Lang::QueueUtilization, dockQueueUtilization );
            ImGui::DockBuilderDockWindow( Lang::TopPipelines, dockTopPipelines );
            ImGui::DockBuilderDockWindow( Lang::FrameBrowser, dockMain );
            ImGui::DockBuilderDockWindow( Lang::PerformanceCounters, dockMain );
            ImGui::DockBuilderFinish( m_PerformanceTabDockSpaceId );
        }
    }

    /***********************************************************************************\

    Function:
        UpdatePerformanceTab

    Description:
        Updates "Performance" tab.

    \***********************************************************************************/
    void ProfilerOverlayOutput::UpdatePerformanceTab()
    {
        // Header
        {
            const uint64_t cpuTimestampFreq = OSGetTimestampFrequency( m_pData->m_SyncTimestamps.m_HostTimeDomain );
            const Milliseconds gpuTimeMs = m_pData->m_Ticks * m_TimestampPeriod;
            const Milliseconds cpuTimeMs = std::chrono::nanoseconds(
                ((m_pData->m_CPU.m_EndTimestamp - m_pData->m_CPU.m_BeginTimestamp) * 1'000'000'000) / cpuTimestampFreq );

            ImGui::Text( "%s: %.2f ms", Lang::GPUTime, gpuTimeMs.count() );
            ImGui::PushStyleColor( ImGuiCol_Text, { 0.55f, 0.55f, 0.55f, 1.0f } );
            ImGuiX::TextAlignRight( "%s %u", Lang::Frame, m_pData->m_CPU.m_FrameIndex );
            ImGui::PopStyleColor();
            ImGui::Text( "%s: %.2f ms", Lang::CPUTime, cpuTimeMs.count() );
            ImGuiX::TextAlignRight( "%.1f %s", m_pData->m_CPU.m_FramesPerSec, Lang::FPS );
        }

        // Histogram
        {
            static const char* groupOptions[] = {
                Lang::RenderPasses,
                Lang::Pipelines,
                Lang::Drawcalls };

            const float interfaceScale = ImGui::GetIO().FontGlobalScale;

            // Select group mode
            {
                if( ImGui::BeginCombo( Lang::HistogramGroups, nullptr, ImGuiComboFlags_NoPreview ) )
                {
                    ImGuiX::TSelectable( Lang::RenderPasses, m_HistogramGroupMode, HistogramGroupMode::eRenderPass );

                    ImGui::BeginDisabled( m_SamplingMode > VK_PROFILER_MODE_PER_PIPELINE_EXT );
                    ImGuiX::TSelectable( Lang::Pipelines, m_HistogramGroupMode, HistogramGroupMode::ePipeline );
                    ImGui::EndDisabled();

                    ImGui::BeginDisabled( m_SamplingMode > VK_PROFILER_MODE_PER_DRAWCALL_EXT );
                    ImGuiX::TSelectable( Lang::Drawcalls, m_HistogramGroupMode, HistogramGroupMode::eDrawcall );
                    ImGui::EndDisabled();

                    ImGui::EndCombo();
                }

                ImGui::SameLine( 0, 20 * interfaceScale );
                ImGui::PushItemWidth( 100 * interfaceScale );

                if( ImGui::BeginCombo( Lang::Height, nullptr, ImGuiComboFlags_NoPreview ) )
                {
                    ImGuiX::TSelectable( Lang::Constant, m_HistogramValueMode, HistogramValueMode::eConstant );
                    ImGuiX::TSelectable( Lang::Duration, m_HistogramValueMode, HistogramValueMode::eDuration );
                    ImGui::EndCombo();
                }

                ImGui::SameLine( 0, 20 * interfaceScale );
                ImGui::PushItemWidth( 100 * interfaceScale );

                ImGui::Checkbox( Lang::ShowIdle, &m_HistogramShowIdle );
            }

            float histogramHeight = (m_HistogramValueMode == HistogramValueMode::eConstant) ? 30.f : 110.0f;
            histogramHeight *= interfaceScale;

            // Enumerate columns for selected group mode
            std::vector<PerformanceGraphColumn> columns;
            GetPerformanceGraphColumns( columns );

            char pHistogramDescription[ 32 ];
            snprintf( pHistogramDescription, sizeof( pHistogramDescription ),
                "%s (%s)",
                Lang::GPUTime,
                groupOptions[(size_t)m_HistogramGroupMode] );

            ImGui::PushStyleVar( ImGuiStyleVar_FramePadding, { 1, 1 } );

            ImGui::PushItemWidth( -1 );
            ImGui::PushStyleColor( ImGuiCol_FrameBg, { 0.0f, 0.0f, 0.0f, 0.0f } );
            ImGuiX::PlotHistogramEx(
                "",
                columns.data(),
                static_cast<int>( columns.size() ),
                0,
                sizeof( columns.front() ),
                pHistogramDescription, 0, FLT_MAX, { 0, histogramHeight },
                ImGuiX::HistogramFlags_None,
                std::bind( &ProfilerOverlayOutput::DrawPerformanceGraphLabel, this, std::placeholders::_1 ),
                std::bind( &ProfilerOverlayOutput::SelectPerformanceGraphColumn, this, std::placeholders::_1 ) );

            ImGui::PopStyleColor();
            ImGui::PopStyleVar();
            ImGui::SetCursorPosY( ImGui::GetCursorPosY() + 5 * interfaceScale );
        }

        PerformanceTabDockSpace();

        // Force frame browser open
        if( m_ScrollToSelectedFrameBrowserNode )
        {
            ImGui::SetNextItemOpen( true );
        }

        // Frame browser
        if( ImGui::Begin( Lang::FrameBrowser, nullptr, ImGuiWindowFlags_NoMove ) )
        {
            // Select sort mode
            {
                static const char* sortOptions[] = {
                    Lang::SubmissionOrder,
                    Lang::DurationDescending,
                    Lang::DurationAscending };

                const char* selectedOption = sortOptions[ (size_t)m_FrameBrowserSortMode ];

                ImGui::Text( Lang::Sort );
                ImGui::SameLine();

                if( ImGui::BeginCombo( "##FrameBrowserSortMode", selectedOption ) )
                {
                    for( size_t i = 0; i < std::extent_v<decltype(sortOptions)>; ++i )
                    {
                        if( ImGuiX::TSelectable( sortOptions[ i ], selectedOption, sortOptions[ i ] ) )
                        {
                            // Selection changed
                            m_FrameBrowserSortMode = FrameBrowserSortMode( i );
                        }
                    }

                    ImGui::EndCombo();
                }
            }

            FrameBrowserTreeNodeIndex index;
            index.emplace_back( 0 );

            // Enumerate submits in frame
            for( const auto& submitBatch : m_pData->m_Submits )
            {
                const std::string queueName = m_pStringSerializer->GetName( submitBatch.m_Handle );

                if( ScrollToSelectedFrameBrowserNode( index ) )
                {
                    ImGui::SetNextItemOpen( true );
                }

                const char* indexStr = GetFrameBrowserNodeIndexStr( index );
                if( ImGui::TreeNode( indexStr, "vkQueueSubmit(%s, %u)",
                        queueName.c_str(),
                        static_cast<uint32_t>(submitBatch.m_Submits.size()) ) )
                {
                    index.emplace_back( 0 );

                    for( const auto& submit : submitBatch.m_Submits )
                    {
                        if( ScrollToSelectedFrameBrowserNode( index ) )
                        {
                            ImGui::SetNextItemOpen( true );
                        }

                        const char* indexStr = GetFrameBrowserNodeIndexStr( index );
                        const bool inSubmitSubtree =
                            (submitBatch.m_Submits.size() > 1) &&
                            (ImGui::TreeNode( indexStr, "VkSubmitInfo #%u", index.back() ));

                        if( (inSubmitSubtree) || (submitBatch.m_Submits.size() == 1) )
                        {
                            index.emplace_back( 0 );

                            // Sort frame browser data
                            std::list<const DeviceProfilerCommandBufferData*> pCommandBuffers =
                                SortFrameBrowserData( submit.m_CommandBuffers );

                            // Enumerate command buffers in submit
                            for( const auto* pCommandBuffer : pCommandBuffers )
                            {
                                PrintCommandBuffer( *pCommandBuffer, index );
                                index.back()++;
                            }

                            index.pop_back();
                        }

                        if( inSubmitSubtree )
                        {
                            // Finish submit subtree
                            ImGui::TreePop();
                        }

                        index.back()++;
                    }

                    // Finish submit batch subtree
                    ImGui::TreePop();

                    // Invalidate submit index
                    index.pop_back();
                }

                index.back()++;
            }
        }

        ImGui::End();

        m_ScrollToSelectedFrameBrowserNode = false;
    }

    /***********************************************************************************\

    Function:
        UpdateQueueUtilizationTab

    Description:
        Updates "Queue utilization" tab.

    \***********************************************************************************/
    void ProfilerOverlayOutput::UpdateQueueUtilizationTab()
    {
        const float interfaceScale = ImGui::GetIO().FontGlobalScale;

        ImGui::PushStyleVar( ImGuiStyleVar_FramePadding, { 1, 1 } );
        ImGui::PushStyleColor( ImGuiCol_FrameBg, { 1.0f, 1.0f, 1.0f, 0.02f } );

        // m_FrameTime is active time, queue utilization calculation should take idle time into account as well.
        const float frameDuration = GetDuration( m_pData->m_BeginTimestamp, m_pData->m_EndTimestamp );

        std::vector<QueueGraphColumn> queueGraphColumns;
        for( const auto& [_, queue] : m_pFrontend->GetDeviceQueues() )
        {
            // Enumerate columns for command queue activity graph.
            queueGraphColumns.clear();
            GetQueueGraphColumns( queue.Handle, queueGraphColumns );

            if( !queueGraphColumns.empty() )
            {
                char queueGraphId[32];
                snprintf( queueGraphId, sizeof( queueGraphId ), "##QueueGraph%p", queue.Handle );

                const std::string queueName = m_pStringSerializer->GetName( queue.Handle );
                ImGui::Text( "%s %s", m_pStringSerializer->GetQueueTypeName( queue.Flags ).c_str(), queueName.c_str() );

                const float queueUtilization = GetQueueUtilization( queueGraphColumns );
                ImGuiX::TextAlignRight(
                    "%.2f %s, %.2f %%",
                    queueUtilization,
                    m_pTimestampDisplayUnitStr,
                    queueUtilization * 100.f / frameDuration );

                ImGui::PushItemWidth( -1 );
                ImGui::SetCursorPosY( ImGui::GetCursorPosY() - 3 * interfaceScale );
                ImGuiX::PlotHistogramEx(
                    queueGraphId,
                    queueGraphColumns.data(),
                    static_cast<int>( queueGraphColumns.size() ),
                    0,
                    sizeof( queueGraphColumns.front() ),
                    "", 0, FLT_MAX, { 0, 8 * interfaceScale },
                    ImGuiX::HistogramFlags_NoHover |
                        ImGuiX::HistogramFlags_NoScale );

                if( ImGui::IsItemHovered() )
                {
                    ImGui::BeginTooltip();
                    ImGui::Text( "%s", queueName.c_str() );
                    ImGui::Text( "%s", m_pStringSerializer->GetQueueFlagNames( queue.Flags ).c_str() );
                    ImGui::EndTooltip();
                }
            }
        }

        ImGui::PopStyleColor();
        ImGui::PopStyleVar();
        ImGui::SetCursorPosY( ImGui::GetCursorPosY() + 5 * interfaceScale );
    }

    /***********************************************************************************\

    Function:
        UpdateTopPipelinesTab

    Description:
        Updates "Top pipelines" tab.

    \***********************************************************************************/
    void ProfilerOverlayOutput::UpdateTopPipelinesTab()
    {
        uint32_t i = 0;

        for( const auto& pipeline : m_pData->m_TopPipelines )
        {
            if( pipeline.m_Handle != VK_NULL_HANDLE )
            {
                const float pipelineTime = GetDuration( pipeline );

                ImGui::Text( "%2u. %s", i + 1, m_pStringSerializer->GetName( pipeline ).c_str() );
                ImGuiX::TextAlignRight( "(%.1f %%) %.2f ms",
                    pipelineTime * 100.f / m_FrameTime,
                    pipelineTime );

                // Print up to 10 top pipelines
                if( (++i) == 10 ) break;
            }
        }
    }

    /***********************************************************************************\

    Function:
        UpdatePerformanceCountersTab

    Description:
        Updates "Performance Counters" tab.

    \***********************************************************************************/
    void ProfilerOverlayOutput::UpdatePerformanceCountersTab()
    {
        // Vendor-specific
        if( !m_pData->m_VendorMetrics.empty() )
        {
            std::unordered_set<VkCommandBuffer> uniqueCommandBuffers;

            // Data source
            const std::vector<VkProfilerPerformanceCounterResultEXT>* pVendorMetrics = &m_pData->m_VendorMetrics;

            bool performanceQueryResultsFiltered = false;
            auto regexFilterFlags =
                std::regex::ECMAScript | std::regex::icase | std::regex::optimize;

            auto UpdateActiveMetricsVisiblityWithRegex = [&]( const std::regex& regex ) {
                const VendorMetricsSet& activeMetricsSet = m_VendorMetricsSets[ m_ActiveMetricsSetIndex ];
                assert( activeMetricsSet.m_Metrics.size() == m_ActiveMetricsVisibility.size() );

                for( size_t metricIndex = 0; metricIndex < m_ActiveMetricsVisibility.size(); ++metricIndex )
                {
                    const auto& metric = activeMetricsSet.m_Metrics[ metricIndex ];
                    m_ActiveMetricsVisibility[ metricIndex ] =
                        std::regex_search( metric.shortName, regex );
                }
            };

            auto UpdateActiveMetricsVisiblity = [&]() {
                try
                {
                    // Try to compile the regex filter.
                    UpdateActiveMetricsVisiblityWithRegex(
                        std::regex( m_VendorMetricFilter, regexFilterFlags ) );
                }
                catch( ... )
                {
                    // Regex compilation failed, don't change the visibility of the metrics.
                }
            };

            // Find the first command buffer that matches the filter.
            // TODO: Aggregation.
            for( const auto& submitBatch : m_pData->m_Submits )
            {
                for( const auto& submit : submitBatch.m_Submits )
                {
                    for( const auto& commandBuffer : submit.m_CommandBuffers )
                    {
                        if( (performanceQueryResultsFiltered == false) &&
                            (commandBuffer.m_Handle != VK_NULL_HANDLE) &&
                            (commandBuffer.m_Handle == m_PerformanceQueryCommandBufferFilter) )
                        {
                            // Use the data from this command buffer.
                            pVendorMetrics = &commandBuffer.m_PerformanceQueryResults;
                            performanceQueryResultsFiltered = true;
                        }

                        uniqueCommandBuffers.insert( commandBuffer.m_Handle );
                    }
                }
            }

            const float interfaceScale = ImGui::GetIO().FontGlobalScale;

            // Toolbar with save and load options.
            ImGui::BeginDisabled( m_pPerformanceCounterExporter != nullptr || pVendorMetrics->empty() );
            if( ImGui::Button( Lang::Save ) )
            {
                m_pPerformanceCounterExporter = std::make_unique<PerformanceCounterExporter>();
                m_pPerformanceCounterExporter->m_Data = *pVendorMetrics;
                m_pPerformanceCounterExporter->m_DataMask = m_ActiveMetricsVisibility;
                m_pPerformanceCounterExporter->m_MetricsSetIndex = m_ActiveMetricsSetIndex;
                m_pPerformanceCounterExporter->m_Action = PerformanceCounterExporter::Action::eExport;
            }
            ImGui::EndDisabled();

            ImGui::SameLine( 0.0f, 1.5f * interfaceScale );
            ImGui::BeginDisabled( m_pPerformanceCounterExporter != nullptr || pVendorMetrics->empty() );
            if( ImGui::Button( Lang::Load ) )
            {
                m_pPerformanceCounterExporter = std::make_unique<PerformanceCounterExporter>();
                m_pPerformanceCounterExporter->m_Action = PerformanceCounterExporter::Action::eImport;
            }
            ImGui::EndDisabled();

            ImGui::SameLine();
            ImGui::BeginDisabled( pVendorMetrics->empty() );
            if( ImGui::Button( Lang::SetRef ) )
            {
                m_ReferencePerformanceCounters.clear();

                const auto& activeMetricsSet = m_VendorMetricsSets[m_ActiveMetricsSetIndex];
                if( pVendorMetrics->size() == activeMetricsSet.m_Metrics.size() )
                {
                    for( size_t i = 0; i < pVendorMetrics->size(); ++i )
                    {
                        m_ReferencePerformanceCounters.try_emplace( activeMetricsSet.m_Metrics[i].shortName, ( *pVendorMetrics )[i] );
                    }
                }
            }
            ImGui::EndDisabled();

            // Show a search box for filtering metrics sets to find specific metrics.
            ImGui::SameLine();
            ImGui::Text( "%s:", Lang::PerformanceCountersFilter );
            ImGui::SameLine();
            ImGui::SetNextItemWidth( std::clamp( 200.f * interfaceScale, 50.f, ImGui::GetContentRegionAvail().x ) );
            if( ImGui::InputText( "##PerformanceQueryMetricsFilter", m_VendorMetricFilter, std::extent_v<decltype( m_VendorMetricFilter )> ) )
            {
                try
                {
                    // Text changed, construct a regex from the string and find the matching metrics sets.
                    std::regex regexFilter( m_VendorMetricFilter, regexFilterFlags );

                    // Enumerate only sets that match the query.
                    for( uint32_t metricsSetIndex = 0; metricsSetIndex < m_VendorMetricsSets.size(); ++metricsSetIndex )
                    {
                        const auto& metricsSet = m_VendorMetricsSets[metricsSetIndex];

                        m_VendorMetricsSetVisibility[metricsSetIndex] = false;

                        // Match by metrics set name.
                        if( std::regex_search( metricsSet.m_Properties.name, regexFilter ) )
                        {
                            m_VendorMetricsSetVisibility[metricsSetIndex] = true;
                            continue;
                        }

                        // Match by metric name.
                        for( const auto& metric : metricsSet.m_Metrics )
                        {
                            if( std::regex_search( metric.shortName, regexFilter ) )
                            {
                                m_VendorMetricsSetVisibility[metricsSetIndex] = true;
                                break;
                            }
                        }
                    }

                    // Update visibility of metrics in the active metrics set.
                    UpdateActiveMetricsVisiblityWithRegex( regexFilter );
                }
                catch( ... )
                {
                    // Regex compilation failed, don't change the visibility of the sets.
                }
            }

            ImGui::SetCursorPosY( ImGui::GetCursorPosY() + 5 * interfaceScale );

            // Show a combo box that allows the user to select the filter the profiled range.
            ImGui::TextUnformatted( Lang::PerformanceCountersRange );
            ImGui::SameLine( 100.f * interfaceScale );
            ImGui::PushItemWidth( -1 );
            if( ImGui::BeginCombo( "##PerformanceQueryFilter", m_PerformanceQueryCommandBufferFilterName.c_str() ) )
            {
                if( ImGuiX::TSelectable( Lang::Frame, m_PerformanceQueryCommandBufferFilter, VkCommandBuffer() ) )
                {
                    // Selection changed.
                    m_PerformanceQueryCommandBufferFilterName = Lang::Frame;
                }

                // Enumerate command buffers.
                for( VkCommandBuffer commandBuffer : uniqueCommandBuffers )
                {
                    std::string commandBufferName = m_pStringSerializer->GetName( commandBuffer );

                    if( ImGuiX::TSelectable( commandBufferName.c_str(), m_PerformanceQueryCommandBufferFilter, commandBuffer ) )
                    {
                        // Selection changed.
                        m_PerformanceQueryCommandBufferFilterName = std::move( commandBufferName );
                    }
                }

                ImGui::EndCombo();
            }

            // Show a combo box that allows the user to change the active metrics set.
            ImGui::TextUnformatted( Lang::PerformanceCountersSet );
            ImGui::SameLine( 100.f * interfaceScale );
            ImGui::PushItemWidth( -1 );
            if( ImGui::BeginCombo( "##PerformanceQueryMetricsSet", m_VendorMetricsSets[ m_ActiveMetricsSetIndex ].m_Properties.name ) )
            {
                // Enumerate metrics sets.
                for( uint32_t metricsSetIndex = 0; metricsSetIndex < m_VendorMetricsSets.size(); ++metricsSetIndex )
                {
                    if( m_VendorMetricsSetVisibility[ metricsSetIndex ] )
                    {
                        const auto& metricsSet = m_VendorMetricsSets[ metricsSetIndex ];

                        if( ImGuiX::Selectable( metricsSet.m_Properties.name, (m_ActiveMetricsSetIndex == metricsSetIndex) ) )
                        {
                            // Notify the profiler.
                            if( m_pFrontend->SetPreformanceMetricsSetIndex( metricsSetIndex ) == VK_SUCCESS )
                            {
                                // Refresh the performance metric properties.
                                m_ActiveMetricsSetIndex = metricsSetIndex;
                                m_ActiveMetricsVisibility.resize( m_VendorMetricsSets[ m_ActiveMetricsSetIndex ].m_Properties.metricsCount, true );
                                UpdateActiveMetricsVisiblity();
                            }
                        }
                    }
                }

                ImGui::EndCombo();
            }

            if( pVendorMetrics->empty() )
            {
                // Vendor metrics not available.
                ImGui::TextUnformatted( Lang::PerformanceCountersNotAvailableForCommandBuffer );
            }

            const auto& activeMetricsSet = m_VendorMetricsSets[ m_ActiveMetricsSetIndex ];
            if( pVendorMetrics->size() == activeMetricsSet.m_Metrics.size() )
            {
                const auto& vendorMetrics = *pVendorMetrics;

                ImGui::BeginTable( "Performance counters table",
                    /* columns_count */ 5,
                    ImGuiTableFlags_NoClip |
                    (ImGuiTableFlags_Borders & ~ImGuiTableFlags_BordersInnerV) );

                // Headers
                ImGui::TableSetupColumn( Lang::Metric, ImGuiTableColumnFlags_WidthStretch | ImGuiTableColumnFlags_NoResize, 0.5f );
                ImGui::TableSetupColumn( Lang::Ref, ImGuiTableColumnFlags_WidthStretch, 0.25f );
                ImGui::TableSetupColumn( Lang::Delta, ImGuiTableColumnFlags_WidthStretch, 0.15f );
                ImGui::TableSetupColumn( Lang::Value, ImGuiTableColumnFlags_WidthStretch, 0.25f );
                ImGui::TableSetupColumn( "", ImGuiTableColumnFlags_WidthFixed | ImGuiTableColumnFlags_NoResize );
                ImGui::TableHeadersRow();

                for( uint32_t i = 0; i < vendorMetrics.size(); ++i )
                {
                    const VkProfilerPerformanceCounterResultEXT& metric = vendorMetrics[ i ];
                    const VkProfilerPerformanceCounterPropertiesEXT& metricProperties = activeMetricsSet.m_Metrics[ i ];

                    if( !m_ActiveMetricsVisibility[ i ] )
                    {
                        continue;
                    }

                    ImGui::TableNextColumn();
                    {
                        ImGui::Text( "%s", metricProperties.shortName );

                        if( ImGui::IsItemHovered() &&
                            metricProperties.description[ 0 ] )
                        {
                            ImGui::BeginTooltip();
                            ImGui::PushTextWrapPos( 350.f * interfaceScale );
                            ImGui::TextUnformatted( metricProperties.description );
                            ImGui::PopTextWrapPos();
                            ImGui::EndTooltip();
                        }
                    }

                    float delta = 0.0f;
                    bool deltaValid = false;

                    ImGui::TableNextColumn();
                    {
                        auto it = m_ReferencePerformanceCounters.find( metricProperties.shortName );
                        if( it != m_ReferencePerformanceCounters.end() )
                        {
                            const float columnWidth = ImGuiX::TableGetColumnWidth();
                            switch( metricProperties.storage )
                            {
                            case VK_PROFILER_PERFORMANCE_COUNTER_STORAGE_INT32_EXT:
                                ImGuiX::TextAlignRight( columnWidth, "%d", it->second.int32 );
                                delta = CalcPerformanceCounterDelta( it->second.int32, metric.int32 );
                                deltaValid = true;
                                break;

                            case VK_PROFILER_PERFORMANCE_COUNTER_STORAGE_INT64_EXT:
                                ImGuiX::TextAlignRight( columnWidth, "%lld", it->second.int64 );
                                delta = CalcPerformanceCounterDelta( it->second.int64, metric.int64 );
                                deltaValid = true;
                                break;

                            case VK_PROFILER_PERFORMANCE_COUNTER_STORAGE_UINT32_EXT:
                                ImGuiX::TextAlignRight( columnWidth, "%u", it->second.uint32 );
                                delta = CalcPerformanceCounterDelta( it->second.uint32, metric.uint32 );
                                deltaValid = true;
                                break;

                            case VK_PROFILER_PERFORMANCE_COUNTER_STORAGE_UINT64_EXT:
                                ImGuiX::TextAlignRight( columnWidth, "%llu", it->second.uint64 );
                                delta = CalcPerformanceCounterDelta( it->second.uint64, metric.uint64 );
                                deltaValid = true;
                                break;

                            case VK_PROFILER_PERFORMANCE_COUNTER_STORAGE_FLOAT32_EXT:
                                ImGuiX::TextAlignRight( columnWidth, "%.2f", it->second.float32 );
                                delta = CalcPerformanceCounterDelta( it->second.float32, metric.float32 );
                                deltaValid = true;
                                break;

                            case VK_PROFILER_PERFORMANCE_COUNTER_STORAGE_FLOAT64_EXT:
                                ImGuiX::TextAlignRight( columnWidth, "%.2lf", it->second.float64 );
                                delta = CalcPerformanceCounterDelta( it->second.float64, metric.float64 );
                                deltaValid = true;
                                break;
                            }
                        }
                    }

                    ImGui::TableNextColumn();
                    if( deltaValid )
                    {
                        const float columnWidth = ImGuiX::TableGetColumnWidth();
                        ImGui::PushStyleColor( ImGuiCol_Text, GetPerformanceCounterDeltaColor( delta ) );
                        ImGuiX::TextAlignRight( columnWidth, "%+.1f%%", delta );
                        ImGui::PopStyleColor();
                    }

                    ImGui::TableNextColumn();
                    {
                        const float columnWidth = ImGuiX::TableGetColumnWidth();
                        switch( metricProperties.storage )
                        {
                        case VK_PROFILER_PERFORMANCE_COUNTER_STORAGE_INT32_EXT:
                            ImGuiX::TextAlignRight( columnWidth, "%d", metric.int32 );
                            break;

                        case VK_PROFILER_PERFORMANCE_COUNTER_STORAGE_INT64_EXT:
                            ImGuiX::TextAlignRight( columnWidth, "%lld", metric.int64 );
                            break;

                        case VK_PROFILER_PERFORMANCE_COUNTER_STORAGE_UINT32_EXT:
                            ImGuiX::TextAlignRight( columnWidth, "%u", metric.uint32 );
                            break;

                        case VK_PROFILER_PERFORMANCE_COUNTER_STORAGE_UINT64_EXT:
                            ImGuiX::TextAlignRight( columnWidth, "%llu", metric.uint64 );
                            break;

                        case VK_PROFILER_PERFORMANCE_COUNTER_STORAGE_FLOAT32_EXT:
                            ImGuiX::TextAlignRight( columnWidth, "%.2f", metric.float32 );
                            break;

                        case VK_PROFILER_PERFORMANCE_COUNTER_STORAGE_FLOAT64_EXT:
                            ImGuiX::TextAlignRight( columnWidth, "%.2lf", metric.float64 );
                            break;
                        }
                    }

                    ImGui::TableNextColumn();
                    {
                        const char* pUnitString = "???";

                        static const char* const ppUnitString[ 11 ] =
                        {
                            "" /* VK_PERFORMANCE_COUNTER_UNIT_GENERIC_KHR */,
                            "%" /* VK_PERFORMANCE_COUNTER_UNIT_PERCENTAGE_KHR */,
                            "ns" /* VK_PERFORMANCE_COUNTER_UNIT_NANOSECONDS_KHR */,
                            "B" /* VK_PERFORMANCE_COUNTER_UNIT_BYTES_KHR */,
                            "B/s" /* VK_PERFORMANCE_COUNTER_UNIT_BYTES_PER_SECOND_KHR */,
                            "K" /* VK_PERFORMANCE_COUNTER_UNIT_KELVIN_KHR */,
                            "W" /* VK_PERFORMANCE_COUNTER_UNIT_WATTS_KHR */,
                            "V" /* VK_PERFORMANCE_COUNTER_UNIT_VOLTS_KHR */,
                            "A" /* VK_PERFORMANCE_COUNTER_UNIT_AMPS_KHR */,
                            "Hz" /* VK_PERFORMANCE_COUNTER_UNIT_HERTZ_KHR */,
                            "clk" /* VK_PERFORMANCE_COUNTER_UNIT_CYCLES_KHR */
                        };

                        if( (metricProperties.unit >= 0) && (metricProperties.unit < 11) )
                        {
                            pUnitString = ppUnitString[ metricProperties.unit ];
                        }

                        ImGui::TextUnformatted( pUnitString );
                    }
                }

                ImGui::EndTable();
            }
        }
        else
        {
            ImGui::TextUnformatted( Lang::PerformanceCountesrNotAvailable );
        }
    }

    /***********************************************************************************\

    Function:
        UpdateMemoryTab

    Description:
        Updates "Memory" tab.

    \***********************************************************************************/
    void ProfilerOverlayOutput::UpdateMemoryTab()
    {
        const VkPhysicalDeviceMemoryProperties& memoryProperties =
            m_pFrontend->GetPhysicalDeviceMemoryProperties();

        if( ImGui::CollapsingHeader( Lang::MemoryHeapUsage ) )
        {
            for( uint32_t i = 0; i < memoryProperties.memoryHeapCount; ++i )
            {
                ImGui::Text( "%s %u", Lang::MemoryHeap, i );

                ImGuiX::TextAlignRight( "%u %s", m_pData->m_Memory.m_Heaps[ i ].m_AllocationCount, Lang::Allocations );

                float usage = 0.f;
                char usageStr[ 64 ] = {};

                if( memoryProperties.memoryHeaps[ i ].size != 0 )
                {
                    usage = (float)m_pData->m_Memory.m_Heaps[ i ].m_AllocationSize / memoryProperties.memoryHeaps[ i ].size;

                    snprintf( usageStr, sizeof( usageStr ),
                        "%.2f/%.2f MB (%.1f%%)",
                        m_pData->m_Memory.m_Heaps[ i ].m_AllocationSize / 1048576.f,
                        memoryProperties.memoryHeaps[ i ].size / 1048576.f,
                        usage * 100.f );
                }

                ImGui::ProgressBar( usage, { -1, 0 }, usageStr );

                if( ImGui::IsItemHovered() && (memoryProperties.memoryHeaps[ i ].flags != 0) )
                {
                    ImGui::BeginTooltip();

                    if( memoryProperties.memoryHeaps[ i ].flags & VK_MEMORY_HEAP_DEVICE_LOCAL_BIT )
                    {
                        ImGui::TextUnformatted( "VK_MEMORY_HEAP_DEVICE_LOCAL_BIT" );
                    }

                    if( memoryProperties.memoryHeaps[ i ].flags & VK_MEMORY_HEAP_MULTI_INSTANCE_BIT )
                    {
                        ImGui::TextUnformatted( "VK_MEMORY_HEAP_MULTI_INSTANCE_BIT" );
                    }

                    ImGui::EndTooltip();
                }

                std::vector<float> memoryTypeUsages( memoryProperties.memoryTypeCount );
                std::vector<std::string> memoryTypeDescriptors( memoryProperties.memoryTypeCount );

                for( uint32_t typeIndex = 0; typeIndex < memoryProperties.memoryTypeCount; ++typeIndex )
                {
                    if( memoryProperties.memoryTypes[ typeIndex ].heapIndex == i )
                    {
                        memoryTypeUsages[ typeIndex ] = static_cast<float>( m_pData->m_Memory.m_Types[ typeIndex ].m_AllocationSize );

                        // Prepare descriptor for memory type
                        std::stringstream sstr;

                        sstr << Lang::MemoryTypeIndex << " " << typeIndex << "\n"
                             << m_pData->m_Memory.m_Types[ typeIndex ].m_AllocationCount << " " << Lang::Allocations << "\n";

                        if( memoryProperties.memoryTypes[ typeIndex ].propertyFlags & VK_MEMORY_PROPERTY_DEVICE_LOCAL_BIT )
                        {
                            sstr << "VK_MEMORY_PROPERTY_DEVICE_LOCAL_BIT\n";
                        }

                        if( memoryProperties.memoryTypes[ typeIndex ].propertyFlags & VK_MEMORY_PROPERTY_DEVICE_COHERENT_BIT_AMD )
                        {
                            sstr << "VK_MEMORY_PROPERTY_DEVICE_COHERENT_BIT_AMD\n";
                        }

                        if( memoryProperties.memoryTypes[ typeIndex ].propertyFlags & VK_MEMORY_PROPERTY_DEVICE_UNCACHED_BIT_AMD )
                        {
                            sstr << "VK_MEMORY_PROPERTY_DEVICE_UNCACHED_BIT_AMD\n";
                        }

                        if( memoryProperties.memoryTypes[ typeIndex ].propertyFlags & VK_MEMORY_PROPERTY_HOST_VISIBLE_BIT )
                        {
                            sstr << "VK_MEMORY_PROPERTY_HOST_VISIBLE_BIT\n";
                        }

                        if( memoryProperties.memoryTypes[ typeIndex ].propertyFlags & VK_MEMORY_PROPERTY_HOST_COHERENT_BIT )
                        {
                            sstr << "VK_MEMORY_PROPERTY_HOST_COHERENT_BIT\n";
                        }

                        if( memoryProperties.memoryTypes[ typeIndex ].propertyFlags & VK_MEMORY_PROPERTY_HOST_CACHED_BIT )
                        {
                            sstr << "VK_MEMORY_PROPERTY_HOST_CACHED_BIT\n";
                        }

                        if( memoryProperties.memoryTypes[ typeIndex ].propertyFlags & VK_MEMORY_PROPERTY_PROTECTED_BIT )
                        {
                            sstr << "VK_MEMORY_PROPERTY_PROTECTED_BIT\n";
                        }

                        if( memoryProperties.memoryTypes[ typeIndex ].propertyFlags & VK_MEMORY_PROPERTY_LAZILY_ALLOCATED_BIT )
                        {
                            sstr << "VK_MEMORY_PROPERTY_LAZILY_ALLOCATED_BIT\n";
                        }

                        memoryTypeDescriptors[ typeIndex ] = sstr.str();
                    }
                }

                // Get descriptor pointers
                std::vector<const char*> memoryTypeDescriptorPointers( memoryProperties.memoryTypeCount );

                for( uint32_t typeIndex = 0; typeIndex < memoryProperties.memoryTypeCount; ++typeIndex )
                {
                    memoryTypeDescriptorPointers[ typeIndex ] = memoryTypeDescriptors[ typeIndex ].c_str();
                }

                ImGuiX::PlotBreakdownEx(
                    "HEAP_BREAKDOWN",
                    memoryTypeUsages.data(),
                    memoryProperties.memoryTypeCount, 0,
                    memoryTypeDescriptorPointers.data() );
            }
        }
    }

    /***********************************************************************************\

    Function:
        UpdateInspectorTab

    Description:
        Updates "Inspector" tab.

    \***********************************************************************************/
    void ProfilerOverlayOutput::UpdateInspectorTab()
    {
        // Early out if no valid pipeline is selected.
        if( !m_InspectorPipeline.m_Handle && !m_InspectorPipeline.m_UsesShaderObjects )
        {
            ImGui::TextUnformatted( "No pipeline selected for inspection." );
            return;
        }

        // Enumerate inspector tabs.
        ImGui::PushItemWidth( -1 );

        if( ImGui::BeginCombo( "##InspectorTabs", m_InspectorTabs[m_InspectorTabIndex].Name.c_str() ) )
        {
            const size_t tabCount = m_InspectorTabs.size();
            for( size_t i = 0; i < tabCount; ++i )
            {
                if( ImGuiX::TSelectable( m_InspectorTabs[ i ].Name.c_str(), m_InspectorTabIndex, i ) )
                {
                    // Change tab.
                    SetInspectorTabIndex( i );
                }
            }

            ImGui::EndCombo();
        }

        // Render the inspector tab.
        const InspectorTab& tab = m_InspectorTabs[m_InspectorTabIndex];
        if( tab.Draw )
        {
            tab.Draw();
        }
    }

    /***********************************************************************************\

    Function:
        Inspect

    Description:
        Sets the inspected pipeline and switches the view to the "Inspector" tab.

    \***********************************************************************************/
    void ProfilerOverlayOutput::Inspect( const DeviceProfilerPipeline& pipeline )
    {
        m_InspectorPipeline = pipeline;

        // Resolve inspected pipeline shader stage names.
        m_InspectorTabs.clear();
        m_InspectorTabs.push_back( { Lang::PipelineState,
            nullptr,
            std::bind( &ProfilerOverlayOutput::DrawInspectorPipelineState, this ) } );

        const size_t shaderCount = m_InspectorPipeline.m_ShaderTuple.m_Shaders.size();
        const ProfilerShader* pShaders = m_InspectorPipeline.m_ShaderTuple.m_Shaders.data();
        for( size_t shaderIndex = 0; shaderIndex < shaderCount; ++shaderIndex )
        {
            m_InspectorTabs.push_back( { m_pStringSerializer->GetShaderName( pShaders[shaderIndex] ),
                std::bind( &ProfilerOverlayOutput::SelectInspectorShaderStage, this, shaderIndex ),
                std::bind( &ProfilerOverlayOutput::DrawInspectorShaderStage, this ) } );
        }

        SetInspectorTabIndex( 0 );

        // Switch to the inspector tab.
        m_InspectorWindowState.SetFocus();
    }

    /***********************************************************************************\

    Function:
        SelectInspectorShaderStage

    Description:
        Sets the inspected shader stage and updates the view.

    \***********************************************************************************/
    void ProfilerOverlayOutput::SelectInspectorShaderStage( size_t shaderIndex )
    {
        const ProfilerShader& shader = m_InspectorPipeline.m_ShaderTuple.m_Shaders[ shaderIndex ];

        m_InspectorShaderView.Clear();
        m_InspectorShaderView.SetShaderName( m_pStringSerializer->GetShortShaderName( shader ) );
        m_InspectorShaderView.SetEntryPointName( shader.m_EntryPoint );

        // Shader module may not be available if the VkShaderEXT has been created directly from a binary.
        if( shader.m_pShaderModule )
        {
            m_InspectorShaderView.SetShaderIdentifier(
                shader.m_pShaderModule->m_IdentifierSize,
                shader.m_pShaderModule->m_Identifier );

            const auto& bytecode = shader.m_pShaderModule->m_Bytecode;
            m_InspectorShaderView.AddBytecode( bytecode.data(), bytecode.size() );
        }

        // Enumerate shader internal representations associated with the selected stage.
        for( const ProfilerShaderExecutable& executable : m_InspectorPipeline.m_ShaderTuple.m_ShaderExecutables )
        {
            if( executable.GetStages() & shader.m_Stage )
            {
                m_InspectorShaderView.AddShaderExecutable( executable );
            }
        }
    }

    /***********************************************************************************\

    Function:
        DrawInspectorShaderStage

    Description:
        Draws the inspected shader stage.

    \***********************************************************************************/
    void ProfilerOverlayOutput::DrawInspectorShaderStage()
    {
        m_InspectorShaderView.Draw();
    }

    /***********************************************************************************\

    Function:
        DrawInspectorPipelineState

    Description:
        Draws the inspected pipeline state.

    \***********************************************************************************/
    void ProfilerOverlayOutput::DrawInspectorPipelineState()
    {
        if( m_InspectorPipeline.m_pCreateInfo == nullptr )
        {
            ImGui::TextUnformatted( Lang::PipelineStateNotAvailable );
            return;
        }

        ImGui::SetCursorPosY( ImGui::GetCursorPosY() + 5 );

        switch( m_InspectorPipeline.m_Type )
        {
        case DeviceProfilerPipelineType::eGraphics:
            DrawInspectorGraphicsPipelineState();
            break;
        }
    }

    /***********************************************************************************\

    Function:
        DrawInspectorGraphicsPipelineState

    Description:
        Draws the inspected graphics pipeline state.

    \***********************************************************************************/
    static bool IsPipelineStateDynamic( const VkPipelineDynamicStateCreateInfo* pDynamicStateInfo, VkDynamicState dynamicState )
    {
        if( pDynamicStateInfo != nullptr )
        {
            for( uint32_t i = 0; i < pDynamicStateInfo->dynamicStateCount; ++i )
            {
                if( pDynamicStateInfo->pDynamicStates[i] == dynamicState )
                {
                    return true;
                }
            }
        }
        return false;
    }

    template<typename T>
    static void DrawPipelineStateValue( const char* pName, const char* pFormat, T&& value, const VkPipelineDynamicStateCreateInfo* pDynamicStateInfo = nullptr, VkDynamicState dynamicState = {} )
    {
        ImGui::TableNextRow();

        if( ImGui::TableNextColumn() )
        {
            ImGui::TextUnformatted( pName );
        }

        if( ImGui::TableNextColumn() )
        {
            if( IsPipelineStateDynamic( pDynamicStateInfo, dynamicState ) )
            {
                ImGui::PushStyleColor( ImGuiCol_Text, IM_COL32( 128, 128, 128, 255 ) );
                ImGui::TextUnformatted( "Dynamic" );
                ImGui::PopStyleColor();

                if( ImGui::IsItemHovered() )
                {
                    ImGui::SetTooltip( "This state is set dynamically." );
                }
            }
        }

        if( ImGui::TableNextColumn() )
        {
            ImGui::Text( pFormat, value );
        }
    }

    void ProfilerOverlayOutput::DrawInspectorGraphicsPipelineState()
    {
        assert( m_InspectorPipeline.m_Type == DeviceProfilerPipelineType::eGraphics );
        assert( m_InspectorPipeline.m_pCreateInfo != nullptr );
        const VkGraphicsPipelineCreateInfo& gci = m_InspectorPipeline.m_pCreateInfo->m_GraphicsPipelineCreateInfo;

        const ImGuiTableFlags tableFlags =
            //ImGuiTableFlags_BordersInnerH |
            ImGuiTableFlags_PadOuterX |
            ImGuiTableFlags_SizingStretchSame;

        const float contentPaddingTop = 2.0f;
        const float contentPaddingLeft = 5.0f;
        const float contentPaddingRight = 10.0f;
        const float contentPaddingBottom = 10.0f;

        const float dynamicColumnWidth = ImGui::CalcTextSize( "Dynamic" ).x + 5;

        auto SetupDefaultPipelineStateColumns = [&]() {
            ImGui::TableSetupColumn( "Name", 0, 1.5f );
            ImGui::TableSetupColumn( "Dynamic", ImGuiTableColumnFlags_WidthFixed, dynamicColumnWidth );
        };

        ImGui::PushStyleColor( ImGuiCol_Header, IM_COL32( 40, 40, 43, 128 ) );

        // VkPipelineVertexInputStateCreateInfo
        ImGui::BeginDisabled( gci.pVertexInputState == nullptr );
        if( ImGui::CollapsingHeader( Lang::PipelineStateVertexInput ) &&
            ( gci.pVertexInputState != nullptr ) )
        {
            const VkPipelineVertexInputStateCreateInfo& state = *gci.pVertexInputState;

            ImGuiX::BeginPadding( contentPaddingTop, contentPaddingRight, contentPaddingLeft );
            if( ImGui::BeginTable( "##VertexInputState", 6, tableFlags ) )
            {
                ImGui::TableSetupColumn( "Location" );
                ImGui::TableSetupColumn( "Binding" );
                ImGui::TableSetupColumn( "Format", 0, 3.0f );
                ImGui::TableSetupColumn( "Offset" );
                ImGui::TableSetupColumn( "Stride" );
                ImGui::TableSetupColumn( "Input rate", 0, 1.5f );
                ImGuiX::TableHeadersRow( m_Resources.GetBoldFont() );

                for( uint32_t i = 0; i < state.vertexAttributeDescriptionCount; ++i )
                {
                    const VkVertexInputAttributeDescription* pAttribute = &state.pVertexAttributeDescriptions[ i ];
                    const VkVertexInputBindingDescription* pBinding = nullptr;

                    // Find the binding description of the current attribute.
                    for( uint32_t j = 0; j < state.vertexBindingDescriptionCount; ++j )
                    {
                        if( state.pVertexBindingDescriptions[ j ].binding == pAttribute->binding )
                        {
                            pBinding = &state.pVertexBindingDescriptions[ j ];
                            break;
                        }
                    }

                    ImGui::TableNextRow();
                    ImGuiX::TableTextColumn( "%u", pAttribute->location );
                    ImGuiX::TableTextColumn( "%u", pAttribute->binding );
                    ImGuiX::TableTextColumn( "%s", m_pStringSerializer->GetFormatName( pAttribute->format ).c_str() );
                    ImGuiX::TableTextColumn( "%u", pAttribute->offset );

                    if( pBinding != nullptr )
                    {
                        ImGuiX::TableTextColumn( "%u", pBinding->stride );
                        ImGuiX::TableTextColumn( "%s", m_pStringSerializer->GetVertexInputRateName( pBinding->inputRate ).c_str() );
                    }
                }

                ImGui::EndTable();
            }

            if( state.vertexAttributeDescriptionCount == 0 )
            {
                ImGuiX::BeginPadding( 0, 0, contentPaddingLeft + 4 );
                ImGui::TextUnformatted( "No vertex data on input." );
            }

            ImGuiX::EndPadding( contentPaddingBottom );
        }
        ImGui::EndDisabled();

        // VkPipelineInputAssemblyStateCreateInfo
        ImGui::BeginDisabled( gci.pInputAssemblyState == nullptr );
        if( ImGui::CollapsingHeader( Lang::PipelineStateInputAssembly ) &&
            ( gci.pInputAssemblyState != nullptr ) )
        {
            ImGuiX::BeginPadding( contentPaddingTop, contentPaddingRight, contentPaddingLeft );
            if( ImGui::BeginTable( "##InputAssemblyState", 3, tableFlags ) )
            {
                SetupDefaultPipelineStateColumns();

                const VkPipelineInputAssemblyStateCreateInfo& state = *gci.pInputAssemblyState;
                DrawPipelineStateValue( "Topology", "%s", m_pStringSerializer->GetPrimitiveTopologyName( state.topology ).c_str(), gci.pDynamicState, VK_DYNAMIC_STATE_PRIMITIVE_TOPOLOGY_EXT );
                DrawPipelineStateValue( "Primitive restart", "%s", m_pStringSerializer->GetBool( state.primitiveRestartEnable ).c_str(), gci.pDynamicState, VK_DYNAMIC_STATE_PRIMITIVE_RESTART_ENABLE_EXT );
                ImGui::EndTable();
            }
            ImGuiX::EndPadding( contentPaddingBottom );
        }
        ImGui::EndDisabled();

        // VkPipelineTessellationStateCreateInfo
        ImGui::BeginDisabled( gci.pTessellationState == nullptr );
        if( ImGui::CollapsingHeader( Lang::PipelineStateTessellation ) &&
            ( gci.pTessellationState != nullptr ) )
        {
            ImGuiX::BeginPadding( 5, 10, 10 );

            if( ImGui::BeginTable( "##TessellationState", 3, tableFlags ) )
            {
                SetupDefaultPipelineStateColumns();

                const VkPipelineTessellationStateCreateInfo& state = *gci.pTessellationState;
                DrawPipelineStateValue( "Patch control points", "%u", state.patchControlPoints, gci.pDynamicState, VK_DYNAMIC_STATE_PATCH_CONTROL_POINTS_EXT );
                ImGui::EndTable();
            }
            ImGuiX::EndPadding( contentPaddingBottom );
        }
        ImGui::EndDisabled();

        // VkPipelineViewportStateCreateInfo
        ImGui::BeginDisabled( gci.pViewportState == nullptr );
        if( ImGui::CollapsingHeader( Lang::PipelineStateViewport ) &&
            ( gci.pViewportState != nullptr ) )
        {
            const float firstColumnWidth = ImGui::CalcTextSize( "00 (Dynamic)" ).x + 5;

            ImGuiX::BeginPadding( contentPaddingTop, contentPaddingRight, contentPaddingLeft );
            if( ImGui::BeginTable( "##Viewports", 7, tableFlags ) )
            {
                ImGui::TableSetupColumn( "Viewport", ImGuiTableColumnFlags_WidthFixed, firstColumnWidth );
                ImGui::TableSetupColumn( "X" );
                ImGui::TableSetupColumn( "Y" );
                ImGui::TableSetupColumn( "Width" );
                ImGui::TableSetupColumn( "Height" );
                ImGui::TableSetupColumn( "Min Z" );
                ImGui::TableSetupColumn( "Max Z" );
                ImGuiX::TableHeadersRow( m_Resources.GetBoldFont() );

                const char* format = "%u";
                if( IsPipelineStateDynamic( gci.pDynamicState, VK_DYNAMIC_STATE_VIEWPORT ) )
                {
                    format = "%u (Dynamic)";
                }

                const VkPipelineViewportStateCreateInfo& state = *gci.pViewportState;
                for( uint32_t i = 0; i < state.viewportCount; ++i )
                {
                    ImGui::TableNextRow();
                    ImGuiX::TableTextColumn( format, i );

                    const VkViewport* pViewport = (state.pViewports ? &state.pViewports[i] : nullptr);
                    if( pViewport )
                    {
                        ImGuiX::TableTextColumn( "%.2f", pViewport->x );
                        ImGuiX::TableTextColumn( "%.2f", pViewport->y );
                        ImGuiX::TableTextColumn( "%.2f", pViewport->width );
                        ImGuiX::TableTextColumn( "%.2f", pViewport->height );
                        ImGuiX::TableTextColumn( "%.2f", pViewport->minDepth );
                        ImGuiX::TableTextColumn( "%.2f", pViewport->maxDepth );
                    }
                }

                ImGui::EndTable();
            }
            ImGuiX::EndPadding( contentPaddingBottom );

            ImGuiX::BeginPadding( contentPaddingTop, contentPaddingRight, contentPaddingLeft );
            if( ImGui::BeginTable( "##Scissors", 7, tableFlags ) )
            {
                ImGui::TableSetupColumn( "Scissor", ImGuiTableColumnFlags_WidthFixed, firstColumnWidth );
                ImGui::TableSetupColumn( "X" );
                ImGui::TableSetupColumn( "Y" );
                ImGui::TableSetupColumn( "Width" );
                ImGui::TableSetupColumn( "Height" );
                ImGuiX::TableHeadersRow( m_Resources.GetBoldFont() );

                const char* format = "%u";
                if( IsPipelineStateDynamic( gci.pDynamicState, VK_DYNAMIC_STATE_SCISSOR ) )
                {
                    format = "%u (Dynamic)";
                }

                const VkPipelineViewportStateCreateInfo& state = *gci.pViewportState;
                for( uint32_t i = 0; i < state.scissorCount; ++i )
                {
                    ImGui::TableNextRow();
                    ImGuiX::TableTextColumn( format, i );

                    const VkRect2D* pScissor = (state.pScissors ? &state.pScissors[i] : nullptr);
                    if( pScissor )
                    {
                        ImGuiX::TableTextColumn( "%u", pScissor->offset.x );
                        ImGuiX::TableTextColumn( "%u", pScissor->offset.y );
                        ImGuiX::TableTextColumn( "%u", pScissor->extent.width );
                        ImGuiX::TableTextColumn( "%u", pScissor->extent.height );
                    }
                }

                ImGui::EndTable();
            }
            ImGuiX::EndPadding( contentPaddingBottom );
        }
        ImGui::EndDisabled();

        // VkPipelineRasterizationStateCreateInfo
        ImGui::BeginDisabled( gci.pRasterizationState == nullptr );
        if( ImGui::CollapsingHeader( Lang::PipelineStateRasterization ) &&
            ( gci.pRasterizationState != nullptr ) )
        {
            ImGuiX::BeginPadding( contentPaddingTop, contentPaddingRight, contentPaddingLeft );
            if( ImGui::BeginTable( "##RasterizationState", 3, tableFlags ) )
            {
                SetupDefaultPipelineStateColumns();

                const VkPipelineRasterizationStateCreateInfo& state = *gci.pRasterizationState;
                DrawPipelineStateValue( "Depth clamp enable", "%s", m_pStringSerializer->GetBool( state.depthClampEnable ).c_str(), gci.pDynamicState, VK_DYNAMIC_STATE_DEPTH_CLAMP_ENABLE_EXT );
                DrawPipelineStateValue( "Rasterizer discard enable", "%s", m_pStringSerializer->GetBool( state.rasterizerDiscardEnable ).c_str(), gci.pDynamicState, VK_DYNAMIC_STATE_RASTERIZER_DISCARD_ENABLE_EXT );
                DrawPipelineStateValue( "Polygon mode", "%s", m_pStringSerializer->GetPolygonModeName( state.polygonMode ).c_str(), gci.pDynamicState, VK_DYNAMIC_STATE_POLYGON_MODE_EXT );
                DrawPipelineStateValue( "Cull mode", "%s", m_pStringSerializer->GetCullModeName( state.cullMode ).c_str(), gci.pDynamicState, VK_DYNAMIC_STATE_CULL_MODE_EXT );
                DrawPipelineStateValue( "Front face", "%s", m_pStringSerializer->GetFrontFaceName( state.frontFace ).c_str(), gci.pDynamicState, VK_DYNAMIC_STATE_FRONT_FACE_EXT );
                DrawPipelineStateValue( "Depth bias enable", "%s", m_pStringSerializer->GetBool( state.depthBiasEnable ).c_str(), gci.pDynamicState, VK_DYNAMIC_STATE_DEPTH_BIAS_ENABLE_EXT );
                DrawPipelineStateValue( "Depth bias constant factor", "%f", state.depthBiasConstantFactor, gci.pDynamicState, VK_DYNAMIC_STATE_DEPTH_BIAS );
                DrawPipelineStateValue( "Depth bias clamp", "%f", state.depthBiasClamp, gci.pDynamicState, VK_DYNAMIC_STATE_DEPTH_BIAS );
                DrawPipelineStateValue( "Depth bias slope factor", "%f", state.depthBiasSlopeFactor, gci.pDynamicState, VK_DYNAMIC_STATE_DEPTH_BIAS );
                DrawPipelineStateValue( "Line width", "%f", state.lineWidth, gci.pDynamicState, VK_DYNAMIC_STATE_LINE_WIDTH );
                ImGui::EndTable();
            }
            ImGuiX::EndPadding( contentPaddingBottom );
        }
        ImGui::EndDisabled();

        // VkPipelineMultisampleStateCreateInfo
        ImGui::BeginDisabled( gci.pMultisampleState == nullptr );
        if( ImGui::CollapsingHeader( Lang::PipelineStateMultisampling ) &&
            ( gci.pMultisampleState != nullptr ) )
        {
            ImGuiX::BeginPadding( contentPaddingTop, contentPaddingRight, contentPaddingLeft );
            if( ImGui::BeginTable( "##MultisampleState", 3, tableFlags ) )
            {
                SetupDefaultPipelineStateColumns();

                const VkPipelineMultisampleStateCreateInfo& state = *gci.pMultisampleState;
                DrawPipelineStateValue( "Rasterization samples", "%u", state.rasterizationSamples, gci.pDynamicState, VK_DYNAMIC_STATE_RASTERIZATION_SAMPLES_EXT );
                DrawPipelineStateValue( "Sample shading enable", "%s", m_pStringSerializer->GetBool( state.sampleShadingEnable ).c_str() );
                DrawPipelineStateValue( "Min sample shading", "%u", state.minSampleShading );
                DrawPipelineStateValue( "Sample mask", "0x%08X", state.pSampleMask ? *state.pSampleMask : 0xFFFFFFFF, gci.pDynamicState, VK_DYNAMIC_STATE_SAMPLE_MASK_EXT );
                DrawPipelineStateValue( "Alpha to coverage enable", "%s", m_pStringSerializer->GetBool( state.alphaToCoverageEnable ).c_str(), gci.pDynamicState, VK_DYNAMIC_STATE_ALPHA_TO_COVERAGE_ENABLE_EXT );
                DrawPipelineStateValue( "Alpha to one enable", "%s", m_pStringSerializer->GetBool( state.alphaToOneEnable ).c_str(), gci.pDynamicState, VK_DYNAMIC_STATE_ALPHA_TO_ONE_ENABLE_EXT );
                ImGui::EndTable();
            }
            ImGuiX::EndPadding( contentPaddingBottom );
        }
        ImGui::EndDisabled();

        // VkPipelineDepthStencilStateCreateInfo
        ImGui::BeginDisabled( gci.pDepthStencilState == nullptr );
        if( ImGui::CollapsingHeader( Lang::PipelineStateDepthStencil ) &&
            ( gci.pDepthStencilState != nullptr ) )
        {
            ImGuiX::BeginPadding( contentPaddingTop, contentPaddingRight, contentPaddingLeft );
            if( ImGui::BeginTable( "##DepthStencilState", 3, tableFlags ) )
            {
                SetupDefaultPipelineStateColumns();

                const VkPipelineDepthStencilStateCreateInfo& state = *gci.pDepthStencilState;
                DrawPipelineStateValue( "Depth test enable", "%s", m_pStringSerializer->GetBool( state.depthTestEnable ).c_str(), gci.pDynamicState, VK_DYNAMIC_STATE_DEPTH_TEST_ENABLE_EXT );
                DrawPipelineStateValue( "Depth write enable", "%s", m_pStringSerializer->GetBool( state.depthWriteEnable ).c_str(), gci.pDynamicState, VK_DYNAMIC_STATE_DEPTH_WRITE_ENABLE_EXT );
                DrawPipelineStateValue( "Depth compare op", "%s", m_pStringSerializer->GetCompareOpName( state.depthCompareOp ).c_str(), gci.pDynamicState, VK_DYNAMIC_STATE_DEPTH_COMPARE_OP_EXT );
                DrawPipelineStateValue( "Depth bounds test enable", "%s", m_pStringSerializer->GetBool( state.depthBoundsTestEnable ).c_str(), gci.pDynamicState, VK_DYNAMIC_STATE_DEPTH_BOUNDS_TEST_ENABLE_EXT );
                DrawPipelineStateValue( "Min depth bounds", "%f", state.minDepthBounds, gci.pDynamicState, VK_DYNAMIC_STATE_DEPTH_BOUNDS );
                DrawPipelineStateValue( "Max depth bounds", "%f", state.maxDepthBounds, gci.pDynamicState, VK_DYNAMIC_STATE_DEPTH_BOUNDS );
                DrawPipelineStateValue( "Stencil test enable", "%s", m_pStringSerializer->GetBool( state.stencilTestEnable ).c_str(), gci.pDynamicState, VK_DYNAMIC_STATE_STENCIL_TEST_ENABLE_EXT );

                ImGui::TableNextRow();
                ImGui::TableNextColumn();
                if( ImGui::TreeNodeEx( "Front face stencil op", ImGuiTreeNodeFlags_SpanAllColumns ) )
                {
                    DrawPipelineStateValue( "Fail op", "%u", state.front.failOp );
                    DrawPipelineStateValue( "Pass op", "%u", state.front.passOp );
                    DrawPipelineStateValue( "Depth fail op", "%u", state.front.depthFailOp );
                    DrawPipelineStateValue( "Compare op", "%s", m_pStringSerializer->GetCompareOpName( state.front.compareOp ).c_str() );
                    DrawPipelineStateValue( "Compare mask", "0x%02X", state.front.compareMask, gci.pDynamicState, VK_DYNAMIC_STATE_STENCIL_COMPARE_MASK );
                    DrawPipelineStateValue( "Write mask", "0x%02X", state.front.writeMask, gci.pDynamicState, VK_DYNAMIC_STATE_STENCIL_WRITE_MASK );
                    DrawPipelineStateValue( "Reference", "0x%02X", state.front.reference, gci.pDynamicState, VK_DYNAMIC_STATE_STENCIL_REFERENCE );
                    ImGui::TreePop();
                }

                ImGui::TableNextRow();
                ImGui::TableNextColumn();
                if( ImGui::TreeNodeEx( "Back face stencil op", ImGuiTreeNodeFlags_SpanAllColumns ) )
                {
                    DrawPipelineStateValue( "Fail op", "%u", state.back.failOp );
                    DrawPipelineStateValue( "Pass op", "%u", state.back.passOp );
                    DrawPipelineStateValue( "Depth fail op", "%u", state.back.depthFailOp );
                    DrawPipelineStateValue( "Compare op", "%s", m_pStringSerializer->GetCompareOpName( state.back.compareOp ).c_str() );
                    DrawPipelineStateValue( "Compare mask", "0x%02X", state.back.compareMask, gci.pDynamicState, VK_DYNAMIC_STATE_STENCIL_COMPARE_MASK );
                    DrawPipelineStateValue( "Write mask", "0x%02X", state.back.writeMask, gci.pDynamicState, VK_DYNAMIC_STATE_STENCIL_WRITE_MASK );
                    DrawPipelineStateValue( "Reference", "0x%02X", state.back.reference, gci.pDynamicState, VK_DYNAMIC_STATE_STENCIL_REFERENCE );
                    ImGui::TreePop();
                }

                ImGui::EndTable();
            }
            ImGuiX::EndPadding( contentPaddingBottom );
        }
        ImGui::EndDisabled();

        // VkPipelineColorBlendStateCreateInfo
        ImGui::BeginDisabled( gci.pColorBlendState == nullptr );
        if( ImGui::CollapsingHeader( Lang::PipelineStateColorBlend ) &&
            ( gci.pColorBlendState != nullptr ) )
        {
            const VkPipelineColorBlendStateCreateInfo& state = *gci.pColorBlendState;

            ImGuiX::BeginPadding( contentPaddingTop, contentPaddingRight, contentPaddingLeft );
            if( ImGui::BeginTable( "##ColorBlendState", 3, tableFlags ) )
            {
                SetupDefaultPipelineStateColumns();
                DrawPipelineStateValue( "Logic op enable", "%s", m_pStringSerializer->GetBool( state.logicOpEnable ).c_str(), gci.pDynamicState, VK_DYNAMIC_STATE_LOGIC_OP_ENABLE_EXT );
                DrawPipelineStateValue( "Logic op", "%s", m_pStringSerializer->GetLogicOpName( state.logicOp ).c_str(), gci.pDynamicState, VK_DYNAMIC_STATE_LOGIC_OP_EXT );
                DrawPipelineStateValue( "Blend constants", "%s", m_pStringSerializer->GetVec4( state.blendConstants ).c_str(), gci.pDynamicState, VK_DYNAMIC_STATE_BLEND_CONSTANTS );
                ImGui::EndTable();
            }
            ImGuiX::EndPadding( contentPaddingBottom );

            ImGuiX::BeginPadding( contentPaddingTop, contentPaddingRight, contentPaddingLeft );
            if( ImGui::BeginTable( "##ColorBlendAttachments", 9, tableFlags ) )
            {
                const float indexColumnWidth = ImGui::CalcTextSize( "000" ).x + 5;
                const float maskColumnWidth = ImGui::CalcTextSize( "RGBA" ).x + 5;

                ImGui::TableSetupColumn( "#", ImGuiTableColumnFlags_WidthFixed, indexColumnWidth );
                ImGui::TableSetupColumn( "Enable" );
                ImGui::TableSetupColumn( "Src color" );
                ImGui::TableSetupColumn( "Dst color" );
                ImGui::TableSetupColumn( "Color op" );
                ImGui::TableSetupColumn( "Src alpha" );
                ImGui::TableSetupColumn( "Dst alpha" );
                ImGui::TableSetupColumn( "Alpha op" );
                ImGui::TableSetupColumn( "Mask", ImGuiTableColumnFlags_WidthFixed, maskColumnWidth );
                ImGuiX::TableHeadersRow( m_Resources.GetBoldFont() );

                for( uint32_t i = 0; i < state.attachmentCount; ++i )
                {
                    const VkPipelineColorBlendAttachmentState& attachment = state.pAttachments[ i ];
                    ImGui::TableNextRow();
                    ImGuiX::TableTextColumn( "%u", i );
                    ImGuiX::TableTextColumn( "%s", m_pStringSerializer->GetBool( attachment.blendEnable ).c_str() );
                    ImGuiX::TableTextColumn( "%s", m_pStringSerializer->GetBlendFactorName( attachment.srcColorBlendFactor ).c_str() );
                    ImGuiX::TableTextColumn( "%s", m_pStringSerializer->GetBlendFactorName( attachment.dstColorBlendFactor ).c_str() );
                    ImGuiX::TableTextColumn( "%s", m_pStringSerializer->GetBlendOpName( attachment.colorBlendOp ).c_str() );
                    ImGuiX::TableTextColumn( "%s", m_pStringSerializer->GetBlendFactorName( attachment.dstAlphaBlendFactor ).c_str() );
                    ImGuiX::TableTextColumn( "%s", m_pStringSerializer->GetBlendFactorName( attachment.dstAlphaBlendFactor ).c_str() );
                    ImGuiX::TableTextColumn( "%s", m_pStringSerializer->GetBlendOpName( attachment.alphaBlendOp ).c_str() );
                    ImGuiX::TableTextColumn( "%s", m_pStringSerializer->GetColorComponentFlagNames( attachment.colorWriteMask ).c_str() );
                }

                ImGui::EndTable();
            }

            if( state.attachmentCount == 0 )
            {
                ImGuiX::BeginPadding( 0, 0, contentPaddingLeft + 4 );
                ImGui::TextUnformatted( "No color attachments on output." );
            }

            ImGuiX::EndPadding( contentPaddingBottom );
        }
        ImGui::EndDisabled();

        ImGui::PopStyleColor();
    }

    /***********************************************************************************\

    Function:
        SetInspectorTabIndex

    Description:
        Switches the inspector to another tab.

    \***********************************************************************************/
    void ProfilerOverlayOutput::SetInspectorTabIndex( size_t index )
    {
        const InspectorTab& tab = m_InspectorTabs[index];
        if( tab.Select )
        {
            // Call tab-specific setup callback.
            tab.Select();
        }

        m_InspectorTabIndex = index;
    }

    /***********************************************************************************\

    Function:
        ShaderRepresentationSaved

    Description:
        Called when a shader is saved.

    \***********************************************************************************/
    void ProfilerOverlayOutput::ShaderRepresentationSaved( bool succeeded, const std::string& message )
    {
        m_SerializationSucceeded = succeeded;
        m_SerializationMessage = message;

        // Display message box
        m_SerializationFinishTimestamp = std::chrono::high_resolution_clock::now();
        m_SerializationOutputWindowSize = { 0, 0 };
        m_SerializationWindowVisible = false;
    }

    /***********************************************************************************\

    Function:
        UpdateStatisticsTab

    Description:
        Updates "Statistics" tab.

    \***********************************************************************************/
    void ProfilerOverlayOutput::UpdateStatisticsTab()
    {
        // Draw count statistics
        {
            auto PrintStatsDuration = [&]( const DeviceProfilerDrawcallStats::Stats& stats, uint64_t ticks )
                {
                    if( stats.m_TicksSum > 0 )
                    {
                        ImGuiX::TextAlignRight(
                            ImGuiX::TableGetColumnWidth(),
                            "%.2f %s",
                            m_TimestampDisplayUnit * ticks * m_TimestampPeriod.count(),
                            m_pTimestampDisplayUnitStr );
                    }
                    else
                    {
                        ImGuiX::TextAlignRight(
                            ImGuiX::TableGetColumnWidth(),
                            "-" );
                    }
                };

            auto PrintStats = [&]( const char* pName, const DeviceProfilerDrawcallStats::Stats& stats )
                {
                    if( stats.m_Count == 0 && !m_ShowEmptyStatistics )
                    {
                        return;
                    }

                    ImGui::TableNextRow();

                    // Stat name
                    if( ImGui::TableNextColumn() )
                    {
                        ImGui::TextUnformatted( pName );
                    }

                    // Count
                    if( ImGui::TableNextColumn() )
                    {
                        ImGuiX::TextAlignRight(
                            ImGuiX::TableGetColumnWidth(),
                            "%u",
                            stats.m_Count );
                    }

                    // Total duration
                    if( ImGui::TableNextColumn() )
                    {
                        PrintStatsDuration( stats, stats.m_TicksSum );
                    }

                    // Min duration
                    if( ImGui::TableNextColumn() )
                    {
                        PrintStatsDuration( stats, stats.m_TicksMin );
                    }

                    // Max duration
                    if( ImGui::TableNextColumn() )
                    {
                        PrintStatsDuration( stats, stats.m_TicksMax );
                    }

                    // Average duration
                    if( ImGui::TableNextColumn() )
                    {
                        PrintStatsDuration( stats, stats.GetTicksAvg() );
                    }
                };

            if( ImGui::BeginTable( "##StatisticsTable", 6,
                    ImGuiTableFlags_BordersInnerH |
                    ImGuiTableFlags_PadOuterX |
                    ImGuiTableFlags_Hideable |
                    ImGuiTableFlags_ContextMenuInBody |
                    ImGuiTableFlags_NoClip |
                    ImGuiTableFlags_SizingStretchProp ) )
            {
                ImGui::TableSetupColumn( Lang::StatName, ImGuiTableColumnFlags_NoHide, 3.0f );
                ImGui::TableSetupColumn( Lang::StatCount, 0, 1.0f );
                ImGui::TableSetupColumn( Lang::StatTotal, 0, 1.0f );
                ImGui::TableSetupColumn( Lang::StatMin, 0, 1.0f );
                ImGui::TableSetupColumn( Lang::StatMax, 0, 1.0f );
                ImGui::TableSetupColumn( Lang::StatAvg, 0, 1.0f );
                ImGui::TableNextRow();

                ImGui::PushFont( m_Resources.GetBoldFont() );
                ImGui::TableNextColumn();
                ImGui::TextUnformatted( Lang::StatName );
                ImGui::TableNextColumn();
                ImGuiX::TextAlignRight( ImGuiX::TableGetColumnWidth(), Lang::StatCount );
                ImGui::TableNextColumn();
                ImGuiX::TextAlignRight( ImGuiX::TableGetColumnWidth(), Lang::StatTotal );
                ImGui::TableNextColumn();
                ImGuiX::TextAlignRight( ImGuiX::TableGetColumnWidth(), Lang::StatMin );
                ImGui::TableNextColumn();
                ImGuiX::TextAlignRight( ImGuiX::TableGetColumnWidth(), Lang::StatMax );
                ImGui::TableNextColumn();
                ImGuiX::TextAlignRight( ImGuiX::TableGetColumnWidth(), Lang::StatAvg );
                ImGui::PopFont();

                PrintStats( Lang::DrawCalls, m_pData->m_Stats.m_DrawStats );
                PrintStats( Lang::DrawCallsIndirect, m_pData->m_Stats.m_DrawIndirectStats );
                PrintStats( Lang::DrawMeshTasksCalls, m_pData->m_Stats.m_DrawMeshTasksStats );
                PrintStats( Lang::DrawMeshTasksIndirectCalls, m_pData->m_Stats.m_DrawMeshTasksIndirectStats );
                PrintStats( Lang::DispatchCalls, m_pData->m_Stats.m_DispatchStats );
                PrintStats( Lang::DispatchCallsIndirect, m_pData->m_Stats.m_DispatchIndirectStats );
                PrintStats( Lang::TraceRaysCalls, m_pData->m_Stats.m_TraceRaysStats );
                PrintStats( Lang::TraceRaysIndirectCalls, m_pData->m_Stats.m_TraceRaysIndirectStats );
                PrintStats( Lang::CopyBufferCalls, m_pData->m_Stats.m_CopyBufferStats );
                PrintStats( Lang::CopyBufferToImageCalls, m_pData->m_Stats.m_CopyBufferToImageStats );
                PrintStats( Lang::CopyImageCalls, m_pData->m_Stats.m_CopyImageStats );
                PrintStats( Lang::CopyImageToBufferCalls, m_pData->m_Stats.m_CopyImageToBufferStats );
                PrintStats( Lang::PipelineBarriers, m_pData->m_Stats.m_PipelineBarrierStats );
                PrintStats( Lang::ColorClearCalls, m_pData->m_Stats.m_ClearColorStats );
                PrintStats( Lang::DepthStencilClearCalls, m_pData->m_Stats.m_ClearDepthStencilStats );
                PrintStats( Lang::ResolveCalls, m_pData->m_Stats.m_ResolveStats );
                PrintStats( Lang::BlitCalls, m_pData->m_Stats.m_BlitImageStats );
                PrintStats( Lang::FillBufferCalls, m_pData->m_Stats.m_FillBufferStats );
                PrintStats( Lang::UpdateBufferCalls, m_pData->m_Stats.m_UpdateBufferStats );

                ImGui::TableNextRow();
                ImGui::TableNextColumn();

                if( m_ShowEmptyStatistics )
                {
                    if( ImGui::TextLink( Lang::HideEmptyStatistics ) )
                    {
                        m_ShowEmptyStatistics = false;
                    }
                }
                else
                {
                    if( ImGui::TextLink( Lang::ShowEmptyStatistics ) )
                    {
                        m_ShowEmptyStatistics = true;
                    }
                }

                ImGui::EndTable();
            }
        }
    }

    /***********************************************************************************\

    Function:
        UpdateSettingsTab

    Description:
        Updates "Settings" tab.

    \***********************************************************************************/
    void ProfilerOverlayOutput::UpdateSettingsTab()
    {
        // Set interface scaling.
        float interfaceScale = ImGui::GetIO().FontGlobalScale;
        if( ImGui::InputFloat( Lang::InterfaceScale, &interfaceScale ) )
        {
            ImGui::GetIO().FontGlobalScale = std::clamp( interfaceScale, 0.25f, 4.0f );
        }

        // Select sampling mode (constant in runtime for now)
        ImGui::BeginDisabled();
        {
            static const char* samplingGroupOptions[] = {
                "Drawcall",
                "Pipeline",
                "Render pass",
                "Command buffer"
            };

            int samplingModeSelectedOption = static_cast<int>(m_SamplingMode);
            if( ImGui::Combo( Lang::SamplingMode, &samplingModeSelectedOption, samplingGroupOptions, 4 ) )
            {
                assert( false );
            }
        }
        ImGui::EndDisabled();

        // Select synchronization mode
        {
            static const char* syncGroupOptions[] = {
                Lang::Present,
                Lang::Submit };

            int syncModeSelectedOption = static_cast<int>(m_SyncMode);
            if( ImGui::Combo( Lang::SyncMode, &syncModeSelectedOption, syncGroupOptions, 2 ) )
            {
                VkProfilerSyncModeEXT syncMode = static_cast<VkProfilerSyncModeEXT>(syncModeSelectedOption);
<<<<<<< HEAD
                if( m_pFrontend->SetProfilerSyncMode( syncMode ) == VK_SUCCESS )
=======
                VkResult result = m_pFrontend->SetProfilerSyncMode( syncMode );
                if( result == VK_SUCCESS )
>>>>>>> ca9585e1
                {
                    m_SyncMode = syncMode;
                }
            }
        }

        // Select time display unit.
        {
            static const char* timeUnitGroupOptions[] = {
                Lang::Milliseconds,
                Lang::Microseconds,
                Lang::Nanoseconds };

            int timeUnitSelectedOption = static_cast<int>(m_TimeUnit);
            if( ImGui::Combo( Lang::TimeUnit, &timeUnitSelectedOption, timeUnitGroupOptions, 3 ) )
            {
                static float timeUnitFactors[] = {
                    1.0f,
                    1'000.0f,
                    1'000'000.0f
                };

                m_TimeUnit = static_cast<TimeUnit>(timeUnitSelectedOption);
                m_TimestampDisplayUnit = timeUnitFactors[ timeUnitSelectedOption ];
                m_pTimestampDisplayUnitStr = timeUnitGroupOptions[ timeUnitSelectedOption ];
            }
        }

        // Display debug labels in frame browser.
        ImGui::Checkbox( Lang::ShowDebugLabels, &m_ShowDebugLabels );

        // Display shader capability badges in frame browser.
        ImGui::Checkbox( Lang::ShowShaderCapabilities, &m_ShowShaderCapabilities );
    }

    /***********************************************************************************\

    Function:
        GetQueueGraphColumns

    Description:
        Enumerate queue utilization graph columns.

    \***********************************************************************************/
    void ProfilerOverlayOutput::GetQueueGraphColumns( VkQueue queue, std::vector<QueueGraphColumn>& columns ) const
    {
        uint64_t lastTimestamp = m_pData->m_BeginTimestamp;

        for( const auto& submitBatch : m_pData->m_Submits )
        {
            if( submitBatch.m_Handle != queue )
            {
                continue;
            }

            for( const auto& submit : submitBatch.m_Submits )
            {
                for( const auto& commandBuffer : submit.m_CommandBuffers )
                {
                    if( !commandBuffer.m_DataValid )
                    {
                        continue;
                    }

                    if( lastTimestamp != commandBuffer.m_BeginTimestamp.m_Value )
                    {
                        QueueGraphColumn& idle = columns.emplace_back();
                        idle.x = GetDuration( lastTimestamp, commandBuffer.m_BeginTimestamp.m_Value );
                        idle.y = 0;
                        idle.color = 0;
                    }

                    QueueGraphColumn& column = columns.emplace_back();
                    column.x = GetDuration( commandBuffer );
                    column.y = 1;
                    column.color = m_GraphicsPipelineColumnColor;

                    lastTimestamp = commandBuffer.m_EndTimestamp.m_Value;
                }
            }
        }

        if( ( lastTimestamp != m_pData->m_BeginTimestamp ) &&
            ( lastTimestamp != m_pData->m_EndTimestamp ) )
        {
            QueueGraphColumn& idle = columns.emplace_back();
            idle.x = GetDuration( lastTimestamp, m_pData->m_EndTimestamp );
            idle.y = 0;
            idle.color = 0;
        }
    }

    /***********************************************************************************\

    Function:
        GetQueueUtilization

    Description:
        Calculate queue utilization.

    \***********************************************************************************/
    float ProfilerOverlayOutput::GetQueueUtilization( const std::vector<QueueGraphColumn>& columns ) const
    {
        float utilization = 0.0f;
        for( const auto& column : columns )
        {
            utilization += column.x * column.y;
        }

        return utilization;
    }

    /***********************************************************************************\

    Function:
        GetPerformanceGraphColumns

    Description:
        Enumerate performance graph columns.

    \***********************************************************************************/
    void ProfilerOverlayOutput::GetPerformanceGraphColumns( std::vector<PerformanceGraphColumn>& columns ) const
    {
        FrameBrowserTreeNodeIndex index;
        index.emplace_back( 0 );

        using QueueTimestampPair = std::pair<VkQueue, uint64_t>;
        const auto& queues = m_pFrontend->GetDeviceQueues();
        const size_t queueCount = queues.size();

        QueueTimestampPair* pLastTimestampsPerQueue = nullptr;
        bool lastTimstampsPerQueueUsesHeapAllocation = false;

        // Allocate a timestamp per each queue in the profiled device
        if( m_HistogramShowIdle )
        {
            const size_t allocationSize = queueCount * sizeof( QueueTimestampPair );
            if( allocationSize > 1024 )
            {
                // Switch to heap allocations when number of queues is large
                lastTimstampsPerQueueUsesHeapAllocation = true;
                pLastTimestampsPerQueue =
                    static_cast<QueueTimestampPair*>( malloc( allocationSize ) );
            }
            else
            {
                // Prefer allocation on stack when array is small enough
                pLastTimestampsPerQueue =
                    static_cast<QueueTimestampPair*>( alloca( queueCount * sizeof( QueueTimestampPair ) ) );
            }

            // Initialize the array
            if( pLastTimestampsPerQueue != nullptr )
            {
                size_t i = 0;
                for( const auto& queue : queues )
                {
                    pLastTimestampsPerQueue[i].first = queue.second.Handle;
                    pLastTimestampsPerQueue[i].second = 0;
                    i++;
                }
            }
        }

        // Enumerate submits batches in frame
        for( const auto& submitBatch : m_pData->m_Submits )
        {
            index.emplace_back( 0 );

            // End timestamp of the last executed command buffer on this queue
            QueueTimestampPair* pLastQueueTimestamp = nullptr;

            if( m_HistogramShowIdle && pLastTimestampsPerQueue != nullptr )
            {
                for( size_t i = 0; i < queueCount; ++i )
                {
                    if( pLastTimestampsPerQueue[i].first == submitBatch.m_Handle )
                    {
                        pLastQueueTimestamp = &pLastTimestampsPerQueue[i];
                        break;
                    }
                }
            }

            // Enumerate submits in submit batch
            for( const auto& submit : submitBatch.m_Submits )
            {
                index.emplace_back( 0 );

                // Enumerate command buffers in submit
                for( const auto& commandBuffer : submit.m_CommandBuffers )
                {
                    // Insert idle time since last command buffer
                    if( m_HistogramShowIdle &&
                        ( pLastQueueTimestamp != nullptr ) &&
                        ( commandBuffer.m_BeginTimestamp.m_Index != UINT64_MAX ) &&
                        ( commandBuffer.m_EndTimestamp.m_Index != UINT64_MAX ) )
                    {
                        if( pLastQueueTimestamp->second != 0 )
                        {
                            PerformanceGraphColumn& column = columns.emplace_back();
                            column.x = GetDuration( pLastQueueTimestamp->second, commandBuffer.m_BeginTimestamp.m_Value );
                            column.y = 0;
                        }

                        pLastQueueTimestamp->second = commandBuffer.m_EndTimestamp.m_Value;
                    }

                    GetPerformanceGraphColumns( commandBuffer, index, columns );
                    index.back()++;
                }

                index.pop_back();
                index.back()++;
            }

            index.pop_back();
            index.back()++;
        }

        // Free memory allocated on heap
        if( lastTimstampsPerQueueUsesHeapAllocation )
        {
            free( pLastTimestampsPerQueue );
        }

        index.pop_back();
        assert( index.empty() );
    }

    /***********************************************************************************\

    Function:
        GetPerformanceGraphColumns

    Description:
        Enumerate performance graph columns.

    \***********************************************************************************/
    void ProfilerOverlayOutput::GetPerformanceGraphColumns(
        const DeviceProfilerCommandBufferData& data,
        FrameBrowserTreeNodeIndex& index,
        std::vector<PerformanceGraphColumn>& columns ) const
    {
        index.emplace_back( 0 );

        // Enumerate render passes in command buffer
        for( const auto& renderPass : data.m_RenderPasses )
        {
            GetPerformanceGraphColumns( renderPass, index, columns );
            index.back()++;
        }

        index.pop_back();
    }

    /***********************************************************************************\

    Function:
        GetPerformanceGraphColumns

    Description:
        Enumerate performance graph columns.

    \***********************************************************************************/
    void ProfilerOverlayOutput::GetPerformanceGraphColumns(
        const DeviceProfilerRenderPassData& data,
        FrameBrowserTreeNodeIndex& index,
        std::vector<PerformanceGraphColumn>& columns ) const
    {
        if( (m_HistogramGroupMode <= HistogramGroupMode::eRenderPass) &&
            ((data.m_Handle != VK_NULL_HANDLE) ||
             (data.m_Dynamic == true) ||
             (m_SamplingMode == VK_PROFILER_MODE_PER_RENDER_PASS_EXT)) )
        {
            const float cycleCount = GetDuration( data );

            PerformanceGraphColumn column = {};
            column.x = cycleCount;
            column.y = (m_HistogramValueMode == HistogramValueMode::eDuration ? cycleCount : 1);
            column.color = m_RenderPassColumnColor;
            column.userData = &data;
            column.groupMode = HistogramGroupMode::eRenderPass;
            column.nodeIndex = index;

            // Insert render pass cycle count to histogram
            columns.push_back( column );
        }
        else
        {
            index.emplace_back( 0 );
            if( data.HasBeginCommand() )
            {
                const float cycleCount = GetDuration( data.m_Begin );

                PerformanceGraphColumn column = {};
                column.x = cycleCount;
                column.y = (m_HistogramValueMode == HistogramValueMode::eDuration ? cycleCount : 1);
                column.color = m_GraphicsPipelineColumnColor;
                column.userData = &data;
                column.groupMode = HistogramGroupMode::eRenderPassBegin;
                column.nodeIndex = index;

                columns.push_back( column );
                index.back()++;
            }

            // Enumerate subpasses in render pass
            for( const auto& subpass : data.m_Subpasses )
            {
                index.emplace_back( 0 );

                // Treat data as pipelines if subpass contents are inline-only.
                if( subpass.m_Contents == VK_SUBPASS_CONTENTS_INLINE )
                {
                    for( const auto& data : subpass.m_Data )
                    {
                        GetPerformanceGraphColumns( std::get<DeviceProfilerPipelineData>( data ), index, columns );
                        index.back()++;
                    }
                }

                // Treat data as secondary command buffers if subpass contents are secondary command buffers only.
                else if( subpass.m_Contents == VK_SUBPASS_CONTENTS_SECONDARY_COMMAND_BUFFERS )
                {
                    for( const auto& data : subpass.m_Data )
                    {
                        GetPerformanceGraphColumns( std::get<DeviceProfilerCommandBufferData>( data ), index, columns );
                        index.back()++;
                    }
                }

                // With VK_EXT_nested_command_buffer, it is possible to insert both command buffers and inline commands in the same subpass.
                else if( subpass.m_Contents == VK_SUBPASS_CONTENTS_INLINE_AND_SECONDARY_COMMAND_BUFFERS_EXT )
                {
                    for( const auto& data : subpass.m_Data )
                    {
                        switch( data.GetType() )
                        {
                        case DeviceProfilerSubpassDataType::ePipeline:
                            GetPerformanceGraphColumns( std::get<DeviceProfilerPipelineData>( data ), index, columns );
                            break;

                        case DeviceProfilerSubpassDataType::eCommandBuffer:
                            GetPerformanceGraphColumns( std::get<DeviceProfilerCommandBufferData>( data ), index, columns );
                            break;
                        }
                        index.back()++;
                    }
                }

                index.pop_back();
                index.back()++;
            }

            if( data.HasEndCommand() )
            {
                const float cycleCount = GetDuration( data.m_End );

                PerformanceGraphColumn column = {};
                column.x = cycleCount;
                column.y = (m_HistogramValueMode == HistogramValueMode::eDuration ? cycleCount : 1);
                column.color = m_GraphicsPipelineColumnColor;
                column.userData = &data;
                column.groupMode = HistogramGroupMode::eRenderPassEnd;
                column.nodeIndex = index;

                columns.push_back( column );
            }

            index.pop_back();
        }
    }

    /***********************************************************************************\

    Function:
        GetPerformanceGraphColumns

    Description:
        Enumerate performance graph columns.

    \***********************************************************************************/
    void ProfilerOverlayOutput::GetPerformanceGraphColumns(
        const DeviceProfilerPipelineData& data,
        FrameBrowserTreeNodeIndex& index,
        std::vector<PerformanceGraphColumn>& columns ) const
    {
        if( (m_HistogramGroupMode <= HistogramGroupMode::ePipeline) &&
            ((((data.m_ShaderTuple.m_Hash & 0xFFFF) != 0) &&
              (data.m_Handle != VK_NULL_HANDLE)) ||
             (m_SamplingMode == VK_PROFILER_MODE_PER_PIPELINE_EXT)) )
        {
            const float cycleCount = GetDuration( data );

            PerformanceGraphColumn column = {};
            column.x = cycleCount;
            column.y = (m_HistogramValueMode == HistogramValueMode::eDuration ? cycleCount : 1);
            column.userData = &data;
            column.groupMode = HistogramGroupMode::ePipeline;
            column.nodeIndex = index;

            switch( data.m_BindPoint )
            {
            case VK_PIPELINE_BIND_POINT_GRAPHICS:
                column.color = m_GraphicsPipelineColumnColor;
                break;

            case VK_PIPELINE_BIND_POINT_COMPUTE:
                column.color = m_ComputePipelineColumnColor;
                break;

            case VK_PIPELINE_BIND_POINT_RAY_TRACING_KHR:
                column.color = m_RayTracingPipelineColumnColor;
                break;

            default:
                assert( !"Unsupported pipeline type" );
                break;
            }

            // Insert pipeline cycle count to histogram
            columns.push_back( column );
        }
        else
        {
            index.emplace_back( 0 );

            // Enumerate drawcalls in pipeline
            for( const auto& drawcall : data.m_Drawcalls )
            {
                GetPerformanceGraphColumns( drawcall, index, columns );
                index.back()++;
            }

            index.pop_back();
        }
    }

    /***********************************************************************************\

    Function:
        GetPerformanceGraphColumns

    Description:
        Enumerate performance graph columns.

    \***********************************************************************************/
    void ProfilerOverlayOutput::GetPerformanceGraphColumns(
        const DeviceProfilerDrawcall& data,
        FrameBrowserTreeNodeIndex& index,
        std::vector<PerformanceGraphColumn>& columns ) const
    {
        const float cycleCount = GetDuration( data );

        PerformanceGraphColumn column = {};
        column.x = cycleCount;
        column.y = (m_HistogramValueMode == HistogramValueMode::eDuration ? cycleCount : 1);
        column.userData = &data;
        column.groupMode = HistogramGroupMode::eDrawcall;
        column.nodeIndex = index;

        switch( data.GetPipelineType() )
        {
        case DeviceProfilerPipelineType::eGraphics:
            column.color = m_GraphicsPipelineColumnColor;
            break;

        case DeviceProfilerPipelineType::eCompute:
            column.color = m_ComputePipelineColumnColor;
            break;

        default:
            column.color = m_InternalPipelineColumnColor;
            break;
        }

        // Insert drawcall cycle count to histogram
        columns.push_back( column );
    }

    /***********************************************************************************\

    Function:
        DrawPerformanceGraphLabel

    Description:
        Draw label for hovered column.

    \***********************************************************************************/
    void ProfilerOverlayOutput::DrawPerformanceGraphLabel( const ImGuiX::HistogramColumnData& data_ )
    {
        const PerformanceGraphColumn& data = reinterpret_cast<const PerformanceGraphColumn&>(data_);

        std::string regionName = "";
        float regionDuration = 0;

        switch( data.groupMode )
        {
        case HistogramGroupMode::eRenderPass:
        {
            const DeviceProfilerRenderPassData& renderPassData =
                *reinterpret_cast<const DeviceProfilerRenderPassData*>(data.userData);

            regionName = m_pStringSerializer->GetName( renderPassData );
            regionDuration = GetDuration( renderPassData );
            break;
        }

        case HistogramGroupMode::ePipeline:
        {
            const DeviceProfilerPipelineData& pipelineData =
                *reinterpret_cast<const DeviceProfilerPipelineData*>(data.userData);

            regionName = m_pStringSerializer->GetName( pipelineData );
            regionDuration = GetDuration( pipelineData );
            break;
        }

        case HistogramGroupMode::eDrawcall:
        {
            const DeviceProfilerDrawcall& drawcallData =
                *reinterpret_cast<const DeviceProfilerDrawcall*>(data.userData);

            regionName = m_pStringSerializer->GetName( drawcallData );
            regionDuration = GetDuration( drawcallData );
            break;
        }

        case HistogramGroupMode::eRenderPassBegin:
        {
            const DeviceProfilerRenderPassData& renderPassData =
                *reinterpret_cast<const DeviceProfilerRenderPassData*>( data.userData );

            regionName = m_pStringSerializer->GetName( renderPassData.m_Begin, renderPassData.m_Dynamic );
            regionDuration = GetDuration( renderPassData.m_Begin );
            break;
        }

        case HistogramGroupMode::eRenderPassEnd:
        {
            const DeviceProfilerRenderPassData& renderPassData =
                *reinterpret_cast<const DeviceProfilerRenderPassData*>( data.userData );

            regionName = m_pStringSerializer->GetName( renderPassData.m_End, renderPassData.m_Dynamic );
            regionDuration = GetDuration( renderPassData.m_End );
            break;
        }
        }

        ImGui::SetTooltip( "%s\n%.2f %s",
            regionName.c_str(),
            regionDuration,
            m_pTimestampDisplayUnitStr );
    }

    /***********************************************************************************\

    Function:
        SelectPerformanceGraphColumn

    Description:
        Scroll frame browser to node selected in performance graph.

    \***********************************************************************************/
    void ProfilerOverlayOutput::SelectPerformanceGraphColumn( const ImGuiX::HistogramColumnData& data_ )
    {
        const PerformanceGraphColumn& data = reinterpret_cast<const PerformanceGraphColumn&>(data_);

        m_SelectedFrameBrowserNodeIndex = data.nodeIndex;
        m_ScrollToSelectedFrameBrowserNode = true;

        m_SelectionUpdateTimestamp = std::chrono::high_resolution_clock::now();
    }

    /***********************************************************************************\

    Function:
        ScrollToSelectedFrameBrowserNode

    Description:
        Checks if the frame browser should scroll to the node at the given index
        (or its child).

    \***********************************************************************************/
    bool ProfilerOverlayOutput::ScrollToSelectedFrameBrowserNode( const FrameBrowserTreeNodeIndex& index ) const
    {
        if( !m_ScrollToSelectedFrameBrowserNode )
        {
            return false;
        }

        if( m_SelectedFrameBrowserNodeIndex.size() < index.size() )
        {
            return false;
        }

        return memcmp( m_SelectedFrameBrowserNodeIndex.data(),
            index.data(),
            index.size() * sizeof( FrameBrowserTreeNodeIndex::value_type ) ) == 0;
    }

    /***********************************************************************************\

    Function:
        GetFrameBrowserNodeIndexStr

    Description:
        Returns pointer to a string representation of the index.
        The pointer remains valid until the next call to this function.

    \***********************************************************************************/
    const char* ProfilerOverlayOutput::GetFrameBrowserNodeIndexStr( const FrameBrowserTreeNodeIndex& index )
    {
        // Allocate size for the string.
        m_FrameBrowserNodeIndexStr.resize(
            (index.size() * sizeof( FrameBrowserTreeNodeIndex::value_type ) * 2) + 1 );

        ProfilerStringFunctions::Hex(
            m_FrameBrowserNodeIndexStr.data(),
            index.data(),
            index.size() );

        return m_FrameBrowserNodeIndexStr.data();
    }

    /***********************************************************************************\

    Function:
        GetDefaultPerformanceCountersFileName

    Description:
        Returns the default file name for performance counters.

    \***********************************************************************************/
    std::string ProfilerOverlayOutput::GetDefaultPerformanceCountersFileName( uint32_t metricsSetIndex ) const
    {
        std::stringstream stringBuilder;
        stringBuilder << ProfilerPlatformFunctions::GetProcessName() << "_";
        stringBuilder << ProfilerPlatformFunctions::GetCurrentProcessId() << "_";

        if( metricsSetIndex < m_VendorMetricsSets.size() )
        {
            std::string metricsSetName = m_VendorMetricsSets[metricsSetIndex].m_Properties.name;
            std::replace( metricsSetName.begin(), metricsSetName.end(), ' ', '_' );
            stringBuilder << metricsSetName << "_";
        }

        stringBuilder << "counters.csv";

        return stringBuilder.str();
    }

    /***********************************************************************************\

    Function:
        UpdatePerformanceCounterExporter

    Description:
        Shows a file dialog if performance counter save or load was requested and
        saves/loads them when OK is pressed.

    \***********************************************************************************/
    void ProfilerOverlayOutput::UpdatePerformanceCounterExporter()
    {
        static const std::string scFileDialogId = "#PerformanceCountersSaveFileDialog";

        if( m_pPerformanceCounterExporter != nullptr )
        {
            // Initialize the file dialog on the first call to this function.
            if( !m_pPerformanceCounterExporter->m_FileDialog.IsOpened() )
            {
                m_pPerformanceCounterExporter->m_FileDialogConfig.flags =
                    ImGuiFileDialogFlags_Default;

                if( m_pPerformanceCounterExporter->m_Action == PerformanceCounterExporter::Action::eImport )
                {
                    // Don't ask for overwrite when selecting file to load.
                    m_pPerformanceCounterExporter->m_FileDialogConfig.flags ^=
                        ImGuiFileDialogFlags_ConfirmOverwrite;
                }

                if( m_pPerformanceCounterExporter->m_Action == PerformanceCounterExporter::Action::eExport )
                {
                    m_pPerformanceCounterExporter->m_FileDialogConfig.fileName =
                        GetDefaultPerformanceCountersFileName( m_pPerformanceCounterExporter->m_MetricsSetIndex );
                }
            }

            // Draw the file dialog until the user closes it.
            bool closed = DisplayFileDialog(
                scFileDialogId,
                m_pPerformanceCounterExporter->m_FileDialog,
                m_pPerformanceCounterExporter->m_FileDialogConfig,
                "Select performance counters file path",
                ".csv" );

            if( closed )
            {
                if( m_pPerformanceCounterExporter->m_FileDialog.IsOk() )
                {
                    switch (m_pPerformanceCounterExporter->m_Action)
                    {
                    case PerformanceCounterExporter::Action::eExport:
                        SavePerformanceCountersToFile(
                            m_pPerformanceCounterExporter->m_FileDialog.GetFilePathName(),
                            m_pPerformanceCounterExporter->m_MetricsSetIndex,
                            m_pPerformanceCounterExporter->m_Data,
                            m_pPerformanceCounterExporter->m_DataMask );
                        break;

                    case PerformanceCounterExporter::Action::eImport:
                        LoadPerformanceCountersFromFile(
                            m_pPerformanceCounterExporter->m_FileDialog.GetFilePathName() );
                        break;
                    }
                }

                // Destroy the exporter.
                m_pPerformanceCounterExporter.reset();
            }
        }
    }

    /***********************************************************************************\

    Function:
        SavePerformanceCountersToFile

    Description:
        Writes performance counters data to a CSV file.

    \***********************************************************************************/
    void ProfilerOverlayOutput::SavePerformanceCountersToFile(
        const std::string& fileName,
        uint32_t metricsSetIndex,
        const std::vector<VkProfilerPerformanceCounterResultEXT>& data,
        const std::vector<bool>& mask )
    {
        DeviceProfilerCsvSerializer serializer;

        if( serializer.Open( fileName ) )
        {
            const std::vector<VkProfilerPerformanceCounterPropertiesEXT>& properties =
                m_VendorMetricsSets[metricsSetIndex].m_Metrics;

            std::vector<VkProfilerPerformanceCounterPropertiesEXT> exportedProperties;
            std::vector<VkProfilerPerformanceCounterResultEXT> exportedData;

            for( size_t i = 0; i < data.size(); ++i )
            {
                if( mask[i] )
                {
                    exportedData.push_back( data[i] );
                    exportedProperties.push_back( properties[i] );
                }
            }

            serializer.WriteHeader( static_cast<uint32_t>( exportedProperties.size() ), exportedProperties.data() );
            serializer.WriteRow( static_cast<uint32_t>( exportedData.size() ), exportedData.data() );
            serializer.Close();

            m_SerializationSucceeded = true;
            m_SerializationMessage = "Performance counters saved successfully.\n" + fileName;
        }
        else
        {
            m_SerializationSucceeded = false;
            m_SerializationMessage = "Failed to open file for writing.\n" + fileName;
        }

        // Display message box
        m_SerializationFinishTimestamp = std::chrono::high_resolution_clock::now();
        m_SerializationOutputWindowSize = { 0, 0 };
        m_SerializationWindowVisible = false;
    }

    /***********************************************************************************\

    Function:
        LoadPerformanceCountersFromFile

    Description:
        Loads performance counters data from a CSV file.

    \***********************************************************************************/
    void ProfilerOverlayOutput::LoadPerformanceCountersFromFile( const std::string& fileName )
    {
        DeviceProfilerCsvDeserializer deserializer;

        if( deserializer.Open( fileName ) )
        {
            std::vector<VkProfilerPerformanceCounterPropertiesEXT> properties = deserializer.ReadHeader();
            std::vector<VkProfilerPerformanceCounterResultEXT> results = deserializer.ReadRow();

            m_ReferencePerformanceCounters.clear();

            for( size_t i = 0; i < results.size(); ++i )
            {
                m_ReferencePerformanceCounters.try_emplace( properties[i].shortName, results[i] );
            }

            m_SerializationSucceeded = true;
            m_SerializationMessage = "Performance counters loaded successfully.\n" + fileName;
        }
        else
        {
            m_SerializationSucceeded = false;
            m_SerializationMessage = "Failed to open file for reading.\n" + fileName;
        }

        // Display message box
        m_SerializationFinishTimestamp = std::chrono::high_resolution_clock::now();
        m_SerializationOutputWindowSize = { 0, 0 };
        m_SerializationWindowVisible = false;
    }

    /***********************************************************************************\

    Function:
        UpdateTraceExporter

    Description:
        Shows a file dialog if trace save was requested and saves it when OK is pressed.

    \***********************************************************************************/
    void ProfilerOverlayOutput::UpdateTraceExporter()
    {
        static const std::string scFileDialogId = "#TraceSaveFileDialog";

        // Early-out if not requested.
        if( m_pTraceExporter == nullptr )
        {
            return;
        }

        if( !m_pTraceExporter->m_FileDialog.IsOpened() )
        {
            // Initialize the file dialog on the first call to this function.
            m_pTraceExporter->m_FileDialogConfig.fileName =
                DeviceProfilerTraceSerializer::GetDefaultTraceFileName( m_SamplingMode );

            m_pTraceExporter->m_FileDialogConfig.flags =
                ImGuiFileDialogFlags_Default;
        }

        // Draw the file dialog until the user closes it.
        bool closed = DisplayFileDialog(
            scFileDialogId,
            m_pTraceExporter->m_FileDialog,
            m_pTraceExporter->m_FileDialogConfig,
            "Select trace save path",
            ".json" );

        if( closed )
        {
            if( m_pTraceExporter->m_FileDialog.IsOk() )
            {
                SaveTraceToFile(
                    m_pTraceExporter->m_FileDialog.GetFilePathName(),
                    *m_pTraceExporter->m_pData );
            }

            // Destroy the exporter.
            m_pTraceExporter.reset();
        }
    }

    /***********************************************************************************\

    Function:
        SaveTraceToFile

    Description:
        Saves frame trace to a file.

    \***********************************************************************************/
    void ProfilerOverlayOutput::SaveTraceToFile( const std::string& fileName, const DeviceProfilerFrameData& data )
    {
        DeviceProfilerTraceSerializer serializer( m_pStringSerializer.get(), m_TimestampPeriod);
        DeviceProfilerTraceSerializationResult result = serializer.Serialize( fileName, data );

        m_SerializationSucceeded = result.m_Succeeded;
        m_SerializationMessage = result.m_Message;

        // Display message box
        m_SerializationFinishTimestamp = std::chrono::high_resolution_clock::now();
        m_SerializationOutputWindowSize = { 0, 0 };
        m_SerializationWindowVisible = false;
    }

    /***********************************************************************************\

    Function:
        UpdateNotificationWindow

    Description:
        Display window with serialization output.

    \***********************************************************************************/
    void ProfilerOverlayOutput::UpdateNotificationWindow()
    {
        using namespace std::chrono;
        using namespace std::chrono_literals;

        const auto& now = std::chrono::high_resolution_clock::now();

        if( (now - m_SerializationFinishTimestamp) < 4s )
        {
            uint32_t width, height;
            m_pGraphicsBackend->GetRenderArea( width, height );

            const ImVec2 windowPos = {
                static_cast<float>(width - m_SerializationOutputWindowSize.width),
                static_cast<float>(height - m_SerializationOutputWindowSize.height) };

            const float fadeOutStep =
                1.f - std::max( 0.f, std::min( 1.f,
                                         duration_cast<milliseconds>(now - (m_SerializationFinishTimestamp + 3s)).count() / 1000.f ) );

            ImGui::PushStyleVar( ImGuiStyleVar_Alpha, fadeOutStep );

            if( !m_SerializationSucceeded )
            {
                ImGui::PushStyleColor( ImGuiCol_WindowBg, { 1, 0, 0, 1 } );
            }

            ImGui::SetNextWindowPos( windowPos );
            ImGui::Begin( "Trace Export", nullptr,
                ImGuiWindowFlags_NoMove |
                    ImGuiWindowFlags_NoResize |
                    ImGuiWindowFlags_NoTitleBar |
                    ImGuiWindowFlags_NoCollapse |
                    ImGuiWindowFlags_NoDocking |
                    ImGuiWindowFlags_NoFocusOnAppearing |
                    ImGuiWindowFlags_NoSavedSettings |
                    ImGuiWindowFlags_AlwaysAutoResize );

            ImGui::Text( "%s", m_SerializationMessage.c_str() );

            // Save final size of the window
            if ( m_SerializationWindowVisible &&
                (m_SerializationOutputWindowSize.width == 0) )
            {
                const ImVec2 windowSize = ImGui::GetWindowSize();
                m_SerializationOutputWindowSize.width = static_cast<uint32_t>(windowSize.x);
                m_SerializationOutputWindowSize.height = static_cast<uint32_t>(windowSize.y);
            }

            ImGui::End();
            ImGui::PopStyleVar();

            if( !m_SerializationSucceeded )
            {
                ImGui::PopStyleColor();
            }

            m_SerializationWindowVisible = true;
        }
    }

    /***********************************************************************************\

    Function:
        UpdateApplicationInfoWindow

    Description:
        Display window with application information.

    \***********************************************************************************/
    void ProfilerOverlayOutput::UpdateApplicationInfoWindow()
    {
        const uint32_t applicationInfoWindowFlags = 
            ImGuiWindowFlags_NoDocking |
            ImGuiWindowFlags_NoCollapse |
            ImGuiWindowFlags_NoResize |
            ImGuiWindowFlags_NoSavedSettings |
            ImGuiWindowFlags_NoMove;

        if( ImGui::BeginPopup( Lang::ApplicationInfo, applicationInfoWindowFlags ) )
        {
            const float interfaceScale = ImGui::GetIO().FontGlobalScale;
            const float headerColumnWidth = 150.f * interfaceScale;
            const ImVec2 iconSize = { 12.f * interfaceScale, 12.f * interfaceScale };

            const VkApplicationInfo& applicationInfo = m_pFrontend->GetApplicationInfo();

            ImGui::PushStyleColor( ImGuiCol_Button, { 0, 0, 0, 0 } );

            ImGui::TextUnformatted( Lang::VulkanVersion );
            ImGui::SameLine( headerColumnWidth );
            ImGui::Text( "%u.%u",
                VK_API_VERSION_MAJOR( applicationInfo.apiVersion ),
                VK_API_VERSION_MINOR( applicationInfo.apiVersion ) );

            ImGui::TextUnformatted( Lang::ApplicationName );
            if( applicationInfo.pApplicationName )
            {
                ImGui::SameLine( headerColumnWidth );
                ImGui::TextUnformatted( applicationInfo.pApplicationName );
                
                ImGui::SameLine();
                if( ImGui::ImageButton( "##CopyApplicationName", m_Resources.GetCopyIconImage(), iconSize ) )
                {
                    ImGui::SetClipboardText( applicationInfo.pApplicationName );
                }
                if( ImGui::IsItemHovered( ImGuiHoveredFlags_DelayNormal ) )
                {
                    ImGui::SetTooltip( Lang::CopyToClipboard );
                }
            }

            ImGui::TextUnformatted( Lang::ApplicationVersion );
            ImGui::SameLine( headerColumnWidth );
            ImGui::Text( "%u.%u.%u",
                VK_API_VERSION_MAJOR( applicationInfo.applicationVersion ),
                VK_API_VERSION_MINOR( applicationInfo.applicationVersion ),
                VK_API_VERSION_PATCH( applicationInfo.applicationVersion ) );

            ImGui::TextUnformatted( Lang::EngineName );
            if( applicationInfo.pEngineName )
            {
                ImGui::SameLine( headerColumnWidth );
                ImGui::TextUnformatted( applicationInfo.pEngineName );

                ImGui::SameLine();
                if( ImGui::ImageButton( "##CopyEngineName", m_Resources.GetCopyIconImage(), iconSize ) )
                {
                    ImGui::SetClipboardText( applicationInfo.pEngineName );
                }
                if( ImGui::IsItemHovered( ImGuiHoveredFlags_DelayNormal ) )
                {
                    ImGui::SetTooltip( Lang::CopyToClipboard );
                }
            }

            ImGui::TextUnformatted( Lang::EngineVersion );
            ImGui::SameLine( headerColumnWidth );
            ImGui::Text( "%u.%u.%u",
                VK_API_VERSION_MAJOR( applicationInfo.engineVersion ),
                VK_API_VERSION_MINOR( applicationInfo.engineVersion ),
                VK_API_VERSION_PATCH( applicationInfo.engineVersion ) );

            ImGui::PopStyleColor();
            ImGui::EndPopup();
        }
    }

    /***********************************************************************************\

    Function:
        PrintCommandBuffer

    Description:
        Writes command buffer data to the overlay.

    \***********************************************************************************/
    void ProfilerOverlayOutput::PrintCommandBuffer( const DeviceProfilerCommandBufferData& cmdBuffer, FrameBrowserTreeNodeIndex& index )
    {
        // Mark hotspots with color
        DrawSignificanceRect( cmdBuffer, index );

        if( ScrollToSelectedFrameBrowserNode( index ) )
        {
            // Tree contains selected node
            ImGui::SetNextItemOpen( true );
            ImGui::SetScrollHereY();
        }

        const char* indexStr = GetFrameBrowserNodeIndexStr( index );
        const std::string commandBufferName = m_pStringSerializer->GetName( cmdBuffer.m_Handle );
        bool commandBufferTreeExpanded = ImGui::TreeNode( indexStr, "%s",
            commandBufferName.c_str() );

        if( ImGui::BeginPopupContextItem() )
        {
            if( ImGui::MenuItem( Lang::ShowPerformanceMetrics, nullptr, nullptr, !cmdBuffer.m_PerformanceQueryResults.empty() ) )
            {
                m_PerformanceQueryCommandBufferFilter = cmdBuffer.m_Handle;
                m_PerformanceQueryCommandBufferFilterName = commandBufferName;
                m_PerformanceCountersWindowState.SetFocus();
            }
            ImGui::EndPopup();
        }

        // Print duration next to the node
        PrintDuration( cmdBuffer );

        if( commandBufferTreeExpanded )
        {
            // Sort frame browser data
            std::list<const DeviceProfilerRenderPassData*> pRenderPasses =
                SortFrameBrowserData( cmdBuffer.m_RenderPasses );

            index.emplace_back( 0 );

            // Enumerate render passes in command buffer
            for( const DeviceProfilerRenderPassData* pRenderPass : pRenderPasses )
            {
                PrintRenderPass( *pRenderPass, index );
                index.back()++;
            }

            index.pop_back();
            ImGui::TreePop();
        }
    }

    /***********************************************************************************\

    Function:
        PrintRenderPassCommand

    Description:
        Writes render pass command data to the overlay.
        Render pass commands include vkCmdBeginRenderPass, vkCmdEndRenderPass, as well as
        dynamic rendering counterparts: vkCmdBeginRendering, etc.

    \***********************************************************************************/
    template<typename Data>
    void ProfilerOverlayOutput::PrintRenderPassCommand( const Data& data, bool dynamic, FrameBrowserTreeNodeIndex& index, uint32_t drawcallIndex )
    {
        index.emplace_back( drawcallIndex );

        if( (m_ScrollToSelectedFrameBrowserNode) &&
            (m_SelectedFrameBrowserNodeIndex == index) )
        {
            ImGui::SetScrollHereY();
        }

        // Mark hotspots with color
        DrawSignificanceRect( data, index );

        index.pop_back();

        // Print command's name
        ImGui::TextUnformatted( m_pStringSerializer->GetName( data, dynamic ).c_str() );

        PrintDuration( data );
    }

    /***********************************************************************************\

    Function:
        PrintRenderPass

    Description:
        Writes render pass data to the overlay.

    \***********************************************************************************/
    void ProfilerOverlayOutput::PrintRenderPass( const DeviceProfilerRenderPassData& renderPass, FrameBrowserTreeNodeIndex& index )
    {
        const bool isValidRenderPass = (renderPass.m_Type != DeviceProfilerRenderPassType::eNone);

        if( isValidRenderPass )
        {
            // Mark hotspots with color
            DrawSignificanceRect( renderPass, index );
        }

        // At least one subpass must be present
        assert( !renderPass.m_Subpasses.empty() );

        if( ScrollToSelectedFrameBrowserNode( index ) )
        {
            // Tree contains selected node
            ImGui::SetNextItemOpen( true );
            ImGui::SetScrollHereY();
        }

        bool inRenderPassSubtree;
        if( isValidRenderPass )
        {
            const char* indexStr = GetFrameBrowserNodeIndexStr( index );
            inRenderPassSubtree = ImGui::TreeNode( indexStr, "%s",
                m_pStringSerializer->GetName( renderPass ).c_str() );

            // Print duration next to the node
            PrintDuration( renderPass );
        }
        else
        {
            // Print render pass inline.
            inRenderPassSubtree = true;
        }

        if( inRenderPassSubtree )
        {
            index.emplace_back( 0 );

            // Render pass subtree opened
            if( isValidRenderPass )
            {
                if( renderPass.HasBeginCommand() )
                {
                    PrintRenderPassCommand( renderPass.m_Begin, renderPass.m_Dynamic, index, 0 );
                    index.back()++;
                }
            }

            // Sort frame browser data
            std::list<const DeviceProfilerSubpassData*> pSubpasses =
                SortFrameBrowserData( renderPass.m_Subpasses );

            // Enumerate subpasses
            for( const DeviceProfilerSubpassData* pSubpass : pSubpasses )
            {
                PrintSubpass( *pSubpass, index, (pSubpasses.size() == 1) );
                index.back()++;
            }

            if( isValidRenderPass )
            {
                if( renderPass.HasEndCommand() )
                {
                    PrintRenderPassCommand( renderPass.m_End, renderPass.m_Dynamic, index, 1 );
                }

                ImGui::TreePop();
            }

            index.pop_back();
        }
    }

    /***********************************************************************************\

    Function:
        PrintSubpass

    Description:
        Writes subpass data to the overlay.

    \***********************************************************************************/
    void ProfilerOverlayOutput::PrintSubpass( const DeviceProfilerSubpassData& subpass, FrameBrowserTreeNodeIndex& index, bool isOnlySubpass )
    {
        bool inSubpassSubtree = false;
        bool printSubpassInline =
            (isOnlySubpass == true) ||
            (subpass.m_Index == DeviceProfilerSubpassData::ImplicitSubpassIndex);

        if( !printSubpassInline )
        {
            // Mark hotspots with color
            DrawSignificanceRect( subpass, index );

            if( ScrollToSelectedFrameBrowserNode( index ) )
            {
                // Tree contains selected node
                ImGui::SetNextItemOpen( true );
                ImGui::SetScrollHereY();
            }

            const char* indexStr = GetFrameBrowserNodeIndexStr( index );
            inSubpassSubtree = ImGui::TreeNode( indexStr, "Subpass #%u",
                subpass.m_Index );

            // Print duration next to the node
            PrintDuration( subpass );
        }

        if( inSubpassSubtree || printSubpassInline )
        {
            index.emplace_back( 0 );

            // Treat data as pipelines if subpass contents are inline-only.
            if( subpass.m_Contents == VK_SUBPASS_CONTENTS_INLINE )
            {
                // Sort frame browser data
                std::list<const DeviceProfilerSubpassData::Data*> pDataSorted =
                    SortFrameBrowserData<DeviceProfilerPipelineData>( subpass.m_Data );

                for( const DeviceProfilerSubpassData::Data* pData : pDataSorted )
                {
                    PrintPipeline( std::get<DeviceProfilerPipelineData>( *pData ), index );
                    index.back()++;
                }
            }

            // Treat data as secondary command buffers if subpass contents are secondary command buffers only.
            else if( subpass.m_Contents == VK_SUBPASS_CONTENTS_SECONDARY_COMMAND_BUFFERS )
            {
                // Sort frame browser data
                std::list<const DeviceProfilerSubpassData::Data*> pDataSorted =
                    SortFrameBrowserData<DeviceProfilerCommandBufferData>( subpass.m_Data );

                for( const DeviceProfilerSubpassData::Data* pData : pDataSorted )
                {
                    PrintCommandBuffer( std::get<DeviceProfilerCommandBufferData>( *pData ), index );
                    index.back()++;
                }
            }

            // With VK_EXT_nested_command_buffer, it is possible to insert both command buffers and inline commands in the same subpass.
            else if( subpass.m_Contents == VK_SUBPASS_CONTENTS_INLINE_AND_SECONDARY_COMMAND_BUFFERS_EXT )
            {
                // Sort frame browser data
                std::list<const DeviceProfilerSubpassData::Data*> pDataSorted =
                    SortFrameBrowserData( subpass.m_Data );

                for( const DeviceProfilerSubpassData::Data* pData : pDataSorted )
                {
                    switch( pData->GetType() )
                    {
                    case DeviceProfilerSubpassDataType::ePipeline:
                        PrintPipeline( std::get<DeviceProfilerPipelineData>( *pData ), index );
                        break;

                    case DeviceProfilerSubpassDataType::eCommandBuffer:
                        PrintCommandBuffer( std::get<DeviceProfilerCommandBufferData>( *pData ), index );
                        break;
                    }
                    index.back()++;
                }
            }

            index.pop_back();
        }

        if( inSubpassSubtree )
        {
            // Finish subpass tree
            ImGui::TreePop();
        }
    }

    /***********************************************************************************\

    Function:
        PrintPipeline

    Description:
        Writes pipeline data to the overlay.

    \***********************************************************************************/
    void ProfilerOverlayOutput::PrintPipeline( const DeviceProfilerPipelineData& pipeline, FrameBrowserTreeNodeIndex& index )
    {
        const bool printPipelineInline =
            ((pipeline.m_Handle == VK_NULL_HANDLE) &&
                !pipeline.m_UsesShaderObjects) ||
            ((pipeline.m_ShaderTuple.m_Hash & 0xFFFF) == 0);

        bool inPipelineSubtree = false;

        if( !printPipelineInline )
        {
            // Mark hotspots with color
            DrawSignificanceRect( pipeline, index );

            if( ScrollToSelectedFrameBrowserNode( index ) )
            {
                // Tree contains selected node
                ImGui::SetNextItemOpen( true );
                ImGui::SetScrollHereY();
            }

            const char* indexStr = GetFrameBrowserNodeIndexStr( index );
            inPipelineSubtree =
                (ImGui::TreeNode( indexStr, "%s", m_pStringSerializer->GetName( pipeline ).c_str() ));

            if( ImGui::BeginPopupContextItem() )
            {
                if( ImGui::MenuItem( Lang::Inspect, nullptr, nullptr ) )
                {
                    Inspect( pipeline );
                }

                ImGui::EndPopup();
            }
        }

        if( m_ShowShaderCapabilities )
        {
            if( pipeline.m_UsesShaderObjects )
            {
                static ImU32 shaderObjectsColor = IM_COL32( 104, 25, 133, 255 );
                DrawBadge( shaderObjectsColor, "SO", Lang::ShaderObjectsTooltip );
            }
            if( pipeline.m_UsesRayQuery )
            {
                static ImU32 rayQueryCapabilityColor = IM_COL32( 133, 82, 25, 255 );
                DrawBadge( rayQueryCapabilityColor, "RQ", Lang::ShaderCapabilityTooltipFmt, "Ray Query" );
            }
            if( pipeline.m_UsesRayTracing )
            {
                static ImU32 rayTracingCapabilityColor = IM_COL32( 25, 110, 133, 255 );
                DrawBadge( rayTracingCapabilityColor, "RT", Lang::ShaderCapabilityTooltipFmt, "Ray Tracing" );
            }
        }

        if( !printPipelineInline )
        {
            // Print duration next to the node
            PrintDuration( pipeline );
        }

        if( inPipelineSubtree || printPipelineInline )
        {
            // Sort frame browser data
            std::list<const DeviceProfilerDrawcall*> pDrawcalls =
                SortFrameBrowserData( pipeline.m_Drawcalls );

            index.emplace_back( 0 );

            // Enumerate drawcalls in pipeline
            for( const DeviceProfilerDrawcall* pDrawcall : pDrawcalls )
            {
                PrintDrawcall( *pDrawcall, index );
                index.back()++;
            }

            index.pop_back();
        }

        if( inPipelineSubtree )
        {
            // Finish pipeline subtree
            ImGui::TreePop();
        }
    }

    /***********************************************************************************\

    Function:
        PrintDrawcall

    Description:
        Writes drawcall data to the overlay.

    \***********************************************************************************/
    void ProfilerOverlayOutput::PrintDrawcall( const DeviceProfilerDrawcall& drawcall, FrameBrowserTreeNodeIndex& index )
    {
        if( drawcall.GetPipelineType() != DeviceProfilerPipelineType::eDebug )
        {
            if( ScrollToSelectedFrameBrowserNode( index ) )
            {
                ImGui::SetScrollHereY();
            }

            // Mark hotspots with color
            DrawSignificanceRect( drawcall, index );

            const std::string drawcallString = m_pStringSerializer->GetName( drawcall );
            ImGui::TextUnformatted( drawcallString.c_str() );

            PrintDuration( drawcall );
        }
        else
        {
            // Draw debug label
            PrintDebugLabel( drawcall.m_Payload.m_DebugLabel.m_pName, drawcall.m_Payload.m_DebugLabel.m_Color );
        }
    }

    /***********************************************************************************\

    Function:
        DrawSignificanceRect

    Description:

    \***********************************************************************************/
    template<typename Data>
    void ProfilerOverlayOutput::DrawSignificanceRect(const Data& data, const FrameBrowserTreeNodeIndex& index)
    {
        DrawSignificanceRect( GetDuration( data ) / m_FrameTime, index );
    }

    /***********************************************************************************\

    Function:
        DrawSignificanceRect

    Description:

    \***********************************************************************************/
    void ProfilerOverlayOutput::DrawSignificanceRect( float significance, const FrameBrowserTreeNodeIndex& index )
    {
        ImVec2 cursorPosition = ImGui::GetCursorScreenPos();
        ImVec2 rectSize;

        cursorPosition.x = ImGui::GetWindowPos().x;

        rectSize.x = cursorPosition.x + ImGui::GetWindowSize().x;
        rectSize.y = cursorPosition.y + ImGui::GetTextLineHeight();

        ImU32 color = ImGui::GetColorU32( { 1, 0, 0, significance } );

        if( index == m_SelectedFrameBrowserNodeIndex )
        {
            using namespace std::chrono;
            using namespace std::chrono_literals;

            // Node is selected
            ImU32 selectionColor = ImGui::GetColorU32( ImGuiCol_TabHovered );

            // Interpolate color
            auto now = std::chrono::high_resolution_clock::now();
            float step = std::max( 0.0f, std::min( 1.0f,
                                             duration_cast<Milliseconds>((now - m_SelectionUpdateTimestamp) - 0.3s).count() / 1000.0f ) );

            // Linear interpolation
            color = ImGuiX::ColorLerp( selectionColor, color, step );
        }

        ImDrawList* pDrawList = ImGui::GetWindowDrawList();
        pDrawList->AddRectFilled( cursorPosition, rectSize, color );
    }

    /***********************************************************************************\

    Function:
        DrawSignificanceRect

    Description:

    \***********************************************************************************/
    void ProfilerOverlayOutput::DrawBadge( uint32_t color, const char* shortName, const char* fmt, ... )
    {
        assert( m_ShowShaderCapabilities );

        ImGui::SameLine();
        ImGuiX::BadgeUnformatted( color, 5.f, shortName );

        if (ImGui::IsItemHovered())
        {
            va_list args;
            va_start( args, fmt );

            ImGui::BeginTooltip();
            ImGui::TextV( fmt, args );
            ImGui::EndTooltip();

            va_end( args );
        }
    }

    /***********************************************************************************\

    Function:
        DrawDebugLabel

    Description:

    \***********************************************************************************/
    void ProfilerOverlayOutput::PrintDebugLabel( const char* pName, const float pColor[ 4 ] )
    {
        if( !(m_ShowDebugLabels) ||
            (m_FrameBrowserSortMode != FrameBrowserSortMode::eSubmissionOrder) ||
            !(pName) )
        {
            // Don't print debug labels if frame browser is sorted out of submission order
            return;
        }

        ImVec2 cursorPosition = ImGui::GetCursorScreenPos();
        ImVec2 rectSize;

        rectSize.x = cursorPosition.x + 8;
        rectSize.y = cursorPosition.y + ImGui::GetTextLineHeight();

        // Resolve debug label color
        ImU32 color = ImGui::GetColorU32( *reinterpret_cast<const ImVec4*>(pColor) );

        ImDrawList* pDrawList = ImGui::GetWindowDrawList();
        pDrawList->AddRectFilled( cursorPosition, rectSize, color );
        pDrawList->AddRect( cursorPosition, rectSize, ImGui::GetColorU32( ImGuiCol_Border ) );

        cursorPosition.x += 12;
        ImGui::SetCursorScreenPos( cursorPosition );

        ImGui::TextUnformatted( pName );
    }

    /***********************************************************************************\

    Function:
        PrintDuration

    Description:

    \***********************************************************************************/
    template <typename Data>
    void ProfilerOverlayOutput::PrintDuration( const Data& data )
    {
        if( ( data.m_BeginTimestamp.m_Value != UINT64_MAX ) && ( data.m_EndTimestamp.m_Value != UINT64_MAX ) )
        {
            const float time = this->template GetDuration<Data>( data );

            // Print the duration
            ImGuiX::TextAlignRight( "%.2f %s",
                time,
                m_pTimestampDisplayUnitStr );
        }
        else
        {
            // No data collected in this mode
            ImGuiX::TextAlignRight( "- %s",
                m_pTimestampDisplayUnitStr );
        }
    }

    /***********************************************************************************\

    Function:
        GetDuration

    Description:

    \***********************************************************************************/
    template <typename Data>
    float ProfilerOverlayOutput::GetDuration( const Data& data ) const
    {
        return static_cast<float>(Profiler::GetDuration( data )) * m_TimestampPeriod.count() * m_TimestampDisplayUnit;
    }

    /***********************************************************************************\

    Function:
        GetDuration

    Description:

    \***********************************************************************************/
    float ProfilerOverlayOutput::GetDuration( uint64_t begin, uint64_t end ) const
    {
        return static_cast<float>(end - begin) * m_TimestampPeriod.count() * m_TimestampDisplayUnit;
    }

    /***********************************************************************************\

    Function:
        SetFocus

    Description:
        Set focus to the window on the next frame and make sure the window is open.

    \***********************************************************************************/
    void ProfilerOverlayOutput::WindowState::SetFocus()
    {
        Focus = true;

        if( pOpen != nullptr )
        {
            *pOpen = true;
        }
    }
}<|MERGE_RESOLUTION|>--- conflicted
+++ resolved
@@ -225,30 +225,12 @@
         Initializes profiler overlay.
 
     \***********************************************************************************/
-<<<<<<< HEAD
-    bool ProfilerOverlayOutput::Initialize( DeviceProfilerFrontend* pFrontend )
-=======
-    VkResult ProfilerOverlayOutput::Initialize(
-        DeviceProfilerFrontend& frontend,
-        VkDevice_Object& device,
-        VkQueue_Object& graphicsQueue,
-        VkSwapchainKhr_Object& swapchain,
-        const VkSwapchainCreateInfoKHR* pCreateInfo )
->>>>>>> ca9585e1
-    {
-        m_pFrontend = pFrontend;
-
-<<<<<<< HEAD
+    bool ProfilerOverlayOutput::Initialize( DeviceProfilerFrontend& frontend )
+    {
         bool success = true;
-        const VkPhysicalDeviceProperties& deviceProperties =
-            m_pFrontend->GetPhysicalDeviceProperties();
-=======
+
         // Setup objects
         m_pFrontend = &frontend;
-        m_pDevice = &device;
-        m_pGraphicsQueue = &graphicsQueue;
-        m_pSwapchain = &swapchain;
->>>>>>> ca9585e1
 
         const VkPhysicalDeviceProperties& deviceProperties = m_pFrontend->GetPhysicalDeviceProperties();
 
@@ -256,63 +238,9 @@
         m_Title = fmt::format( "{0} - {1}###VkProfiler",
             Lang::WindowName,
             deviceProperties.deviceName );
-<<<<<<< HEAD
 
         // Get timestamp query period
         m_TimestampPeriod = Nanoseconds( deviceProperties.limits.timestampPeriod );
-=======
-
-        // Create descriptor pool
-        if( result == VK_SUCCESS )
-        {
-            VkDescriptorPoolCreateInfo descriptorPoolCreateInfo = {};
-            descriptorPoolCreateInfo.sType = VK_STRUCTURE_TYPE_DESCRIPTOR_POOL_CREATE_INFO;
-            descriptorPoolCreateInfo.flags = VK_DESCRIPTOR_POOL_CREATE_FREE_DESCRIPTOR_SET_BIT;
-
-            // ImGui allocates descriptor sets only for textures/fonts for now.
-            const uint32_t imguiMaxTextureCount = 16;
-            const VkDescriptorPoolSize descriptorPoolSizes[] = {
-                { VK_DESCRIPTOR_TYPE_COMBINED_IMAGE_SAMPLER, imguiMaxTextureCount }
-            };
-
-            descriptorPoolCreateInfo.maxSets = imguiMaxTextureCount;
-            descriptorPoolCreateInfo.poolSizeCount = std::extent_v<decltype(descriptorPoolSizes)>;
-            descriptorPoolCreateInfo.pPoolSizes = descriptorPoolSizes;
-
-            result = m_pDevice->Callbacks.CreateDescriptorPool(
-                m_pDevice->Handle,
-                &descriptorPoolCreateInfo,
-                nullptr,
-                &m_DescriptorPool );
-        }
-
-        // Create command pool
-        if( result == VK_SUCCESS )
-        {
-            VkCommandPoolCreateInfo info = {};
-            info.sType = VK_STRUCTURE_TYPE_COMMAND_POOL_CREATE_INFO;
-            info.flags |= VK_COMMAND_POOL_CREATE_RESET_COMMAND_BUFFER_BIT;
-            info.queueFamilyIndex = m_pGraphicsQueue->Family;
-
-            result = m_pDevice->Callbacks.CreateCommandPool(
-                m_pDevice->Handle,
-                &info,
-                nullptr,
-                &m_CommandPool );
-        }
-
-        // Get timestamp query period
-        if( result == VK_SUCCESS )
-        {
-            m_TimestampPeriod = Nanoseconds( deviceProperties.limits.timestampPeriod );
-        }
-
-        // Create swapchain-dependent resources
-        if( result == VK_SUCCESS )
-        {
-            result = ResetSwapchain( swapchain, pCreateInfo );
-        }
->>>>>>> ca9585e1
 
         // Init ImGui
         if( success )
@@ -369,11 +297,7 @@
         // Initialize the disassembler in the shader view
         if( success )
         {
-<<<<<<< HEAD
-            m_InspectorShaderView.Initialize( m_pFrontend );
-=======
             m_InspectorShaderView.Initialize( *m_pFrontend );
->>>>>>> ca9585e1
             m_InspectorShaderView.SetShaderSavedCallback( std::bind(
                 &ProfilerOverlayOutput::ShaderRepresentationSaved,
                 this,
@@ -385,13 +309,7 @@
         if( success )
         {
             m_pStringSerializer.reset( new (std::nothrow) DeviceProfilerStringSerializer( *m_pFrontend ) );
-<<<<<<< HEAD
             success = (m_pStringSerializer != nullptr);
-=======
-            result = (m_pStringSerializer != nullptr)
-                ? VK_SUCCESS
-                : VK_ERROR_OUT_OF_HOST_MEMORY;
->>>>>>> ca9585e1
         }
 
         // Initialize settings
@@ -457,17 +375,8 @@
     \***********************************************************************************/
     void ProfilerOverlayOutput::ResetMembers()
     {
-<<<<<<< HEAD
-=======
         m_pFrontend = nullptr;
 
-        m_pDevice = nullptr;
-        m_pGraphicsQueue = nullptr;
-        m_pSwapchain = nullptr;
-
-        m_Window = OSWindowHandle();
-
->>>>>>> ca9585e1
         m_pImGuiContext = nullptr;
 
         m_pGraphicsBackend = nullptr;
@@ -567,13 +476,7 @@
         Draw profiler overlay before presenting the image to screen.
 
     \***********************************************************************************/
-<<<<<<< HEAD
     void ProfilerOverlayOutput::Update()
-=======
-    void ProfilerOverlayOutput::Present(
-        const VkQueue_Object& queue,
-        VkPresentInfoKHR* pPresentInfo )
->>>>>>> ca9585e1
     {
         std::scoped_lock lk( s_ImGuiMutex );
         ImGui::SetCurrentContext( m_pImGuiContext );
@@ -2574,12 +2477,8 @@
             if( ImGui::Combo( Lang::SyncMode, &syncModeSelectedOption, syncGroupOptions, 2 ) )
             {
                 VkProfilerSyncModeEXT syncMode = static_cast<VkProfilerSyncModeEXT>(syncModeSelectedOption);
-<<<<<<< HEAD
-                if( m_pFrontend->SetProfilerSyncMode( syncMode ) == VK_SUCCESS )
-=======
                 VkResult result = m_pFrontend->SetProfilerSyncMode( syncMode );
                 if( result == VK_SUCCESS )
->>>>>>> ca9585e1
                 {
                     m_SyncMode = syncMode;
                 }
