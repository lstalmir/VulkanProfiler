--- conflicted
+++ resolved
@@ -493,18 +493,6 @@
         ImGui::PushFont( m_Resources.GetDefaultFont() );
         ImGui::Begin( m_Title.c_str(), nullptr, flags | ImGuiWindowFlags_NoDocking | ImGuiWindowFlags_MenuBar );
 
-<<<<<<< HEAD
-        // Update input clipping rect
-        ImVec2 pos = ImGui::GetWindowPos();
-        ImVec2 size = ImGui::GetWindowSize();
-        m_pBackend->AddInputCaptureRect(
-            static_cast<int>(pos.x),
-            static_cast<int>(pos.y),
-            static_cast<int>(size.x),
-            static_cast<int>(size.y) );
-
-=======
->>>>>>> 707a101c
         if( ImGui::BeginMenuBar() )
         {
             if( ImGui::BeginMenu( Lang::FileMenu ) )
@@ -597,21 +585,6 @@
                     state.Docked = ImGui::IsWindowDocked() &&
                         (dockSpaceId == m_MainDockSpaceId ||
                             dockSpaceId == m_PerformanceTabDockSpaceId);
-<<<<<<< HEAD
-                    
-                    if( !state.Docked )
-                    {
-                        // Add input clipping rect for this window
-                        ImVec2 pos = ImGui::GetWindowPos();
-                        ImVec2 size = ImGui::GetWindowSize();
-                        m_pBackend->AddInputCaptureRect(
-                            static_cast<int>(pos.x),
-                            static_cast<int>(pos.y),
-                            static_cast<int>(size.x),
-                            static_cast<int>(size.y) );
-                    }
-=======
->>>>>>> 707a101c
 
                     state.Focus = false;
                 }
