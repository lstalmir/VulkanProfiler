// Copyright (c) 2024-2025 Lukasz Stalmirski
//
// Permission is hereby granted, free of charge, to any person obtaining a copy
// of this software and associated documentation files (the "Software"), to deal
// in the Software without restriction, including without limitation the rights
// to use, copy, modify, merge, publish, distribute, sublicense, and/or sell
// copies of the Software, and to permit persons to whom the Software is
// furnished to do so, subject to the following conditions:
//
// The above copyright notice and this permission notice shall be included in all
// copies or substantial portions of the Software.
//
// THE SOFTWARE IS PROVIDED "AS IS", WITHOUT WARRANTY OF ANY KIND, EXPRESS OR
// IMPLIED, INCLUDING BUT NOT LIMITED TO THE WARRANTIES OF MERCHANTABILITY,
// FITNESS FOR A PARTICULAR PURPOSE AND NONINFRINGEMENT. IN NO EVENT SHALL THE
// AUTHORS OR COPYRIGHT HOLDERS BE LIABLE FOR ANY CLAIM, DAMAGES OR OTHER
// LIABILITY, WHETHER IN AN ACTION OF CONTRACT, TORT OR OTHERWISE, ARISING FROM,
// OUT OF OR IN CONNECTION WITH THE SOFTWARE OR THE USE OR OTHER DEALINGS IN THE
// SOFTWARE.

#include "profiler_csv_helpers.h"
#include "profiler/profiler_helpers.h"
#include "profiler_ext/VkProfilerEXT.h"

#include <assert.h>

#define sep( i ) ( ( ( i ) > 0 ) ? "," : "" )

namespace Profiler
{
    static const std::pair<VkProfilerPerformanceCounterStorageEXT, const char*> g_StorageNames[] = {
        { VK_PROFILER_PERFORMANCE_COUNTER_STORAGE_INT32_EXT, "int32" },
        { VK_PROFILER_PERFORMANCE_COUNTER_STORAGE_INT64_EXT, "int64" },
        { VK_PROFILER_PERFORMANCE_COUNTER_STORAGE_UINT32_EXT, "uint32" },
        { VK_PROFILER_PERFORMANCE_COUNTER_STORAGE_UINT64_EXT, "uint64" },
        { VK_PROFILER_PERFORMANCE_COUNTER_STORAGE_FLOAT32_EXT, "float32" },
        { VK_PROFILER_PERFORMANCE_COUNTER_STORAGE_FLOAT64_EXT, "float64" },
    };

    /***********************************************************************************\

    Function:
        GetPerformanceCounterStorageName

    Description:
        Get performance counter storage name.

    \***********************************************************************************/
    static const char* GetPerformanceCounterStorageName( VkProfilerPerformanceCounterStorageEXT storage )
    {
        for( const auto& pair : g_StorageNames )
        {
            if( pair.first == storage )
            {
                return pair.second;
            }
        }

        return "?";
    }

    /***********************************************************************************\

    Function:
        GetPerformanceCounterStorageType

    Description:
        Get performance counter storage type by its name.

    \***********************************************************************************/
    static VkProfilerPerformanceCounterStorageEXT GetPerformanceCounterStorageType( const std::string_view& name )
    {
        for( const auto& pair : g_StorageNames )
        {
            if( strncmp( pair.second, name.data(), name.length() ) == 0 )
            {
                return pair.first;
            }
        }

        return VK_PROFILER_PERFORMANCE_COUNTER_STORAGE_MAX_ENUM_EXT;
    }

    /***********************************************************************************\

    Function:
        DeviceProfilerCsvSerializer

    Description:
        Constructor.

    \***********************************************************************************/
    DeviceProfilerCsvSerializer::DeviceProfilerCsvSerializer()
        : m_File()
        , m_Properties( 0 )
    {
    }

    /***********************************************************************************\

    Function:
        ~DeviceProfilerCsvSerializer

    Description:
        Destructor.

    \***********************************************************************************/
    DeviceProfilerCsvSerializer::~DeviceProfilerCsvSerializer()
    {
        Close();
    }

    /***********************************************************************************\

    Function:
        Open

    Description:
        Open CSV file for writing.

    \***********************************************************************************/
    bool DeviceProfilerCsvSerializer::Open( const std::string& filename )
    {
        try
        {
            m_File.open( filename, std::ios::out | std::ios::trunc );
            return m_File.is_open();
        }
        catch( ... )
        {
            return false;
        }
    }

    /***********************************************************************************\

    Function:
        Close

    Description:
        Close CSV file.

    \***********************************************************************************/
    void DeviceProfilerCsvSerializer::Close()
    {
        if( m_File.is_open() )
        {
            try
            {
                m_File.close();
            }
            catch( ... )
            {
            }
        }
    }

    /***********************************************************************************\

    Function:
        WriteHeader

    Description:
        Write CSV header and save performance counter properties for the following rows.

    \***********************************************************************************/
    void DeviceProfilerCsvSerializer::WriteHeader( uint32_t count, const VkProfilerPerformanceCounterProperties2EXT* pProperties )
    {
        m_Properties.resize( count );
        memcpy( m_Properties.data(), pProperties, count * sizeof( VkProfilerPerformanceCounterProperties2EXT ) );

        for( uint32_t i = 0; i < count; ++i )
        {
            m_Properties[i] = pProperties[i];
            m_File << sep( i )
                   << GetPerformanceCounterStorageName( pProperties[i].storage ) << ":"
                   << "\"" << pProperties[i].shortName << "\"";
        }

        m_File << std::endl;
    }

    /***********************************************************************************\

    Function:
        WriteRow

    Description:
        Write CSV row with performance counter results.

    \***********************************************************************************/
    void DeviceProfilerCsvSerializer::WriteRow( uint32_t count, const VkProfilerPerformanceCounterResultEXT* pValues )
    {
        assert( count == m_Properties.size() );

        for( uint32_t i = 0; i < count; ++i )
        {
            m_File << sep( i );

            switch( m_Properties[i].storage )
            {
            case VK_PROFILER_PERFORMANCE_COUNTER_STORAGE_INT32_EXT:
                m_File << pValues[i].int32;
                break;

            case VK_PROFILER_PERFORMANCE_COUNTER_STORAGE_INT64_EXT:
                m_File << pValues[i].int64;
                break;

            case VK_PROFILER_PERFORMANCE_COUNTER_STORAGE_UINT32_EXT:
                m_File << pValues[i].uint32;
                break;

            case VK_PROFILER_PERFORMANCE_COUNTER_STORAGE_UINT64_EXT:
                m_File << pValues[i].uint64;
                break;

            case VK_PROFILER_PERFORMANCE_COUNTER_STORAGE_FLOAT32_EXT:
                m_File << pValues[i].float32;
                break;

            case VK_PROFILER_PERFORMANCE_COUNTER_STORAGE_FLOAT64_EXT:
                m_File << pValues[i].float64;
                break;
            }
        }

        m_File << std::endl;
    }

    /***********************************************************************************\

    Function:
        DeviceProfilerCsvDeserializer

    Description:
        Constructor.

    \***********************************************************************************/
    DeviceProfilerCsvDeserializer::DeviceProfilerCsvDeserializer()
        : m_File()
        , m_Properties( 0 )
    {
    }

    /***********************************************************************************\

    Function:
        ~DeviceProfilerCsvDeserializer

    Description:
        Destructor.

    \***********************************************************************************/
    DeviceProfilerCsvDeserializer::~DeviceProfilerCsvDeserializer()
    {
        Close();
    }

    /***********************************************************************************\

    Function:
        Open

    Description:
        Open CSV file for reading.

    \***********************************************************************************/
    bool DeviceProfilerCsvDeserializer::Open( const std::string& filename )
    {
        try
        {
            m_File.open( filename, std::ios::in );
            return m_File.is_open();
        }
        catch( ... )
        {
            return false;
        }
    }

    /***********************************************************************************\

    Function:
        Close

    Description:
        Close CSV file.

    \***********************************************************************************/
    void DeviceProfilerCsvDeserializer::Close()
    {
        if( m_File.is_open() )
        {
            try
            {
                m_File.close();
            }
            catch( ... )
            {
            }
        }
    }

    /***********************************************************************************\

    Function:
        ReadHeader

    Description:
        Read CSV header and return performance counter properties.

    \***********************************************************************************/
    std::vector<VkProfilerPerformanceCounterProperties2EXT> DeviceProfilerCsvDeserializer::ReadHeader()
    {
        m_Properties.clear();

        std::string line;
        if( std::getline( m_File, line ) )
        {
            size_t start = 0;
            size_t end = 0;
            uint32_t i = 0;

            while( end != std::string::npos )
            {
                std::string_view lineview( line );
                end = lineview.find_first_of( ",\"", start );

                // Check if string is quoted.
                bool quoted = ( end != std::string::npos && lineview[end] == '"' );
                if( quoted )
                {
                    end = lineview.find( "\"", end + 1 );
                    if( end == std::string::npos )
                    {
                        break;
                    }

                    end = lineview.find( ",", end + 1 );
                }

                std::string_view header = lineview.substr( start, end - start );

                size_t colon = header.find( ":" );
                if( colon != std::string::npos )
                {
<<<<<<< HEAD
                    VkProfilerPerformanceCounterPropertiesEXT property = {};
=======
                    VkProfilerPerformanceCounterProperties2EXT property = {};
>>>>>>> 1860a242
                    property.storage = GetPerformanceCounterStorageType( header.substr( 0, colon ) );

                    std::string_view name =
                        ( quoted ? header.substr( colon + 2, header.length() - colon - 3 )
                                 : header.substr( colon + 1 ) );
                    ProfilerStringFunctions::CopyString( property.shortName, name.data(), name.length() );

                    m_Properties.push_back( property );
                }

                start = end + 1;
                ++i;
            }
        }

        return m_Properties;
    }

    /***********************************************************************************\

    Function:
        ReadRow

    Description:
        Read CSV row with performance counter results.

    \***********************************************************************************/
    std::vector<VkProfilerPerformanceCounterResultEXT> DeviceProfilerCsvDeserializer::ReadRow()
    {
        std::vector<VkProfilerPerformanceCounterResultEXT> values( m_Properties.size() );

        std::string line;
        if( std::getline( m_File, line ) )
        {
            size_t start = 0;
            size_t end = 0;
            uint32_t i = 0;

            while( end != std::string::npos )
            {
                if( i >= m_Properties.size() )
                {
                    break;
                }

                end = line.find( ",", start );
                std::string value = line.substr( start, end - start );

                switch( m_Properties[i].storage )
                {
                case VK_PROFILER_PERFORMANCE_COUNTER_STORAGE_INT32_EXT:
                    values[i].int32 = std::stoi( value );
                    break;

                case VK_PROFILER_PERFORMANCE_COUNTER_STORAGE_INT64_EXT:
                    values[i].int64 = std::stoll( value );
                    break;

                case VK_PROFILER_PERFORMANCE_COUNTER_STORAGE_UINT32_EXT:
                    values[i].uint32 = std::stoul( value );
                    break;

                case VK_PROFILER_PERFORMANCE_COUNTER_STORAGE_UINT64_EXT:
                    values[i].uint64 = std::stoull( value );
                    break;

                case VK_PROFILER_PERFORMANCE_COUNTER_STORAGE_FLOAT32_EXT:
                    values[i].float32 = std::stof( value );
                    break;

                case VK_PROFILER_PERFORMANCE_COUNTER_STORAGE_FLOAT64_EXT:
                    values[i].float64 = std::stod( value );
                    break;
                }

                start = end + 1;
                ++i;
            }
        }

        return values;
    }
}<|MERGE_RESOLUTION|>--- conflicted
+++ resolved
@@ -345,11 +345,7 @@
                 size_t colon = header.find( ":" );
                 if( colon != std::string::npos )
                 {
-<<<<<<< HEAD
-                    VkProfilerPerformanceCounterPropertiesEXT property = {};
-=======
                     VkProfilerPerformanceCounterProperties2EXT property = {};
->>>>>>> 1860a242
                     property.storage = GetPerformanceCounterStorageType( header.substr( 0, colon ) );
 
                     std::string_view name =
