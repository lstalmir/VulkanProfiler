// Copyright (c) 2019-2022 Lukasz Stalmirski
//
// Permission is hereby granted, free of charge, to any person obtaining a copy
// of this software and associated documentation files (the "Software"), to deal
// in the Software without restriction, including without limitation the rights
// to use, copy, modify, merge, publish, distribute, sublicense, and/or sell
// copies of the Software, and to permit persons to whom the Software is
// furnished to do so, subject to the following conditions:
//
// The above copyright notice and this permission notice shall be included in all
// copies or substantial portions of the Software.
//
// THE SOFTWARE IS PROVIDED "AS IS", WITHOUT WARRANTY OF ANY KIND, EXPRESS OR
// IMPLIED, INCLUDING BUT NOT LIMITED TO THE WARRANTIES OF MERCHANTABILITY,
// FITNESS FOR A PARTICULAR PURPOSE AND NONINFRINGEMENT. IN NO EVENT SHALL THE
// AUTHORS OR COPYRIGHT HOLDERS BE LIABLE FOR ANY CLAIM, DAMAGES OR OTHER
// LIABILITY, WHETHER IN AN ACTION OF CONTRACT, TORT OR OTHERWISE, ARISING FROM,
// OUT OF OR IN CONNECTION WITH THE SOFTWARE OR THE USE OR OTHER DEALINGS IN THE
// SOFTWARE.

#include "profiler_data_helpers.h"
#include "profiler/profiler_data.h"
#include "profiler/profiler_helpers.h"
#include "profiler_layer_objects/VkDevice_object.h"
#include <fmt/format.h>
#include <sstream>

namespace Profiler
{
    struct FlagsStringBuilder
    {
        std::stringstream m_Stream;
        bool m_Empty = true;

        void AddFlag(std::string&& flag)
        {
            if (!m_Empty)
                m_Stream << " | ";
            m_Stream << flag;
            m_Empty = false;
        }

        std::string BuildString()
        {
            return m_Stream.str();
        }
    };

    /***********************************************************************************\

    Function:
        DeviceProfilerStringSerializer

    Description:
        Constructor.

    \***********************************************************************************/
    DeviceProfilerStringSerializer::DeviceProfilerStringSerializer( const VkDevice_Object& device )
        : m_Device( device )
    {
    }

    /***********************************************************************************\

    Function:
        GetName

    Description:
        Returns name of the drawcall.

    \***********************************************************************************/
    std::string DeviceProfilerStringSerializer::GetName( const DeviceProfilerDrawcall& drawcall ) const
    {
        switch( drawcall.m_Type )
        {
        default:
        case DeviceProfilerDrawcallType::eUnknown:
            return fmt::format( "Unknown command ({})", static_cast<uint32_t>( drawcall.m_Type ) );

        case DeviceProfilerDrawcallType::eInsertDebugLabel:
        case DeviceProfilerDrawcallType::eBeginDebugLabel:
            return drawcall.m_Payload.m_DebugLabel.m_pName;

        case DeviceProfilerDrawcallType::eEndDebugLabel:
            return "";

        case DeviceProfilerDrawcallType::eDraw:
            return fmt::format( "vkCmdDraw ({}, {}, {}, {})",
                drawcall.m_Payload.m_Draw.m_VertexCount,
                drawcall.m_Payload.m_Draw.m_InstanceCount,
                drawcall.m_Payload.m_Draw.m_FirstVertex,
                drawcall.m_Payload.m_Draw.m_FirstInstance );

        case DeviceProfilerDrawcallType::eDrawIndexed:
            return fmt::format( "vkCmdDrawIndexed ({}, {}, {}, {}, {})",
                drawcall.m_Payload.m_DrawIndexed.m_IndexCount,
                drawcall.m_Payload.m_DrawIndexed.m_InstanceCount,
                drawcall.m_Payload.m_DrawIndexed.m_FirstIndex,
                drawcall.m_Payload.m_DrawIndexed.m_VertexOffset,
                drawcall.m_Payload.m_DrawIndexed.m_FirstInstance );

        case DeviceProfilerDrawcallType::eDrawIndirect:
            return fmt::format( "vkCmdDrawIndirect ({}, {}, {}, {})",
                GetName( drawcall.m_Payload.m_DrawIndirect.m_Buffer ),
                drawcall.m_Payload.m_DrawIndirect.m_Offset,
                drawcall.m_Payload.m_DrawIndirect.m_DrawCount,
                drawcall.m_Payload.m_DrawIndirect.m_Stride );

        case DeviceProfilerDrawcallType::eDrawIndexedIndirect:
            return fmt::format( "vkCmdDrawIndexedIndirect ({}, {}, {}, {})",
                GetName( drawcall.m_Payload.m_DrawIndexedIndirect.m_Buffer ),
                drawcall.m_Payload.m_DrawIndexedIndirect.m_Offset,
                drawcall.m_Payload.m_DrawIndexedIndirect.m_DrawCount,
                drawcall.m_Payload.m_DrawIndexedIndirect.m_Stride );

        case DeviceProfilerDrawcallType::eDrawIndirectCount:
            return fmt::format( "vkCmdDrawIndirectCount ({}, {}, {}, {}, {}, {})",
                GetName( drawcall.m_Payload.m_DrawIndirectCount.m_Buffer ),
                drawcall.m_Payload.m_DrawIndirectCount.m_Offset,
                GetName( drawcall.m_Payload.m_DrawIndirectCount.m_CountBuffer ),
                drawcall.m_Payload.m_DrawIndirectCount.m_CountOffset,
                drawcall.m_Payload.m_DrawIndirectCount.m_MaxDrawCount,
                drawcall.m_Payload.m_DrawIndirectCount.m_Stride );

        case DeviceProfilerDrawcallType::eDrawIndexedIndirectCount:
            return fmt::format( "vkCmdDrawIndexedIndirectCount ({}, {}, {}, {}, {}, {})",
                GetName( drawcall.m_Payload.m_DrawIndexedIndirectCount.m_Buffer ),
                drawcall.m_Payload.m_DrawIndexedIndirectCount.m_Offset,
                GetName( drawcall.m_Payload.m_DrawIndexedIndirectCount.m_CountBuffer ),
                drawcall.m_Payload.m_DrawIndexedIndirectCount.m_CountOffset,
                drawcall.m_Payload.m_DrawIndexedIndirectCount.m_MaxDrawCount,
                drawcall.m_Payload.m_DrawIndexedIndirectCount.m_Stride );

        case DeviceProfilerDrawcallType::eDrawMeshTasks:
            return fmt::format( "vkCmdDrawMeshTasksEXT ({}, {}, {})",
                drawcall.m_Payload.m_DrawMeshTasks.m_GroupCountX,
                drawcall.m_Payload.m_DrawMeshTasks.m_GroupCountY,
                drawcall.m_Payload.m_DrawMeshTasks.m_GroupCountZ );

        case DeviceProfilerDrawcallType::eDrawMeshTasksIndirect:
            return fmt::format( "vkCmdDrawMeshTasksIndirectEXT ({}, {}, {}, {})",
                GetName( drawcall.m_Payload.m_DrawMeshTasksIndirect.m_Buffer ),
                drawcall.m_Payload.m_DrawMeshTasksIndirect.m_Offset,
                drawcall.m_Payload.m_DrawMeshTasksIndirect.m_DrawCount,
                drawcall.m_Payload.m_DrawMeshTasksIndirect.m_Stride );

        case DeviceProfilerDrawcallType::eDrawMeshTasksIndirectCount:
            return fmt::format( "vkCmdDrawMeshTasksIndirectCountEXT ({}, {}, {}, {}, {}, {})",
                GetName( drawcall.m_Payload.m_DrawMeshTasksIndirectCount.m_Buffer ),
                drawcall.m_Payload.m_DrawMeshTasksIndirectCount.m_Offset,
                GetName( drawcall.m_Payload.m_DrawMeshTasksIndirectCount.m_CountBuffer ),
                drawcall.m_Payload.m_DrawMeshTasksIndirectCount.m_CountOffset,
                drawcall.m_Payload.m_DrawMeshTasksIndirectCount.m_MaxDrawCount,
                drawcall.m_Payload.m_DrawMeshTasksIndirectCount.m_Stride );

        case DeviceProfilerDrawcallType::eDrawMeshTasksNV:
            return fmt::format( "vkCmdDrawMeshTasksNV ({}, {})",
                drawcall.m_Payload.m_DrawMeshTasksNV.m_TaskCount,
                drawcall.m_Payload.m_DrawMeshTasksNV.m_FirstTask );

        case DeviceProfilerDrawcallType::eDrawMeshTasksIndirectNV:
            return fmt::format( "vkCmdDrawMeshTasksIndirectNV ({}, {}, {}, {})",
                GetName( drawcall.m_Payload.m_DrawMeshTasksIndirectNV.m_Buffer ),
                drawcall.m_Payload.m_DrawMeshTasksIndirectNV.m_Offset,
                drawcall.m_Payload.m_DrawMeshTasksIndirectNV.m_DrawCount,
                drawcall.m_Payload.m_DrawMeshTasksIndirectNV.m_Stride );

        case DeviceProfilerDrawcallType::eDrawMeshTasksIndirectCountNV:
            return fmt::format( "vkCmdDrawMeshTasksIndirectCountNV ({}, {}, {}, {}, {}, {})",
                GetName( drawcall.m_Payload.m_DrawMeshTasksIndirectCountNV.m_Buffer ),
                drawcall.m_Payload.m_DrawMeshTasksIndirectCountNV.m_Offset,
                GetName( drawcall.m_Payload.m_DrawMeshTasksIndirectCountNV.m_CountBuffer ),
                drawcall.m_Payload.m_DrawMeshTasksIndirectCountNV.m_CountOffset,
                drawcall.m_Payload.m_DrawMeshTasksIndirectCountNV.m_MaxDrawCount,
                drawcall.m_Payload.m_DrawMeshTasksIndirectCountNV.m_Stride );

        case DeviceProfilerDrawcallType::eDispatch:
            return fmt::format( "vkCmdDispatch ({}, {}, {})",
                drawcall.m_Payload.m_Dispatch.m_GroupCountX,
                drawcall.m_Payload.m_Dispatch.m_GroupCountY,
                drawcall.m_Payload.m_Dispatch.m_GroupCountZ );

        case DeviceProfilerDrawcallType::eDispatchIndirect:
            return fmt::format( "vkCmdDispatchIndirect ({}, {})",
                GetName( drawcall.m_Payload.m_DispatchIndirect.m_Buffer ),
                drawcall.m_Payload.m_DispatchIndirect.m_Offset );

        case DeviceProfilerDrawcallType::eCopyBuffer:
            return fmt::format( "vkCmdCopyBuffer ({}, {})",
                GetName( drawcall.m_Payload.m_CopyBuffer.m_SrcBuffer ),
                GetName( drawcall.m_Payload.m_CopyBuffer.m_DstBuffer ) );

        case DeviceProfilerDrawcallType::eCopyBufferToImage:
            return fmt::format( "vkCmdCopyBufferToImage ({}, {})",
                GetName( drawcall.m_Payload.m_CopyBufferToImage.m_SrcBuffer ),
                GetName( drawcall.m_Payload.m_CopyBufferToImage.m_DstImage ) );

        case DeviceProfilerDrawcallType::eCopyImage:
            return fmt::format( "vkCmdCopyImage ({}, {})",
                GetName( drawcall.m_Payload.m_CopyImage.m_SrcImage ),
                GetName( drawcall.m_Payload.m_CopyImage.m_DstImage ) );

        case DeviceProfilerDrawcallType::eCopyImageToBuffer:
            return fmt::format( "vkCmdCopyImageToBuffer ({}, {})",
                GetName( drawcall.m_Payload.m_CopyImageToBuffer.m_SrcImage ),
                GetName( drawcall.m_Payload.m_CopyImageToBuffer.m_DstBuffer ) );

        case DeviceProfilerDrawcallType::eClearAttachments:
            return fmt::format( "vkCmdClearAttachments ({})",
                GetName( drawcall.m_Payload.m_ClearAttachments.m_Count ) );

        case DeviceProfilerDrawcallType::eClearColorImage:
            return fmt::format( "vkCmdClearColorImage ({}, C=[{}, {}, {}, {}])",
                GetName( drawcall.m_Payload.m_ClearColorImage.m_Image ),
                drawcall.m_Payload.m_ClearColorImage.m_Value.float32[ 0 ],
                drawcall.m_Payload.m_ClearColorImage.m_Value.float32[ 1 ],
                drawcall.m_Payload.m_ClearColorImage.m_Value.float32[ 2 ],
                drawcall.m_Payload.m_ClearColorImage.m_Value.float32[ 3 ] );

        case DeviceProfilerDrawcallType::eClearDepthStencilImage:
            return fmt::format( "vkCmdClearDepthStencilImage ({}, D={}, S={})",
                GetName( drawcall.m_Payload.m_ClearDepthStencilImage.m_Image ),
                drawcall.m_Payload.m_ClearDepthStencilImage.m_Value.depth,
                drawcall.m_Payload.m_ClearDepthStencilImage.m_Value.stencil );

        case DeviceProfilerDrawcallType::eResolveImage:
            return fmt::format( "vkCmdResolveImage ({}, {})",
                GetName( drawcall.m_Payload.m_ResolveImage.m_SrcImage ),
                GetName( drawcall.m_Payload.m_ResolveImage.m_DstImage ) );

        case DeviceProfilerDrawcallType::eBlitImage:
            return fmt::format( "vkCmdBlitImage ({}, {})",
                GetName( drawcall.m_Payload.m_BlitImage.m_SrcImage ),
                GetName( drawcall.m_Payload.m_BlitImage.m_DstImage ) );

        case DeviceProfilerDrawcallType::eFillBuffer:
            return fmt::format( "vkCmdFillBuffer ({}, {}, {}, {})",
                GetName( drawcall.m_Payload.m_FillBuffer.m_Buffer ),
                drawcall.m_Payload.m_FillBuffer.m_Offset,
                drawcall.m_Payload.m_FillBuffer.m_Size,
                drawcall.m_Payload.m_FillBuffer.m_Data );

        case DeviceProfilerDrawcallType::eUpdateBuffer:
            return fmt::format( "vkCmdUpdateBuffer ({}, {}, {})",
                GetName( drawcall.m_Payload.m_UpdateBuffer.m_Buffer ),
                drawcall.m_Payload.m_UpdateBuffer.m_Offset,
                drawcall.m_Payload.m_UpdateBuffer.m_Size );

        case DeviceProfilerDrawcallType::eTraceRaysKHR:
            return fmt::format( "vkCmdTraceRaysKHR ({}, {}, {})",
                drawcall.m_Payload.m_TraceRays.m_Width,
                drawcall.m_Payload.m_TraceRays.m_Height,
                drawcall.m_Payload.m_TraceRays.m_Depth );

        case DeviceProfilerDrawcallType::eTraceRaysIndirectKHR:
            return fmt::format( "vkCmdTraceRaysIndirectKHR (0x{:16x})",
                drawcall.m_Payload.m_TraceRaysIndirect.m_IndirectAddress );

        case DeviceProfilerDrawcallType::eTraceRaysIndirect2KHR:
            return fmt::format( "vkCmdTraceRaysIndirect2KHR (0x{:16x})",
                drawcall.m_Payload.m_TraceRaysIndirect2.m_IndirectAddress );

        case DeviceProfilerDrawcallType::eBuildAccelerationStructuresKHR:
            return fmt::format("vkCmdBuildAccelerationStructuresKHR ({})",
                drawcall.m_Payload.m_BuildAccelerationStructures.m_InfoCount);

        case DeviceProfilerDrawcallType::eBuildAccelerationStructuresIndirectKHR:
            return fmt::format("vkCmdBuildAccelerationStructuresIndirectKHR ({})",
                drawcall.m_Payload.m_BuildAccelerationStructures.m_InfoCount);

        case DeviceProfilerDrawcallType::eCopyAccelerationStructureKHR:
            return fmt::format("vkCmdCopyAccelerationStructureKHR ({}, {}, {})",
                GetName(drawcall.m_Payload.m_CopyAccelerationStructure.m_Src),
                GetName(drawcall.m_Payload.m_CopyAccelerationStructure.m_Dst),
                GetCopyAccelerationStructureModeName(drawcall.m_Payload.m_CopyAccelerationStructure.m_Mode));

        case DeviceProfilerDrawcallType::eCopyAccelerationStructureToMemoryKHR:
            return fmt::format("vkCmdCopyAccelerationStructureToMemoryKHR ({}, {}, {})",
                GetName(drawcall.m_Payload.m_CopyAccelerationStructureToMemory.m_Src),
                drawcall.m_Payload.m_CopyAccelerationStructureToMemory.m_Dst.hostAddress,
                GetCopyAccelerationStructureModeName(drawcall.m_Payload.m_CopyAccelerationStructure.m_Mode));

        case DeviceProfilerDrawcallType::eCopyMemoryToAccelerationStructureKHR:
            return fmt::format("vkCmdCopyMemoryToAccelerationStructureKHR ({}, {}, {})",
                drawcall.m_Payload.m_CopyMemoryToAccelerationStructure.m_Src.hostAddress,
                GetName(drawcall.m_Payload.m_CopyMemoryToAccelerationStructure.m_Dst),
                GetCopyAccelerationStructureModeName(drawcall.m_Payload.m_CopyAccelerationStructure.m_Mode));
        }
    }

    /***********************************************************************************\

    Function:
        GetName

    Description:
        Returns name of the pipeline.

    \***********************************************************************************/
    std::string DeviceProfilerStringSerializer::GetName( const DeviceProfilerPipelineData& pipeline ) const
    {
        // Construct the pipeline's name dynamically from the shaders.
        if( pipeline.m_UsesShaderObjects )
        {
            if( pipeline.m_BindPoint == VK_PIPELINE_BIND_POINT_GRAPHICS )
            {
                return pipeline.m_ShaderTuple.GetShaderStageHashesString(
                    VK_SHADER_STAGE_VERTEX_BIT |
                    VK_SHADER_STAGE_FRAGMENT_BIT );
            }

            if( pipeline.m_BindPoint == VK_PIPELINE_BIND_POINT_COMPUTE )
            {
                return pipeline.m_ShaderTuple.GetShaderStageHashesString(
                    VK_SHADER_STAGE_COMPUTE_BIT );
            }
        }

        return GetName( pipeline.m_Handle );
    }

    /***********************************************************************************\

    Function:
        GetName

    Description:
        Returns name of the subpass.

    \***********************************************************************************/
    std::string DeviceProfilerStringSerializer::GetName( const DeviceProfilerSubpassData& subpass ) const
    {
        return fmt::format( "Subpass {}", subpass.m_Index );
    }

    /***********************************************************************************\

    Function:
        GetName

    Description:
        Returns name of the render pass.

    \***********************************************************************************/
    std::string DeviceProfilerStringSerializer::GetName( const DeviceProfilerRenderPassData& renderPass ) const
    {
        if( renderPass.m_Handle != VK_NULL_HANDLE )
        {
            return GetName( renderPass.m_Handle );
        }

        std::string renderPassName = "Unknown Pass";

        switch( renderPass.m_Type )
        {
        case DeviceProfilerRenderPassType::eGraphics:
            renderPassName = "Graphics Pass"; break;
        case DeviceProfilerRenderPassType::eCompute:
            renderPassName = "Compute Pass"; break;
        case DeviceProfilerRenderPassType::eRayTracing:
            renderPassName = "Ray Tracing Pass"; break;
        case DeviceProfilerRenderPassType::eCopy:
            renderPassName = "Copy Pass"; break;
        }

        if( renderPass.m_Dynamic )
        {
            renderPassName = "Dynamic " + renderPassName;
        }

        return renderPassName;
    }

    /***********************************************************************************\

    Function:
        GetName

    Description:
        Returns name of the render pass command.

    \***********************************************************************************/
    std::string DeviceProfilerStringSerializer::GetName( const DeviceProfilerRenderPassBeginData&, bool dynamic ) const
    {
        return (!dynamic) ? "vkCmdBeginRenderPass" : "vkCmdBeginRendering";
    }

    /***********************************************************************************\

    Function:
        GetName

    Description:
        Returns name of the render pass command.

    \***********************************************************************************/
    std::string DeviceProfilerStringSerializer::GetName(const DeviceProfilerRenderPassEndData&, bool dynamic) const
    {
        return (!dynamic) ? "vkCmdEndRenderPass" : "vkCmdEndRendering";
    }

    /***********************************************************************************\

    Function:
        GetName

    Description:
        Returns name of the command buffer.

    \***********************************************************************************/
    std::string DeviceProfilerStringSerializer::GetName( const DeviceProfilerCommandBufferData& commandBuffer ) const
    {
        return GetName( commandBuffer.m_Handle );
    }

    /***********************************************************************************\

    Function:
        GetName

    Description:
        Returns name of the Vulkan API object.

    \***********************************************************************************/
    std::string DeviceProfilerStringSerializer::GetName( const VkObject& object ) const
    {
        std::string objectName;

        if( m_Device.Debug.ObjectNames.find( object, &objectName ) )
        {
            return objectName;
        }

        return fmt::format( "{} {:#018x}", object.m_pTypeName, object.m_Handle );
    }

    /***********************************************************************************\

    Function:
        GetCommandName

    Description:
        Returns name of the Vulkan API function.

    \***********************************************************************************/
    std::string DeviceProfilerStringSerializer::GetCommandName( const DeviceProfilerDrawcall& drawcall ) const
    {
        switch( drawcall.m_Type )
        {
        default:
        case DeviceProfilerDrawcallType::eUnknown:
            return fmt::format( "Unknown command ({})", static_cast<uint32_t>( drawcall.m_Type ) );

        case DeviceProfilerDrawcallType::eInsertDebugLabel:
            return "vkCmdInsertDebugLabelEXT";

        case DeviceProfilerDrawcallType::eBeginDebugLabel:
            return "vkCmdBeginDebugLabelEXT";

        case DeviceProfilerDrawcallType::eEndDebugLabel:
            return "vkCmdEndDebugLabelEXT";

        case DeviceProfilerDrawcallType::eDraw:
            return "vkCmdDraw";

        case DeviceProfilerDrawcallType::eDrawIndexed:
            return "vkCmdDrawIndexed";

        case DeviceProfilerDrawcallType::eDrawIndirect:
            return "vkCmdDrawIndirect";

        case DeviceProfilerDrawcallType::eDrawIndexedIndirect:
            return "vkCmdDrawIndexedIndirect";

        case DeviceProfilerDrawcallType::eDrawIndirectCount:
            return "vkCmdDrawIndirectCount";

        case DeviceProfilerDrawcallType::eDrawIndexedIndirectCount:
            return "vkCmdDrawIndexedIndirectCount";

        case DeviceProfilerDrawcallType::eDrawMeshTasks:
            return "vkCmdDrawMeshTasksEXT";

        case DeviceProfilerDrawcallType::eDrawMeshTasksIndirect:
            return "vkCmdDrawMeshTasksIndirectEXT";

        case DeviceProfilerDrawcallType::eDrawMeshTasksIndirectCount:
            return "vkCmdDrawMeshTasksIndirectCountEXT";

        case DeviceProfilerDrawcallType::eDrawMeshTasksNV:
            return "vkCmdDrawMeshTasksNV";

        case DeviceProfilerDrawcallType::eDrawMeshTasksIndirectNV:
            return "vkCmdDrawMeshTasksIndirectNV";

        case DeviceProfilerDrawcallType::eDrawMeshTasksIndirectCountNV:
            return "vkCmdDrawMeshTasksIndirectCountNV";

        case DeviceProfilerDrawcallType::eDispatch:
            return "vkCmdDispatch";

        case DeviceProfilerDrawcallType::eDispatchIndirect:
            return "vkCmdDispatchIndirect";

        case DeviceProfilerDrawcallType::eCopyBuffer:
            return "vkCmdCopyBuffer";

        case DeviceProfilerDrawcallType::eCopyBufferToImage:
            return "vkCmdCopyBufferToImage";

        case DeviceProfilerDrawcallType::eCopyImage:
            return "vkCmdCopyImage";

        case DeviceProfilerDrawcallType::eCopyImageToBuffer:
            return "vkCmdCopyImageToBuffer";

        case DeviceProfilerDrawcallType::eClearAttachments:
            return "vkCmdClearAttachments";

        case DeviceProfilerDrawcallType::eClearColorImage:
            return "vkCmdClearColorImage";

        case DeviceProfilerDrawcallType::eClearDepthStencilImage:
            return "vkCmdClearDepthStencilImage";

        case DeviceProfilerDrawcallType::eResolveImage:
            return "vkCmdResolveImage";

        case DeviceProfilerDrawcallType::eBlitImage:
            return "vkCmdBlitImage";

        case DeviceProfilerDrawcallType::eFillBuffer:
            return "vkCmdFillBuffer";

        case DeviceProfilerDrawcallType::eUpdateBuffer:
            return "vkCmdUpdateBuffer";

        case DeviceProfilerDrawcallType::eTraceRaysKHR:
            return "vkCmdTraceRaysKHR";

        case DeviceProfilerDrawcallType::eTraceRaysIndirectKHR:
            return "vkCmdTraceRaysIndirectKHR";

        case DeviceProfilerDrawcallType::eTraceRaysIndirect2KHR:
            return "vkCmdTraceRaysIndirect2KHR";

        case DeviceProfilerDrawcallType::eBuildAccelerationStructuresKHR:
            return "vkCmdBuildAccelerationStructuresKHR";

        case DeviceProfilerDrawcallType::eBuildAccelerationStructuresIndirectKHR:
            return "vkCmdBuildAccelerationStructuresIndirectKHR";

        case DeviceProfilerDrawcallType::eCopyAccelerationStructureKHR:
            return "vkCmdCopyAccelerationStructureKHR";

        case DeviceProfilerDrawcallType::eCopyAccelerationStructureToMemoryKHR:
            return "vkCmdCopyAccelerationStructureToMemoryKHR";

        case DeviceProfilerDrawcallType::eCopyMemoryToAccelerationStructureKHR:
            return "vkCmdCopyMemoryToAccelerationStructureKHR";
        }
    }

    /***********************************************************************************\

    Function:
        GetPointer

    Description:
        Returns string representation of a pointer.

    \***********************************************************************************/
    std::string DeviceProfilerStringSerializer::GetPointer( const void* ptr ) const
    {
        if( ptr == nullptr )
        {
            return "null";
        }

        char pointer[ 19 ] = "0x0000000000000000";
        char* pPointerStr = pointer + 2;
        ProfilerStringFunctions::Hex( pPointerStr, static_cast<uint64_t>( reinterpret_cast<uintptr_t>( ptr ) ) );

        return pointer;
    }

    /***********************************************************************************\

    Function:
        GetBool

    Description:
        Returns string representation of a boolean value.

    \***********************************************************************************/
    std::string DeviceProfilerStringSerializer::GetBool( VkBool32 value ) const
    {
        switch( value )
        {
        case VK_TRUE:
            return "True";
        case VK_FALSE:
            return "False";
        default:
            return std::to_string( value );
        }
    }

    /***********************************************************************************\

    Function:
        GetVec4

    Description:
        Returns string representation of a 4-component vector.

    \***********************************************************************************/
    std::string DeviceProfilerStringSerializer::GetVec4( const float* pValue ) const
    {
        return fmt::format( "{:.2f}, {:.2f}, {:.2f}, {:.2f}",
            pValue[ 0 ],
            pValue[ 1 ],
            pValue[ 2 ],
            pValue[ 3 ] );
    }

    /***********************************************************************************\

    Function:
        GetColorHex

    Description:
        Returns hexadecimal 24-bit color representation (in #RRGGBB format).

    \***********************************************************************************/
    std::string DeviceProfilerStringSerializer::GetColorHex( const float* pColor ) const
    {
        const uint8_t R = static_cast<uint8_t>( pColor[ 0 ] * 255.f );
        const uint8_t G = static_cast<uint8_t>( pColor[ 1 ] * 255.f );
        const uint8_t B = static_cast<uint8_t>( pColor[ 2 ] * 255.f );

        char color[ 8 ] = "#XXXXXX";
        char* pColorStr = color + 1;
        pColorStr = ProfilerStringFunctions::Hex( pColorStr, R );
        pColorStr = ProfilerStringFunctions::Hex( pColorStr, G );
        pColorStr = ProfilerStringFunctions::Hex( pColorStr, B );

        return color;
    }

    /***********************************************************************************\

    Function:
        GetQueueFlagNames

    Description:
        Returns string representation of a VkQueueFlags.

    \***********************************************************************************/
    std::string DeviceProfilerStringSerializer::GetQueueTypeName( VkQueueFlags flags ) const
    {
        if( flags & VK_QUEUE_GRAPHICS_BIT )
            return "Graphics";
        if( flags & VK_QUEUE_COMPUTE_BIT )
            return "Compute";
        if( ( flags & VK_QUEUE_VIDEO_DECODE_BIT_KHR ) || ( flags & VK_QUEUE_VIDEO_ENCODE_BIT_KHR ) )
            return "Video";
        if( flags & VK_QUEUE_TRANSFER_BIT )
            return "Transfer";
        return "";
    }

    /***********************************************************************************\

    Function:
        GetQueueFlagNames

    Description:
        Returns string representation of a VkQueueFlags.

    \***********************************************************************************/
    std::string DeviceProfilerStringSerializer::GetQueueFlagNames( VkQueueFlags flags ) const
    {
        FlagsStringBuilder builder;

        if( flags & VK_QUEUE_GRAPHICS_BIT )
            builder.AddFlag( "Graphics" );
        if( flags & VK_QUEUE_COMPUTE_BIT )
            builder.AddFlag( "Compute" );
        if( flags & VK_QUEUE_TRANSFER_BIT )
            builder.AddFlag( "Transfer" );
        if( flags & VK_QUEUE_SPARSE_BINDING_BIT )
            builder.AddFlag( "Sparse binding" );
        if( flags & VK_QUEUE_PROTECTED_BIT )
            builder.AddFlag( "Protected" );
        if( flags & VK_QUEUE_VIDEO_DECODE_BIT_KHR )
            builder.AddFlag( "Video decode" );
        if( flags & VK_QUEUE_VIDEO_ENCODE_BIT_KHR )
            builder.AddFlag( "Video encode" );
        if( flags & VK_QUEUE_OPTICAL_FLOW_BIT_NV )
            builder.AddFlag( "Optical flow" );

        for( uint32_t i = 8; i < 8 * sizeof( flags ); ++i )
        {
            uint32_t unkownFlag = 1U << i;
            if( flags & unkownFlag )
                builder.AddFlag( fmt::format( "Unknown flag ({})", unkownFlag ) );
        }

        return builder.BuildString();
    }

    /***********************************************************************************\

    Function:
        GetShaderName

    Description:
        Returns string representation of the shader.

    \***********************************************************************************/
    std::string DeviceProfilerStringSerializer::GetShaderName( const ProfilerShader& shader ) const
    {
        return fmt::format( "{} {:08X} ({})",
            GetShaderStageName( shader.m_Stage ),
            shader.m_Hash,
            shader.m_EntryPoint );
    }

    /***********************************************************************************\

    Function:
        GetShortShaderName

    Description:
        Returns short string representation of the shader.

    \***********************************************************************************/
    std::string DeviceProfilerStringSerializer::GetShortShaderName( const ProfilerShader& shader ) const
    {
        return fmt::format( "{} {:08X} {}",
            GetShortShaderStageName( shader.m_Stage ),
            shader.m_Hash,
            shader.m_EntryPoint );
    }

    /***********************************************************************************\

    Function:
        GetShaderStageName

    Description:
        Returns string representation of the shader stage.

    \***********************************************************************************/
    std::string DeviceProfilerStringSerializer::GetShaderStageName( VkShaderStageFlagBits stage ) const
    {
        switch( stage )
        {
        case VK_SHADER_STAGE_VERTEX_BIT:
            return "Vertex shader";
        case VK_SHADER_STAGE_TESSELLATION_CONTROL_BIT:
            return "Tessellation control shader";
        case VK_SHADER_STAGE_TESSELLATION_EVALUATION_BIT:
            return "Tessellation evaluation shader";
        case VK_SHADER_STAGE_GEOMETRY_BIT:
            return "Geometry shader";
        case VK_SHADER_STAGE_FRAGMENT_BIT:
            return "Fragment shader";
        case VK_SHADER_STAGE_COMPUTE_BIT:
            return "Compute shader";
        case VK_SHADER_STAGE_TASK_BIT_EXT:
            return "Task shader";
        case VK_SHADER_STAGE_MESH_BIT_EXT:
            return "Mesh shader";
        case VK_SHADER_STAGE_RAYGEN_BIT_KHR:
            return "Ray generation shader";
        case VK_SHADER_STAGE_ANY_HIT_BIT_KHR:
            return "Ray any-hit shader";
        case VK_SHADER_STAGE_CLOSEST_HIT_BIT_KHR:
            return "Ray closest-hit shader";
        case VK_SHADER_STAGE_MISS_BIT_KHR:
            return "Ray miss shader";
        case VK_SHADER_STAGE_INTERSECTION_BIT_KHR:
            return "Ray intersection shader";
        case VK_SHADER_STAGE_CALLABLE_BIT_KHR:
            return "Callable shader";
        default:
            return fmt::format( "Unknown shader stage ({})", static_cast<uint32_t>( stage ) );
        }
    }

    /***********************************************************************************\

    Function:
        GetShortShaderStageName

    Description:
        Returns short string representation of the shader stage.

    \***********************************************************************************/
    std::string DeviceProfilerStringSerializer::GetShortShaderStageName( VkShaderStageFlagBits stage ) const
    {
        switch( stage )
        {
        case VK_SHADER_STAGE_VERTEX_BIT:
            return "vs";
        case VK_SHADER_STAGE_TESSELLATION_CONTROL_BIT:
            return "tcs";
        case VK_SHADER_STAGE_TESSELLATION_EVALUATION_BIT:
            return "tes";
        case VK_SHADER_STAGE_GEOMETRY_BIT:
            return "gs";
        case VK_SHADER_STAGE_FRAGMENT_BIT:
            return "ps";
        case VK_SHADER_STAGE_COMPUTE_BIT:
            return "cs";
        case VK_SHADER_STAGE_TASK_BIT_EXT:
            return "task";
        case VK_SHADER_STAGE_MESH_BIT_EXT:
            return "mesh";
        case VK_SHADER_STAGE_RAYGEN_BIT_KHR:
            return "raygen";
        case VK_SHADER_STAGE_ANY_HIT_BIT_KHR:
            return "anyhit";
        case VK_SHADER_STAGE_CLOSEST_HIT_BIT_KHR:
            return "closesthit";
        case VK_SHADER_STAGE_MISS_BIT_KHR:
            return "miss";
        case VK_SHADER_STAGE_INTERSECTION_BIT_KHR:
            return "intersection";
        case VK_SHADER_STAGE_CALLABLE_BIT_KHR:
            return "callable";
        default:
            return fmt::to_string( static_cast<uint32_t>(stage) );
        }
    }

    /***********************************************************************************\

    Function:
        GetFormatName

    Description:
        Returns string representation of a VkFormat.

    \***********************************************************************************/
    std::string DeviceProfilerStringSerializer::GetFormatName( VkFormat format ) const
    {
        switch( format )
        {
        case VK_FORMAT_UNDEFINED:
            return "Undefined";
        case VK_FORMAT_R4G4_UNORM_PACK8:
            return "R4G4 Unorm";
        case VK_FORMAT_R4G4B4A4_UNORM_PACK16:
            return "R4G4B4A4 Unorm";
        case VK_FORMAT_B4G4R4A4_UNORM_PACK16:
            return "B4G4R4A4 Unorm";
        case VK_FORMAT_R5G6B5_UNORM_PACK16:
            return "R5G6B5 Unorm";
        case VK_FORMAT_B5G6R5_UNORM_PACK16:
            return "B5G6R5 Unorm";
        case VK_FORMAT_R5G5B5A1_UNORM_PACK16:
            return "R5G5B5A1 Unorm";
        case VK_FORMAT_B5G5R5A1_UNORM_PACK16:
            return "B5G5R5A1 Unorm";
        case VK_FORMAT_A1R5G5B5_UNORM_PACK16:
            return "A1R5G5B5 Unorm";
        case VK_FORMAT_R8_UNORM:
            return "R8 Unorm";
        case VK_FORMAT_R8_SNORM:
            return "R8 Snorm";
        case VK_FORMAT_R8_USCALED:
            return "R8 Uscaled";
        case VK_FORMAT_R8_SSCALED:
            return "R8 Sscaled";
        case VK_FORMAT_R8_UINT:
            return "R8 Uint";
        case VK_FORMAT_R8_SINT:
            return "R8 Sint";
        case VK_FORMAT_R8_SRGB:
            return "R8 Srgb";
        case VK_FORMAT_R8G8_UNORM:
            return "R8G8 Unorm";
        case VK_FORMAT_R8G8_SNORM:
            return "R8G8 Snorm";
        case VK_FORMAT_R8G8_USCALED:
            return "R8G8 Uscaled";
        case VK_FORMAT_R8G8_SSCALED:
            return "R8G8 Sscaled";
        case VK_FORMAT_R8G8_UINT:
            return "R8G8 Uint";
        case VK_FORMAT_R8G8_SINT:
            return "R8G8 Sint";
        case VK_FORMAT_R8G8_SRGB:
            return "R8G8 Srgb";
        case VK_FORMAT_R8G8B8_UNORM:
            return "R8G8B8 Unorm";
        case VK_FORMAT_R8G8B8_SNORM:
            return "R8G8B8 Snorm";
        case VK_FORMAT_R8G8B8_USCALED:
            return "R8G8B8 Uscaled";
        case VK_FORMAT_R8G8B8_SSCALED:
            return "R8G8B8 Sscaled";
        case VK_FORMAT_R8G8B8_UINT:
            return "R8G8B8 Uint";
        case VK_FORMAT_R8G8B8_SINT:
            return "R8G8B8 Sint";
        case VK_FORMAT_R8G8B8_SRGB:
            return "R8G8B8 Srgb";
        case VK_FORMAT_B8G8R8_UNORM:
            return "B8G8R8 Unorm";
        case VK_FORMAT_B8G8R8_SNORM:
            return "B8G8R8 Snorm";
        case VK_FORMAT_B8G8R8_USCALED:
            return "B8G8R8 Uscaled";
        case VK_FORMAT_B8G8R8_SSCALED:
            return "B8G8R8 Sscaled";
        case VK_FORMAT_B8G8R8_UINT:
            return "B8G8R8 Uint";
        case VK_FORMAT_B8G8R8_SINT:
            return "B8G8R8 Sint";
        case VK_FORMAT_B8G8R8_SRGB:
            return "B8G8R8 Srgb";
        case VK_FORMAT_R8G8B8A8_UNORM:
            return "R8G8B8A8 Unorm";
        case VK_FORMAT_R8G8B8A8_SNORM:
            return "R8G8B8A8 Snorm";
        case VK_FORMAT_R8G8B8A8_USCALED:
            return "R8G8B8A8 Uscaled";
        case VK_FORMAT_R8G8B8A8_SSCALED:
            return "R8G8B8A8 Sscaled";
        case VK_FORMAT_R8G8B8A8_UINT:
            return "R8G8B8A8 Uint";
        case VK_FORMAT_R8G8B8A8_SINT:
            return "R8G8B8A8 Sint";
        case VK_FORMAT_R8G8B8A8_SRGB:
            return "R8G8B8A8 Srgb";
        case VK_FORMAT_B8G8R8A8_UNORM:
            return "B8G8R8A8 Unorm";
        case VK_FORMAT_B8G8R8A8_SNORM:
            return "B8G8R8A8 Snorm";
        case VK_FORMAT_B8G8R8A8_USCALED:
            return "B8G8R8A8 Uscaled";
        case VK_FORMAT_B8G8R8A8_SSCALED:
            return "B8G8R8A8 Sscaled";
        case VK_FORMAT_B8G8R8A8_UINT:
            return "B8G8R8A8 Uint";
        case VK_FORMAT_B8G8R8A8_SINT:
            return "B8G8R8A8 Sint";
        case VK_FORMAT_B8G8R8A8_SRGB:
            return "B8G8R8A8 Srgb";
        case VK_FORMAT_A8B8G8R8_UNORM_PACK32:
            return "A8B8G8R8 Unorm";
        case VK_FORMAT_A8B8G8R8_SNORM_PACK32:
            return "A8B8G8R8 Snorm";
        case VK_FORMAT_A8B8G8R8_USCALED_PACK32:
            return "A8B8G8R8 Uscaled";
        case VK_FORMAT_A8B8G8R8_SSCALED_PACK32:
            return "A8B8G8R8 Sscaled";
        case VK_FORMAT_A8B8G8R8_UINT_PACK32:
            return "A8B8G8R8 Uint";
        case VK_FORMAT_A8B8G8R8_SINT_PACK32:
            return "A8B8G8R8 Sint";
        case VK_FORMAT_A8B8G8R8_SRGB_PACK32:
            return "A8B8G8R8 Srgb";
        case VK_FORMAT_A2R10G10B10_UNORM_PACK32:
            return "A2R10G10B10 Unorm";
        case VK_FORMAT_A2R10G10B10_SNORM_PACK32:
            return "A2R10G10B10 Snorm";
        case VK_FORMAT_A2R10G10B10_USCALED_PACK32:
            return "A2R10G10B10 Uscaled";
        case VK_FORMAT_A2R10G10B10_SSCALED_PACK32:
            return "A2R10G10B10 Sscaled";
        case VK_FORMAT_A2R10G10B10_UINT_PACK32:
            return "A2R10G10B10 Uint";
        case VK_FORMAT_A2R10G10B10_SINT_PACK32:
            return "A2R10G10B10 Sint";
        case VK_FORMAT_A2B10G10R10_UNORM_PACK32:
            return "A2B10G10R10 Unorm";
        case VK_FORMAT_A2B10G10R10_SNORM_PACK32:
            return "A2B10G10R10 Snorm";
        case VK_FORMAT_A2B10G10R10_USCALED_PACK32:
            return "A2B10G10R10 Uscaled";
        case VK_FORMAT_A2B10G10R10_SSCALED_PACK32:
            return "A2B10G10R10 Sscaled";
        case VK_FORMAT_A2B10G10R10_UINT_PACK32:
            return "A2B10G10R10 Uint";
        case VK_FORMAT_A2B10G10R10_SINT_PACK32:
            return "A2B10G10R10 Sint";
        case VK_FORMAT_R16_UNORM:
            return "R16 Unorm";
        case VK_FORMAT_R16_SNORM:
            return "R16 Snorm";
        case VK_FORMAT_R16_USCALED:
            return "R16 Uscaled";
        case VK_FORMAT_R16_SSCALED:
            return "R16 Sscaled";
        case VK_FORMAT_R16_UINT:
            return "R16 Uint";
        case VK_FORMAT_R16_SINT:
            return "R16 Sint";
        case VK_FORMAT_R16_SFLOAT:
            return "R16 Sfloat";
        case VK_FORMAT_R16G16_UNORM:
            return "R16G16 Unorm";
        case VK_FORMAT_R16G16_SNORM:
            return "R16G16 Snorm";
        case VK_FORMAT_R16G16_USCALED:
            return "R16G16 Uscaled";
        case VK_FORMAT_R16G16_SSCALED:
            return "R16G16 Sscaled";
        case VK_FORMAT_R16G16_UINT:
            return "R16G16 Uint";
        case VK_FORMAT_R16G16_SINT:
            return "R16G16 Sint";
        case VK_FORMAT_R16G16_SFLOAT:
            return "R16G16 Sfloat";
        case VK_FORMAT_R16G16B16_UNORM:
            return "R16G16B16 Unorm";
        case VK_FORMAT_R16G16B16_SNORM:
            return "R16G16B16 Snorm";
        case VK_FORMAT_R16G16B16_USCALED:
            return "R16G16B16 Uscaled";
        case VK_FORMAT_R16G16B16_SSCALED:
            return "R16G16B16 Sscaled";
        case VK_FORMAT_R16G16B16_UINT:
            return "R16G16B16 Uint";
        case VK_FORMAT_R16G16B16_SINT:
            return "R16G16B16 Sint";
        case VK_FORMAT_R16G16B16_SFLOAT:
            return "R16G16B16 Sfloat";
        case VK_FORMAT_R16G16B16A16_UNORM:
            return "R16G16B16A16 Unorm";
        case VK_FORMAT_R16G16B16A16_SNORM:
            return "R16G16B16A16 Snorm";
        case VK_FORMAT_R16G16B16A16_USCALED:
            return "R16G16B16A16 Uscaled";
        case VK_FORMAT_R16G16B16A16_SSCALED:
            return "R16G16B16A16 Sscaled";
        case VK_FORMAT_R16G16B16A16_UINT:
            return "R16G16B16A16 Uint";
        case VK_FORMAT_R16G16B16A16_SINT:
            return "R16G16B16A16 Sint";
        case VK_FORMAT_R16G16B16A16_SFLOAT:
            return "R16G16B16A16 Sfloat";
        case VK_FORMAT_R32_UINT:
            return "R32 Uint";
        case VK_FORMAT_R32_SINT:
            return "R32 Sint";
        case VK_FORMAT_R32_SFLOAT:
            return "R32 Sfloat";
        case VK_FORMAT_R32G32_UINT:
            return "R32G32 Uint";
        case VK_FORMAT_R32G32_SINT:
            return "R32G32 Sint";
        case VK_FORMAT_R32G32_SFLOAT:
            return "R32G32 Sfloat";
        case VK_FORMAT_R32G32B32_UINT:
            return "R32G32B32 Uint";
        case VK_FORMAT_R32G32B32_SINT:
            return "R32G32B32 Sint";
        case VK_FORMAT_R32G32B32_SFLOAT:
            return "R32G32B32 Sfloat";
        case VK_FORMAT_R32G32B32A32_UINT:
            return "R32G32B32A32 Uint";
        case VK_FORMAT_R32G32B32A32_SINT:
            return "R32G32B32A32 Sint";
        case VK_FORMAT_R32G32B32A32_SFLOAT:
            return "R32G32B32A32 Sfloat";
        case VK_FORMAT_R64_UINT:
            return "R64 Uint";
        case VK_FORMAT_R64_SINT:
            return "R64 Sint";
        case VK_FORMAT_R64_SFLOAT:
            return "R64 Sfloat";
        case VK_FORMAT_R64G64_UINT:
            return "R64G64 Uint";
        case VK_FORMAT_R64G64_SINT:
            return "R64G64 Sint";
        case VK_FORMAT_R64G64_SFLOAT:
            return "R64G64 Sfloat";
        case VK_FORMAT_R64G64B64_UINT:
            return "R64G64B64 Uint";
        case VK_FORMAT_R64G64B64_SINT:
            return "R64G64B64 Sint";
        case VK_FORMAT_R64G64B64_SFLOAT:
            return "R64G64B64 Sfloat";
        case VK_FORMAT_R64G64B64A64_UINT:
            return "R64G64B64A64 Uint";
        case VK_FORMAT_R64G64B64A64_SINT:
            return "R64G64B64A64 Sint";
        case VK_FORMAT_R64G64B64A64_SFLOAT:
            return "R64G64B64A64 Sfloat";
        case VK_FORMAT_B10G11R11_UFLOAT_PACK32:
            return "B10G11R11 Ufloat";
        case VK_FORMAT_E5B9G9R9_UFLOAT_PACK32:
            return "E5B9G9R9 Ufloat";
        case VK_FORMAT_D16_UNORM:
            return "D16 Unorm";
        case VK_FORMAT_X8_D24_UNORM_PACK32:
            return "D24 Unorm";
        case VK_FORMAT_D32_SFLOAT:
            return "D32 Sfloat";
        case VK_FORMAT_S8_UINT:
            return "S8 Uint";
        case VK_FORMAT_D16_UNORM_S8_UINT:
            return "D16 Unorm S8 Uint";
        case VK_FORMAT_D24_UNORM_S8_UINT:
            return "D24 Unorm S8 Uint";
        case VK_FORMAT_D32_SFLOAT_S8_UINT:
            return "D32 Sfloat S8 Uint";
        case VK_FORMAT_BC1_RGB_UNORM_BLOCK:
            return "BC1 RGB Unorm";
        case VK_FORMAT_BC1_RGB_SRGB_BLOCK:
            return "BC1 RGB Srgb";
        case VK_FORMAT_BC1_RGBA_UNORM_BLOCK:
            return "BC1 RGBA Unorm";
        case VK_FORMAT_BC1_RGBA_SRGB_BLOCK:
            return "BC1 RGBA Srgb";
        case VK_FORMAT_BC2_UNORM_BLOCK:
            return "BC2 Unorm";
        case VK_FORMAT_BC2_SRGB_BLOCK:
            return "BC2 Srgb";
        case VK_FORMAT_BC3_UNORM_BLOCK:
            return "BC3 Unorm";
        case VK_FORMAT_BC3_SRGB_BLOCK:
            return "BC3 Srgb";
        case VK_FORMAT_BC4_UNORM_BLOCK:
            return "BC4 Unorm";
        case VK_FORMAT_BC4_SNORM_BLOCK:
            return "BC4 Snorm";
        case VK_FORMAT_BC5_UNORM_BLOCK:
            return "BC5 Unorm";
        case VK_FORMAT_BC5_SNORM_BLOCK:
            return "BC5 Snorm";
        case VK_FORMAT_BC6H_UFLOAT_BLOCK:
            return "BC6H Ufloat";
        case VK_FORMAT_BC6H_SFLOAT_BLOCK:
            return "BC6H Sfloat";
        case VK_FORMAT_BC7_UNORM_BLOCK:
            return "BC7 Unorm";
        case VK_FORMAT_BC7_SRGB_BLOCK:
            return "BC7 Srgb";
        case VK_FORMAT_ETC2_R8G8B8_UNORM_BLOCK:
            return "ETC2 R8G8B8 Unorm";
        case VK_FORMAT_ETC2_R8G8B8_SRGB_BLOCK:
            return "ETC2 R8G8B8 Srgb";
        case VK_FORMAT_ETC2_R8G8B8A1_UNORM_BLOCK:
            return "ETC2 R8G8B8A1 Unorm";
        case VK_FORMAT_ETC2_R8G8B8A1_SRGB_BLOCK:
            return "ETC2 R8G8B8A1 Srgb";
        case VK_FORMAT_ETC2_R8G8B8A8_UNORM_BLOCK:
            return "ETC2 R8G8B8A8 Unorm";
        case VK_FORMAT_ETC2_R8G8B8A8_SRGB_BLOCK:
            return "ETC2 R8G8B8A8 Srgb";
        case VK_FORMAT_EAC_R11_UNORM_BLOCK:
            return "EAC R11 Unorm";
        case VK_FORMAT_EAC_R11_SNORM_BLOCK:
            return "EAC R11 Snorm";
        case VK_FORMAT_EAC_R11G11_UNORM_BLOCK:
            return "EAC R11G11 Unorm";
        case VK_FORMAT_EAC_R11G11_SNORM_BLOCK:
            return "EAC R11G11 Snorm";
        case VK_FORMAT_ASTC_4x4_UNORM_BLOCK:
            return "ASTC 4x4 Unorm";
        case VK_FORMAT_ASTC_4x4_SRGB_BLOCK:
            return "ASTC 4x4 Srgb";
        case VK_FORMAT_ASTC_5x4_UNORM_BLOCK:
            return "ASTC 5x4 Unorm";
        case VK_FORMAT_ASTC_5x4_SRGB_BLOCK:
            return "ASTC 5x4 Srgb";
        case VK_FORMAT_ASTC_5x5_UNORM_BLOCK:
            return "ASTC 5x5 Unorm";
        case VK_FORMAT_ASTC_5x5_SRGB_BLOCK:
            return "ASTC 5x5 Srgb";
        case VK_FORMAT_ASTC_6x5_UNORM_BLOCK:
            return "ASTC 6x5 Unorm";
        case VK_FORMAT_ASTC_6x5_SRGB_BLOCK:
            return "ASTC 6x5 Srgb";
        case VK_FORMAT_ASTC_6x6_UNORM_BLOCK:
            return "ASTC 6x6 Unorm";
        case VK_FORMAT_ASTC_6x6_SRGB_BLOCK:
            return "ASTC 6x6 Srgb";
        case VK_FORMAT_ASTC_8x5_UNORM_BLOCK:
            return "ASTC 8x5 Unorm";
        case VK_FORMAT_ASTC_8x5_SRGB_BLOCK:
            return "ASTC 8x5 Srgb";
        case VK_FORMAT_ASTC_8x6_UNORM_BLOCK:
            return "ASTC 8x6 Unorm";
        case VK_FORMAT_ASTC_8x6_SRGB_BLOCK:
            return "ASTC 8x6 Srgb";
        case VK_FORMAT_ASTC_8x8_UNORM_BLOCK:
            return "ASTC 8x8 Unorm";
        case VK_FORMAT_ASTC_8x8_SRGB_BLOCK:
            return "ASTC 8x8 Srgb";
        case VK_FORMAT_ASTC_10x5_UNORM_BLOCK:
            return "ASTC 10x5 Unorm";
        case VK_FORMAT_ASTC_10x5_SRGB_BLOCK:
            return "ASTC 10x5 Srgb";
        case VK_FORMAT_ASTC_10x6_UNORM_BLOCK:
            return "ASTC 10x6 Unorm";
        case VK_FORMAT_ASTC_10x6_SRGB_BLOCK:
            return "ASTC 10x6 Srgb";
        case VK_FORMAT_ASTC_10x8_UNORM_BLOCK:
            return "ASTC 10x8 Unorm";
        case VK_FORMAT_ASTC_10x8_SRGB_BLOCK:
            return "ASTC 10x8 Srgb";
        case VK_FORMAT_ASTC_10x10_UNORM_BLOCK:
            return "ASTC 10x10 Unorm";
        case VK_FORMAT_ASTC_10x10_SRGB_BLOCK:
            return "ASTC 10x10 Srgb";
        case VK_FORMAT_ASTC_12x10_UNORM_BLOCK:
            return "ASTC 12x10 Unorm";
        case VK_FORMAT_ASTC_12x10_SRGB_BLOCK:
            return "ASTC 12x10 Srgb";
        case VK_FORMAT_ASTC_12x12_UNORM_BLOCK:
            return "ASTC 12x12 Unorm";
        case VK_FORMAT_ASTC_12x12_SRGB_BLOCK:
            return "ASTC 12x12 Srgb";
        case VK_FORMAT_G8B8G8R8_422_UNORM:
            return "G8B8G8R8 422 Unorm";
        case VK_FORMAT_B8G8R8G8_422_UNORM:
            return "B8G8R8G8 422 Unorm";
        case VK_FORMAT_G8_B8_R8_3PLANE_420_UNORM:
            return "G8 B8 R8 3-Plane 420 Unorm";
        case VK_FORMAT_G8_B8R8_2PLANE_420_UNORM:
            return "G8 B8R8 2-Plane 420 Unorm";
        case VK_FORMAT_G8_B8_R8_3PLANE_422_UNORM:
            return "G8 B8 R8 3-Plane 422 Unorm";
        case VK_FORMAT_G8_B8R8_2PLANE_422_UNORM:
            return "G8 B8R8 2-Plane 422 Unorm";
        case VK_FORMAT_G8_B8_R8_3PLANE_444_UNORM:
            return "G8 B8 R8 3-Plane 444 Unorm";
        case VK_FORMAT_R10X6_UNORM_PACK16:
            return "R10 Unorm";
        case VK_FORMAT_R10X6G10X6_UNORM_2PACK16:
            return "R10G10 Unorm";
        case VK_FORMAT_R10X6G10X6B10X6A10X6_UNORM_4PACK16:
            return "R10G10B10A10 Unorm";
        case VK_FORMAT_G10X6B10X6G10X6R10X6_422_UNORM_4PACK16:
            return "G10B10G10R10 422 Unorm";
        case VK_FORMAT_B10X6G10X6R10X6G10X6_422_UNORM_4PACK16:
            return "B10G10R10G10 422 Unorm";
        case VK_FORMAT_G10X6_B10X6_R10X6_3PLANE_420_UNORM_3PACK16:
            return "G10 B10 R10 3-Plane 420 Unorm";
        case VK_FORMAT_G10X6_B10X6R10X6_2PLANE_420_UNORM_3PACK16:
            return "G10 B10R10 2-Plane 420 Unorm";
        case VK_FORMAT_G10X6_B10X6_R10X6_3PLANE_422_UNORM_3PACK16:
            return "G10 B10 R10 3-Plane 422 Unorm";
        case VK_FORMAT_G10X6_B10X6R10X6_2PLANE_422_UNORM_3PACK16:
            return "G10 B10R10 2-Plane 422 Unorm";
        case VK_FORMAT_G10X6_B10X6_R10X6_3PLANE_444_UNORM_3PACK16:
            return "G10 B10 R10 3-Plane 444 Unorm";
        case VK_FORMAT_R12X4_UNORM_PACK16:
            return "R12 Unorm";
        case VK_FORMAT_R12X4G12X4_UNORM_2PACK16:
            return "R12G12 Unorm";
        case VK_FORMAT_R12X4G12X4B12X4A12X4_UNORM_4PACK16:
            return "R12G12B12A12 Unorm";
        case VK_FORMAT_G12X4B12X4G12X4R12X4_422_UNORM_4PACK16:
            return "G12B12G12R12 422 Unorm";
        case VK_FORMAT_B12X4G12X4R12X4G12X4_422_UNORM_4PACK16:
            return "B12G12R12G12 422 Unorm";
        case VK_FORMAT_G12X4_B12X4_R12X4_3PLANE_420_UNORM_3PACK16:
            return "G12 B12 R12 3-Plane 420 Unorm";
        case VK_FORMAT_G12X4_B12X4R12X4_2PLANE_420_UNORM_3PACK16:
            return "G12 B12R12 2-Plane 420 Unorm";
        case VK_FORMAT_G12X4_B12X4_R12X4_3PLANE_422_UNORM_3PACK16:
            return "G12 B12 R12 3-Plane 422 Unorm";
        case VK_FORMAT_G12X4_B12X4R12X4_2PLANE_422_UNORM_3PACK16:
            return "G12 B12R12 2-Plane 422 Unorm";
        case VK_FORMAT_G12X4_B12X4_R12X4_3PLANE_444_UNORM_3PACK16:
            return "G12 B12 R12 3-Plane 444 Unorm";
        case VK_FORMAT_G16B16G16R16_422_UNORM:
            return "G16B16G16R16 422 Unorm";
        case VK_FORMAT_B16G16R16G16_422_UNORM:
            return "B16G16R16G16 422 Unorm";
        case VK_FORMAT_G16_B16_R16_3PLANE_420_UNORM:
            return "G16 B16 R16 3-Plane 420 Unorm";
        case VK_FORMAT_G16_B16R16_2PLANE_420_UNORM:
            return "G16 B16R16 2-Plane 420 Unorm";
        case VK_FORMAT_G16_B16_R16_3PLANE_422_UNORM:
            return "G16 B16 R16 3-Plane 422 Unorm";
        case VK_FORMAT_G16_B16R16_2PLANE_422_UNORM:
            return "G16 B16R16 2-Plane 422 Unorm";
        case VK_FORMAT_G16_B16_R16_3PLANE_444_UNORM:
            return "G16 B16 R16 3-Plane 444 Unorm";
        case VK_FORMAT_G8_B8R8_2PLANE_444_UNORM:
            return "G8 B8R8 2-Plane 444 Unorm";
        case VK_FORMAT_G10X6_B10X6R10X6_2PLANE_444_UNORM_3PACK16:
            return "G16 B10R10 2-Plane 444 Unorm";
        case VK_FORMAT_G12X4_B12X4R12X4_2PLANE_444_UNORM_3PACK16:
            return "G12 B12R12 2-Plane 444 Unorm";
        case VK_FORMAT_G16_B16R16_2PLANE_444_UNORM:
            return "G16 B16R16 2-Plane 444 Unorm";
        case VK_FORMAT_A4R4G4B4_UNORM_PACK16:
            return "A4R4G4B4 Unorm";
        case VK_FORMAT_A4B4G4R4_UNORM_PACK16:
            return "A4B4G4R4 Unorm";
        case VK_FORMAT_ASTC_4x4_SFLOAT_BLOCK:
            return "ASTC 4x4 Sfloat";
        case VK_FORMAT_ASTC_5x4_SFLOAT_BLOCK:
            return "ASTC 5x4 Sfloat";
        case VK_FORMAT_ASTC_5x5_SFLOAT_BLOCK:
            return "ASTC 5x5 Sfloat";
        case VK_FORMAT_ASTC_6x5_SFLOAT_BLOCK:
            return "ASTC 6x5 Sfloat";
        case VK_FORMAT_ASTC_6x6_SFLOAT_BLOCK:
            return "ASTC 6x6 Sfloat";
        case VK_FORMAT_ASTC_8x5_SFLOAT_BLOCK:
            return "ASTC 8x5 Sfloat";
        case VK_FORMAT_ASTC_8x6_SFLOAT_BLOCK:
            return "ASTC 8x6 Sfloat";
        case VK_FORMAT_ASTC_8x8_SFLOAT_BLOCK:
            return "ASTC 8x8 Sfloat";
        case VK_FORMAT_ASTC_10x5_SFLOAT_BLOCK:
            return "ASTC 10x5 Sfloat";
        case VK_FORMAT_ASTC_10x6_SFLOAT_BLOCK:
            return "ASTC 10x6 Sfloat";
        case VK_FORMAT_ASTC_10x8_SFLOAT_BLOCK:
            return "ASTC 10x8 Sfloat";
        case VK_FORMAT_ASTC_10x10_SFLOAT_BLOCK:
            return "ASTC 10x10 Sfloat";
        case VK_FORMAT_ASTC_12x10_SFLOAT_BLOCK:
            return "ASTC 12x10 Sfloat";
        case VK_FORMAT_ASTC_12x12_SFLOAT_BLOCK:
            return "ASTC 12x12 Sfloat";
        case VK_FORMAT_PVRTC1_2BPP_UNORM_BLOCK_IMG:
            return "PVRTC1 2BPP Unorm";
        case VK_FORMAT_PVRTC1_4BPP_UNORM_BLOCK_IMG:
            return "PVRTC1 4BPP Unorm";
        case VK_FORMAT_PVRTC2_2BPP_UNORM_BLOCK_IMG:
            return "PVRTC2 2BPP Unorm";
        case VK_FORMAT_PVRTC2_4BPP_UNORM_BLOCK_IMG:
            return "PVRTC2 4BPP Unorm";
        case VK_FORMAT_PVRTC1_2BPP_SRGB_BLOCK_IMG:
            return "PVRTC1 2BPP Srgb";
        case VK_FORMAT_PVRTC1_4BPP_SRGB_BLOCK_IMG:
            return "PVRTC1 4BPP Srgb";
        case VK_FORMAT_PVRTC2_2BPP_SRGB_BLOCK_IMG:
            return "PVRTC2 2BPP Srgb";
        case VK_FORMAT_PVRTC2_4BPP_SRGB_BLOCK_IMG:
            return "PVRTC2 4BPP Srgb";
        }
        return fmt::format( "Unknown format ({})", static_cast<uint32_t>( format ) );
    }

    /***********************************************************************************\

    Function:
        GetIndexTypeName

    Description:

    \***********************************************************************************/
    std::string DeviceProfilerStringSerializer::GetIndexTypeName( VkIndexType type ) const
    {
        switch( type )
        {
        case VK_INDEX_TYPE_UINT16:
            return "Uint16";
        case VK_INDEX_TYPE_UINT32:
            return "Uint32";
        case VK_INDEX_TYPE_UINT8_EXT:
            return "Uint8";
        case VK_INDEX_TYPE_NONE_KHR:
            return "None";
        }
        return fmt::format( "Unknown type ({})", static_cast<uint32_t>( type ) );
    }

    /***********************************************************************************\

    Function:
<<<<<<< HEAD
        GetBufferUsageFlagNames
=======
        GetVertexInputRateName
>>>>>>> f5de24d1

    Description:

    \***********************************************************************************/
<<<<<<< HEAD
    std::string DeviceProfilerStringSerializer::GetBufferUsageFlagNames( VkBufferUsageFlags flags ) const
    {
        FlagsStringBuilder builder;
        if( flags & VK_BUFFER_USAGE_TRANSFER_SRC_BIT )
            builder.AddFlag( "Transfer src" );
        if( flags & VK_BUFFER_USAGE_TRANSFER_DST_BIT )
            builder.AddFlag( "Transfer dst" );
        if( flags & VK_BUFFER_USAGE_UNIFORM_TEXEL_BUFFER_BIT )
            builder.AddFlag( "Uniform texel buffer" );
        if( flags & VK_BUFFER_USAGE_STORAGE_TEXEL_BUFFER_BIT )
            builder.AddFlag( "Storage texel buffer" );
        if( flags & VK_BUFFER_USAGE_UNIFORM_BUFFER_BIT )
            builder.AddFlag( "Uniform buffer" );
        if( flags & VK_BUFFER_USAGE_STORAGE_BUFFER_BIT )
            builder.AddFlag( "Storage buffer" );
        if( flags & VK_BUFFER_USAGE_INDEX_BUFFER_BIT )
            builder.AddFlag( "Index buffer" );
        if( flags & VK_BUFFER_USAGE_VERTEX_BUFFER_BIT )
            builder.AddFlag( "Vertex buffer" );
        if( flags & VK_BUFFER_USAGE_INDIRECT_BUFFER_BIT )
            builder.AddFlag( "Indirect buffer" );
        if( flags & VK_BUFFER_USAGE_SHADER_DEVICE_ADDRESS_BIT )
            builder.AddFlag( "Shader device address" );
        if( flags & VK_BUFFER_USAGE_VIDEO_DECODE_SRC_BIT_KHR )
            builder.AddFlag( "Video decode src" );
        if( flags & VK_BUFFER_USAGE_VIDEO_DECODE_DST_BIT_KHR )
            builder.AddFlag( "Video decode dst" );
        if( flags & VK_BUFFER_USAGE_TRANSFORM_FEEDBACK_BUFFER_BIT_EXT )
            builder.AddFlag( "Transform feedback buffer" );
        if( flags & VK_BUFFER_USAGE_TRANSFORM_FEEDBACK_COUNTER_BUFFER_BIT_EXT )
            builder.AddFlag( "Transform feedback counter buffer" );
        if( flags & VK_BUFFER_USAGE_CONDITIONAL_RENDERING_BIT_EXT )
            builder.AddFlag( "Conditional rendering" );
        if( flags & VK_BUFFER_USAGE_ACCELERATION_STRUCTURE_BUILD_INPUT_READ_ONLY_BIT_KHR )
            builder.AddFlag( "Accel struct build input" );
        if( flags & VK_BUFFER_USAGE_ACCELERATION_STRUCTURE_STORAGE_BIT_KHR )
            builder.AddFlag( "Accel struct storage" );
        if( flags & VK_BUFFER_USAGE_SHADER_BINDING_TABLE_BIT_KHR )
            builder.AddFlag( "Shader binding table" );
        if( flags & VK_BUFFER_USAGE_SAMPLER_DESCRIPTOR_BUFFER_BIT_EXT )
            builder.AddFlag( "Sampler descriptor buffer" );
        if( flags & VK_BUFFER_USAGE_RESOURCE_DESCRIPTOR_BUFFER_BIT_EXT )
            builder.AddFlag( "Resource descriptor buffer" );
        if( flags & VK_BUFFER_USAGE_PUSH_DESCRIPTORS_DESCRIPTOR_BUFFER_BIT_EXT )
            builder.AddFlag( "Push descriptor buffer" );
        if( flags & VK_BUFFER_USAGE_MICROMAP_BUILD_INPUT_READ_ONLY_BIT_EXT )
            builder.AddFlag( "Micromap build input" );
        if( flags & VK_BUFFER_USAGE_MICROMAP_STORAGE_BIT_EXT )
            builder.AddFlag( "Micromap storage" );
        return builder.BuildString();
=======
    std::string DeviceProfilerStringSerializer::GetVertexInputRateName( VkVertexInputRate rate ) const
    {
        switch( rate )
        {
        case VK_VERTEX_INPUT_RATE_VERTEX:
            return "Per vertex";
        case VK_VERTEX_INPUT_RATE_INSTANCE:
            return "Per instance";
        default:
            return fmt::format( "Unknown rate ({})", static_cast<uint32_t>(rate) );
        }
>>>>>>> f5de24d1
    }

    /***********************************************************************************\

    Function:
<<<<<<< HEAD
        GetImageUsageFlagNames
=======
        GetPrimitiveTopologyName
>>>>>>> f5de24d1

    Description:

    \***********************************************************************************/
<<<<<<< HEAD
    std::string DeviceProfilerStringSerializer::GetImageUsageFlagNames( VkImageUsageFlags flags ) const
    {
        FlagsStringBuilder builder;
        if( flags & VK_IMAGE_USAGE_TRANSFER_SRC_BIT )
            builder.AddFlag( "Transfer src" );
        if( flags & VK_IMAGE_USAGE_TRANSFER_DST_BIT )
            builder.AddFlag( "Transfer dst" );
        if( flags & VK_IMAGE_USAGE_SAMPLED_BIT )
            builder.AddFlag( "Sampled" );
        if( flags & VK_IMAGE_USAGE_STORAGE_BIT )
            builder.AddFlag( "Storage" );
        if( flags & VK_IMAGE_USAGE_COLOR_ATTACHMENT_BIT )
            builder.AddFlag( "Color attachment" );
        if( flags & VK_IMAGE_USAGE_DEPTH_STENCIL_ATTACHMENT_BIT )
            builder.AddFlag( "Depth-stencil attachment" );
        if( flags & VK_IMAGE_USAGE_TRANSIENT_ATTACHMENT_BIT )
            builder.AddFlag( "Transient attachment" );
        if( flags & VK_IMAGE_USAGE_INPUT_ATTACHMENT_BIT )
            builder.AddFlag( "Input attachment" );
        if( flags & VK_IMAGE_USAGE_VIDEO_DECODE_DST_BIT_KHR )
            builder.AddFlag( "Video decode dst" );
        if( flags & VK_IMAGE_USAGE_VIDEO_DECODE_SRC_BIT_KHR )
            builder.AddFlag( "Video decode src" );
        if( flags & VK_IMAGE_USAGE_VIDEO_DECODE_DPB_BIT_KHR )
            builder.AddFlag( "Video decode dpb" );
        if( flags & VK_IMAGE_USAGE_FRAGMENT_DENSITY_MAP_BIT_EXT )
            builder.AddFlag( "Fragment density map" );
        if( flags & VK_IMAGE_USAGE_FRAGMENT_SHADING_RATE_ATTACHMENT_BIT_KHR )
            builder.AddFlag( "Fragment shading rate attachment" );
        if( flags & VK_IMAGE_USAGE_HOST_TRANSFER_BIT_EXT )
            builder.AddFlag( "Host transfer" );
        if( flags & VK_IMAGE_USAGE_ATTACHMENT_FEEDBACK_LOOP_BIT_EXT )
            builder.AddFlag( "Attachment feedback loop" );
        if( flags & VK_IMAGE_USAGE_INVOCATION_MASK_BIT_HUAWEI )
            builder.AddFlag( "Invocation mask" );
        if( flags & VK_IMAGE_USAGE_SAMPLE_WEIGHT_BIT_QCOM )
            builder.AddFlag( "Sample weight" );
        if( flags & VK_IMAGE_USAGE_SAMPLE_BLOCK_MATCH_BIT_QCOM )
            builder.AddFlag( "Sample block match" );
        return builder.BuildString();
=======
    std::string DeviceProfilerStringSerializer::GetPrimitiveTopologyName( VkPrimitiveTopology topology ) const
    {
        switch( topology )
        {
        case VK_PRIMITIVE_TOPOLOGY_POINT_LIST:
            return "Point list";
        case VK_PRIMITIVE_TOPOLOGY_LINE_LIST:
            return "Line list";
        case VK_PRIMITIVE_TOPOLOGY_LINE_STRIP:
            return "Line strip";
        case VK_PRIMITIVE_TOPOLOGY_TRIANGLE_LIST:
            return "Triangle list";
        case VK_PRIMITIVE_TOPOLOGY_TRIANGLE_STRIP:
            return "Triangle strip";
        case VK_PRIMITIVE_TOPOLOGY_TRIANGLE_FAN:
            return "Triangle fan";
        case VK_PRIMITIVE_TOPOLOGY_LINE_LIST_WITH_ADJACENCY:
            return "Line list with adjacency";
        case VK_PRIMITIVE_TOPOLOGY_LINE_STRIP_WITH_ADJACENCY:
            return "Line strip with adjacency";
        case VK_PRIMITIVE_TOPOLOGY_TRIANGLE_LIST_WITH_ADJACENCY:
            return "Triangle list with adjacency";
        case VK_PRIMITIVE_TOPOLOGY_TRIANGLE_STRIP_WITH_ADJACENCY:
            return "Triangle strip with adjacency";
        case VK_PRIMITIVE_TOPOLOGY_PATCH_LIST:
            return "Patch list";
        default:
            return fmt::format( "Unknown ({})", static_cast<uint32_t>(topology) );
        }
    }

    /***********************************************************************************\

    Function:
        GetPolygonModeName

    Description:

    \***********************************************************************************/
    std::string DeviceProfilerStringSerializer::GetPolygonModeName( VkPolygonMode mode ) const
    {
        switch( mode )
        {
        case VK_POLYGON_MODE_FILL:
            return "Fill";
        case VK_POLYGON_MODE_LINE:
            return "Line";
        case VK_POLYGON_MODE_POINT:
            return "Point";
        case VK_POLYGON_MODE_FILL_RECTANGLE_NV:
            return "Fill rectangle";
        default:
            return fmt::format( "Unknown ({})", static_cast<uint32_t>(mode) );
        }
    }

    /***********************************************************************************\

    Function:
        GetCullModeName

    Description:

    \***********************************************************************************/
    std::string DeviceProfilerStringSerializer::GetCullModeName( VkCullModeFlags mode ) const
    {
        switch( mode )
        {
        case VK_CULL_MODE_NONE:
            return "None";
        case VK_CULL_MODE_FRONT_BIT:
            return "Front";
        case VK_CULL_MODE_BACK_BIT:
            return "Back";
        case VK_CULL_MODE_FRONT_AND_BACK:
            return "All";
        default:
            return fmt::format( "Unknown ({})", static_cast<uint32_t>(mode) );
        }
    }

    /***********************************************************************************\

    Function:
        GetFrontFaceName

    Description:

    \***********************************************************************************/
    std::string DeviceProfilerStringSerializer::GetFrontFaceName( VkFrontFace mode ) const
    {
        switch( mode )
        {
        case VK_FRONT_FACE_COUNTER_CLOCKWISE:
            return "Counter-clockwise";
        case VK_FRONT_FACE_CLOCKWISE:
            return "Clockwise";
        default:
            return fmt::format( "Unknown ({})", static_cast<uint32_t>(mode) );
        }
    }

    /***********************************************************************************\

    Function:
        GetBlendFactorName

    Description:

    \***********************************************************************************/
    std::string DeviceProfilerStringSerializer::GetBlendFactorName( VkBlendFactor factor ) const
    {
        switch( factor )
        {
        case VK_BLEND_FACTOR_ZERO:
            return "Zero";
        case VK_BLEND_FACTOR_ONE:
            return "One";
        case VK_BLEND_FACTOR_SRC_COLOR:
            return "Src color";
        case VK_BLEND_FACTOR_ONE_MINUS_SRC_COLOR:
            return "1 - Src color";
        case VK_BLEND_FACTOR_DST_COLOR:
            return "Dst color";
        case VK_BLEND_FACTOR_ONE_MINUS_DST_COLOR:
            return "1 - Dst color";
        case VK_BLEND_FACTOR_SRC_ALPHA:
            return "Src alpha";
        case VK_BLEND_FACTOR_ONE_MINUS_SRC_ALPHA:
            return "1 - Src alpha";
        case VK_BLEND_FACTOR_DST_ALPHA:
            return "Dst alpha";
        case VK_BLEND_FACTOR_ONE_MINUS_DST_ALPHA:
            return "1 - Dst alpha";
        case VK_BLEND_FACTOR_CONSTANT_COLOR:
            return "Constant";
        case VK_BLEND_FACTOR_ONE_MINUS_CONSTANT_COLOR:
            return "1 - Constant";
        case VK_BLEND_FACTOR_SRC_ALPHA_SATURATE:
            return "Src alpha (sat)";
        case VK_BLEND_FACTOR_SRC1_COLOR:
            return "Src1 color";
        case VK_BLEND_FACTOR_ONE_MINUS_SRC1_COLOR:
            return "1 - Src1 color";
        case VK_BLEND_FACTOR_SRC1_ALPHA:
            return "Src1 alpha";
        case VK_BLEND_FACTOR_ONE_MINUS_SRC1_ALPHA:
            return "1 - Src1 alpha";
        default:
            return fmt::format( "Unknown ({})", static_cast<uint32_t>(factor) );
        }
    }

    /***********************************************************************************\

    Function:
        GetBlendOpName

    Description:

    \***********************************************************************************/
    std::string DeviceProfilerStringSerializer::GetBlendOpName( VkBlendOp op ) const
    {
        switch( op )
        {
        case VK_BLEND_OP_ADD:
            return "Add";
        case VK_BLEND_OP_SUBTRACT:
            return "Sub";
        case VK_BLEND_OP_REVERSE_SUBTRACT:
            return "Rev sub";
        case VK_BLEND_OP_MIN:
            return "Min";
        case VK_BLEND_OP_MAX:
            return "Max";
        case VK_BLEND_OP_ZERO_EXT:
            return "Zero";
        case VK_BLEND_OP_SRC_EXT:
            return "Src";
        case VK_BLEND_OP_DST_EXT:
            return "Dst";
        case VK_BLEND_OP_SRC_OVER_EXT:
            return "Src over";
        case VK_BLEND_OP_DST_OVER_EXT:
            return "Dst over";
        case VK_BLEND_OP_SRC_IN_EXT:
            return "Src in";
        case VK_BLEND_OP_DST_IN_EXT:
            return "Dst in";
        case VK_BLEND_OP_SRC_OUT_EXT:
            return "Src out";
        case VK_BLEND_OP_DST_OUT_EXT:
            return "Dst out";
        case VK_BLEND_OP_SRC_ATOP_EXT:
            return "Src atop";
        case VK_BLEND_OP_DST_ATOP_EXT:
            return "Dst atop";
        case VK_BLEND_OP_XOR_EXT:
            return "Xor";
        case VK_BLEND_OP_MULTIPLY_EXT:
            return "Mul";
        case VK_BLEND_OP_SCREEN_EXT:
            return "Screen";
        case VK_BLEND_OP_OVERLAY_EXT:
            return "Overlay";
        case VK_BLEND_OP_DARKEN_EXT:
            return "Darken";
        case VK_BLEND_OP_LIGHTEN_EXT:
            return "Lighten";
        case VK_BLEND_OP_COLORDODGE_EXT:
            return "Color dodge";
        case VK_BLEND_OP_COLORBURN_EXT:
            return "Color burn";
        case VK_BLEND_OP_HARDLIGHT_EXT:
            return "Hard light";
        case VK_BLEND_OP_SOFTLIGHT_EXT:
            return "Soft light";
        case VK_BLEND_OP_DIFFERENCE_EXT:
            return "Difference";
        case VK_BLEND_OP_EXCLUSION_EXT:
            return "Exclusion";
        case VK_BLEND_OP_INVERT_EXT:
            return "Invert";
        case VK_BLEND_OP_INVERT_RGB_EXT:
            return "Invert RGB";
        case VK_BLEND_OP_LINEARDODGE_EXT:
            return "Linear dodge";
        case VK_BLEND_OP_LINEARBURN_EXT:
            return "Linear burn";
        case VK_BLEND_OP_VIVIDLIGHT_EXT:
            return "Vivid light";
        case VK_BLEND_OP_LINEARLIGHT_EXT:
            return "Linear light";
        case VK_BLEND_OP_PINLIGHT_EXT:
            return "Pin light";
        case VK_BLEND_OP_HARDMIX_EXT:
            return "Hard mix";
        case VK_BLEND_OP_HSL_HUE_EXT:
            return "HSL hue";
        case VK_BLEND_OP_HSL_SATURATION_EXT:
            return "HSL saturation";
        case VK_BLEND_OP_HSL_COLOR_EXT:
            return "HSL color";
        case VK_BLEND_OP_HSL_LUMINOSITY_EXT:
            return "HSL luminosity";
        case VK_BLEND_OP_PLUS_EXT:
            return "Plus";
        case VK_BLEND_OP_PLUS_CLAMPED_EXT:
            return "Plus clamped";
        case VK_BLEND_OP_PLUS_CLAMPED_ALPHA_EXT:
            return "Plus clamped alpha";
        case VK_BLEND_OP_PLUS_DARKER_EXT:
            return "Plus darker";
        case VK_BLEND_OP_MINUS_EXT:
            return "Minus";
        case VK_BLEND_OP_MINUS_CLAMPED_EXT:
            return "Minus clamped";
        case VK_BLEND_OP_CONTRAST_EXT:
            return "Contrast";
        case VK_BLEND_OP_INVERT_OVG_EXT:
            return "Invert OVG";
        case VK_BLEND_OP_RED_EXT:
            return "Red";
        case VK_BLEND_OP_GREEN_EXT:
            return "Green";
        case VK_BLEND_OP_BLUE_EXT:
            return "Blue";
        default:
            return fmt::format( "Unknown ({})", static_cast<uint32_t>(op) );
        }
    }

    /***********************************************************************************\

    Function:
        GetCompareOpName

    Description:

    \***********************************************************************************/
    std::string DeviceProfilerStringSerializer::GetCompareOpName( VkCompareOp op ) const
    {
        switch( op )
        {
        case VK_COMPARE_OP_NEVER:
            return "Never";
        case VK_COMPARE_OP_LESS:
            return "Less";
        case VK_COMPARE_OP_EQUAL:
            return "Equal";
        case VK_COMPARE_OP_LESS_OR_EQUAL:
            return "Less or equal";
        case VK_COMPARE_OP_GREATER:
            return "Greater";
        case VK_COMPARE_OP_NOT_EQUAL:
            return "Not equal";
        case VK_COMPARE_OP_GREATER_OR_EQUAL:
            return "Greater or equal";
        case VK_COMPARE_OP_ALWAYS:
            return "Always";
        default:
            return fmt::format( "Unknown ({})", static_cast<uint32_t>(op) );
        }
    }

    /***********************************************************************************\

    Function:
        GetLogicOpName

    Description:

    \***********************************************************************************/
    std::string DeviceProfilerStringSerializer::GetLogicOpName( VkLogicOp op ) const
    {
        switch( op )
        {
        case VK_LOGIC_OP_CLEAR:
            return "Clear";
        case VK_LOGIC_OP_AND:
            return "AND";
        case VK_LOGIC_OP_AND_REVERSE:
            return "AND (reverse)";
        case VK_LOGIC_OP_COPY:
            return "Copy";
        case VK_LOGIC_OP_AND_INVERTED:
            return "AND (inverted)";
        case VK_LOGIC_OP_NO_OP:
            return "No-op";
        case VK_LOGIC_OP_XOR:
            return "XOR";
        case VK_LOGIC_OP_OR:
            return "OR";
        case VK_LOGIC_OP_NOR:
            return "NOR";
        case VK_LOGIC_OP_EQUIVALENT:
            return "Equivalent";
        case VK_LOGIC_OP_INVERT:
            return "Invert";
        case VK_LOGIC_OP_OR_REVERSE:
            return "OR (reverse)";
        case VK_LOGIC_OP_COPY_INVERTED:
            return "Copy (inverted)";
        case VK_LOGIC_OP_OR_INVERTED:
            return "OR (inverted)";
        case VK_LOGIC_OP_NAND:
            return u8"NAND";
        case VK_LOGIC_OP_SET:
            return u8"Set";
        default:
            return fmt::format( "Unknown ({})", static_cast<uint32_t>(op) );
        }
    }

    /***********************************************************************************\

    Function:
        GetColorComponentFlagNames

    Description:

    \***********************************************************************************/
    std::string DeviceProfilerStringSerializer::GetColorComponentFlagNames( VkColorComponentFlags flags ) const
    {
        char mask[ 5 ] = "____";
        if( flags & VK_COLOR_COMPONENT_R_BIT )
            mask[ 0 ] = 'R';
        if( flags & VK_COLOR_COMPONENT_G_BIT )
            mask[ 1 ] = 'G';
        if( flags & VK_COLOR_COMPONENT_B_BIT )
            mask[ 2 ] = 'B';
        if( flags & VK_COLOR_COMPONENT_A_BIT )
            mask[ 3 ] = 'A';
        return mask;
>>>>>>> f5de24d1
    }

    /***********************************************************************************\

    Function:
        GetCopyAccelerationStructureModeName

    Description:

    \***********************************************************************************/
    std::string DeviceProfilerStringSerializer::GetCopyAccelerationStructureModeName(
        VkCopyAccelerationStructureModeKHR mode ) const
    {
        switch( mode )
        {
        case VK_COPY_ACCELERATION_STRUCTURE_MODE_CLONE_KHR:
            return "Clone";
        case VK_COPY_ACCELERATION_STRUCTURE_MODE_COMPACT_KHR:
            return "Compact";
        case VK_COPY_ACCELERATION_STRUCTURE_MODE_SERIALIZE_KHR:
            return "Serialize";
        case VK_COPY_ACCELERATION_STRUCTURE_MODE_DESERIALIZE_KHR:
            return "Deserialize";
        }
        return fmt::format( "Unknown mode ({})", static_cast<uint32_t>( mode ) );
    }

    /***********************************************************************************\

    Function:
        GetAccelerationStructureTypeName

    Description:

    \***********************************************************************************/
    std::string DeviceProfilerStringSerializer::GetAccelerationStructureTypeName(
        VkAccelerationStructureTypeKHR type ) const
    {
        switch( type )
        {
        case VK_ACCELERATION_STRUCTURE_TYPE_TOP_LEVEL_KHR:
            return "Top-level";
        case VK_ACCELERATION_STRUCTURE_TYPE_BOTTOM_LEVEL_KHR:
            return "Bottom-level";
        case VK_ACCELERATION_STRUCTURE_TYPE_GENERIC_KHR:
            return "Generic";
        }
        return fmt::format( "Unknown type ({})", static_cast<uint32_t>( type ) );
    }

    /***********************************************************************************\

    Function:
        GetBuildAccelerationStructureFlagNames

    Description:

    \***********************************************************************************/
    std::string DeviceProfilerStringSerializer::GetBuildAccelerationStructureFlagNames(
        VkBuildAccelerationStructureFlagsKHR flags) const
    {
        FlagsStringBuilder builder;

        if( flags & VK_BUILD_ACCELERATION_STRUCTURE_ALLOW_UPDATE_BIT_KHR )
            builder.AddFlag( "Allow update (1)" );
        if( flags & VK_BUILD_ACCELERATION_STRUCTURE_ALLOW_COMPACTION_BIT_KHR )
            builder.AddFlag( "Allow compaction (2)" );
        if( flags & VK_BUILD_ACCELERATION_STRUCTURE_PREFER_FAST_TRACE_BIT_KHR )
            builder.AddFlag( "Prefer fast trace (4)" );
        if( flags & VK_BUILD_ACCELERATION_STRUCTURE_PREFER_FAST_BUILD_BIT_KHR )
            builder.AddFlag( "Prefer fast build (8)" );
        if( flags & VK_BUILD_ACCELERATION_STRUCTURE_LOW_MEMORY_BIT_KHR )
            builder.AddFlag( "Low memory (16)" );
        if( flags & VK_BUILD_ACCELERATION_STRUCTURE_MOTION_BIT_NV )
            builder.AddFlag( "Motion (32)" );

        for( uint32_t i = 6; i < 8 * sizeof( flags ); ++i )
        {
            uint32_t unkownFlag = 1U << i;
            if( flags & unkownFlag )
                builder.AddFlag( fmt::format( "Unknown flag ({})", unkownFlag ) );
        }

        return builder.BuildString();
    }

    /***********************************************************************************\

    Function:
        GetBuildAccelerationStructureModeName

    Description:

    \***********************************************************************************/
    std::string DeviceProfilerStringSerializer::GetBuildAccelerationStructureModeName(
        VkBuildAccelerationStructureModeKHR mode ) const
    {
        switch( mode )
        {
        case VK_BUILD_ACCELERATION_STRUCTURE_MODE_BUILD_KHR:
            return "Build";
        case VK_BUILD_ACCELERATION_STRUCTURE_MODE_UPDATE_KHR:
            return "Update";
        }
        return fmt::format( "Unknown mode ({})", static_cast<uint32_t>( mode ) );
    }

    /***********************************************************************************\

    Function:
        GetGeometryTypeName

    Description:

    \***********************************************************************************/
    std::string DeviceProfilerStringSerializer::GetGeometryTypeName( VkGeometryTypeKHR type ) const
    {
        switch( type )
        {
        case VK_GEOMETRY_TYPE_TRIANGLES_KHR:
            return "Triangles";
        case VK_GEOMETRY_TYPE_AABBS_KHR:
            return "AABBs";
        case VK_GEOMETRY_TYPE_INSTANCES_KHR:
            return "Instances";
        }
        return fmt::format( "Unknown type ({})", static_cast<uint32_t>( type ) );
    }

    /***********************************************************************************\

    Function:
        GetGeometryFlagNames

    Description:

    \***********************************************************************************/
    std::string DeviceProfilerStringSerializer::GetGeometryFlagNames( VkGeometryFlagsKHR flags ) const
    {
        FlagsStringBuilder builder;

        if( flags & VK_GEOMETRY_OPAQUE_BIT_KHR )
            builder.AddFlag( "Opaque (1)" );
        if( flags & VK_GEOMETRY_NO_DUPLICATE_ANY_HIT_INVOCATION_BIT_KHR )
            builder.AddFlag( "No duplicate any-hit invocation (2)" );

        for( uint32_t i = 2; i < 8 * sizeof( flags ); ++i )
        {
            uint32_t unkownFlag = 1U << i;
            if( flags & unkownFlag )
                builder.AddFlag( fmt::format( "Unknown flag ({})", unkownFlag ) );
        }

        return builder.BuildString();
    }
}<|MERGE_RESOLUTION|>--- conflicted
+++ resolved
@@ -1374,67 +1374,11 @@
     /***********************************************************************************\
 
     Function:
-<<<<<<< HEAD
-        GetBufferUsageFlagNames
-=======
         GetVertexInputRateName
->>>>>>> f5de24d1
-
-    Description:
-
-    \***********************************************************************************/
-<<<<<<< HEAD
-    std::string DeviceProfilerStringSerializer::GetBufferUsageFlagNames( VkBufferUsageFlags flags ) const
-    {
-        FlagsStringBuilder builder;
-        if( flags & VK_BUFFER_USAGE_TRANSFER_SRC_BIT )
-            builder.AddFlag( "Transfer src" );
-        if( flags & VK_BUFFER_USAGE_TRANSFER_DST_BIT )
-            builder.AddFlag( "Transfer dst" );
-        if( flags & VK_BUFFER_USAGE_UNIFORM_TEXEL_BUFFER_BIT )
-            builder.AddFlag( "Uniform texel buffer" );
-        if( flags & VK_BUFFER_USAGE_STORAGE_TEXEL_BUFFER_BIT )
-            builder.AddFlag( "Storage texel buffer" );
-        if( flags & VK_BUFFER_USAGE_UNIFORM_BUFFER_BIT )
-            builder.AddFlag( "Uniform buffer" );
-        if( flags & VK_BUFFER_USAGE_STORAGE_BUFFER_BIT )
-            builder.AddFlag( "Storage buffer" );
-        if( flags & VK_BUFFER_USAGE_INDEX_BUFFER_BIT )
-            builder.AddFlag( "Index buffer" );
-        if( flags & VK_BUFFER_USAGE_VERTEX_BUFFER_BIT )
-            builder.AddFlag( "Vertex buffer" );
-        if( flags & VK_BUFFER_USAGE_INDIRECT_BUFFER_BIT )
-            builder.AddFlag( "Indirect buffer" );
-        if( flags & VK_BUFFER_USAGE_SHADER_DEVICE_ADDRESS_BIT )
-            builder.AddFlag( "Shader device address" );
-        if( flags & VK_BUFFER_USAGE_VIDEO_DECODE_SRC_BIT_KHR )
-            builder.AddFlag( "Video decode src" );
-        if( flags & VK_BUFFER_USAGE_VIDEO_DECODE_DST_BIT_KHR )
-            builder.AddFlag( "Video decode dst" );
-        if( flags & VK_BUFFER_USAGE_TRANSFORM_FEEDBACK_BUFFER_BIT_EXT )
-            builder.AddFlag( "Transform feedback buffer" );
-        if( flags & VK_BUFFER_USAGE_TRANSFORM_FEEDBACK_COUNTER_BUFFER_BIT_EXT )
-            builder.AddFlag( "Transform feedback counter buffer" );
-        if( flags & VK_BUFFER_USAGE_CONDITIONAL_RENDERING_BIT_EXT )
-            builder.AddFlag( "Conditional rendering" );
-        if( flags & VK_BUFFER_USAGE_ACCELERATION_STRUCTURE_BUILD_INPUT_READ_ONLY_BIT_KHR )
-            builder.AddFlag( "Accel struct build input" );
-        if( flags & VK_BUFFER_USAGE_ACCELERATION_STRUCTURE_STORAGE_BIT_KHR )
-            builder.AddFlag( "Accel struct storage" );
-        if( flags & VK_BUFFER_USAGE_SHADER_BINDING_TABLE_BIT_KHR )
-            builder.AddFlag( "Shader binding table" );
-        if( flags & VK_BUFFER_USAGE_SAMPLER_DESCRIPTOR_BUFFER_BIT_EXT )
-            builder.AddFlag( "Sampler descriptor buffer" );
-        if( flags & VK_BUFFER_USAGE_RESOURCE_DESCRIPTOR_BUFFER_BIT_EXT )
-            builder.AddFlag( "Resource descriptor buffer" );
-        if( flags & VK_BUFFER_USAGE_PUSH_DESCRIPTORS_DESCRIPTOR_BUFFER_BIT_EXT )
-            builder.AddFlag( "Push descriptor buffer" );
-        if( flags & VK_BUFFER_USAGE_MICROMAP_BUILD_INPUT_READ_ONLY_BIT_EXT )
-            builder.AddFlag( "Micromap build input" );
-        if( flags & VK_BUFFER_USAGE_MICROMAP_STORAGE_BIT_EXT )
-            builder.AddFlag( "Micromap storage" );
-        return builder.BuildString();
-=======
+
+    Description:
+
+    \***********************************************************************************/
     std::string DeviceProfilerStringSerializer::GetVertexInputRateName( VkVertexInputRate rate ) const
     {
         switch( rate )
@@ -1446,63 +1390,16 @@
         default:
             return fmt::format( "Unknown rate ({})", static_cast<uint32_t>(rate) );
         }
->>>>>>> f5de24d1
-    }
-
-    /***********************************************************************************\
-
-    Function:
-<<<<<<< HEAD
-        GetImageUsageFlagNames
-=======
+    }
+
+    /***********************************************************************************\
+
+    Function:
         GetPrimitiveTopologyName
->>>>>>> f5de24d1
-
-    Description:
-
-    \***********************************************************************************/
-<<<<<<< HEAD
-    std::string DeviceProfilerStringSerializer::GetImageUsageFlagNames( VkImageUsageFlags flags ) const
-    {
-        FlagsStringBuilder builder;
-        if( flags & VK_IMAGE_USAGE_TRANSFER_SRC_BIT )
-            builder.AddFlag( "Transfer src" );
-        if( flags & VK_IMAGE_USAGE_TRANSFER_DST_BIT )
-            builder.AddFlag( "Transfer dst" );
-        if( flags & VK_IMAGE_USAGE_SAMPLED_BIT )
-            builder.AddFlag( "Sampled" );
-        if( flags & VK_IMAGE_USAGE_STORAGE_BIT )
-            builder.AddFlag( "Storage" );
-        if( flags & VK_IMAGE_USAGE_COLOR_ATTACHMENT_BIT )
-            builder.AddFlag( "Color attachment" );
-        if( flags & VK_IMAGE_USAGE_DEPTH_STENCIL_ATTACHMENT_BIT )
-            builder.AddFlag( "Depth-stencil attachment" );
-        if( flags & VK_IMAGE_USAGE_TRANSIENT_ATTACHMENT_BIT )
-            builder.AddFlag( "Transient attachment" );
-        if( flags & VK_IMAGE_USAGE_INPUT_ATTACHMENT_BIT )
-            builder.AddFlag( "Input attachment" );
-        if( flags & VK_IMAGE_USAGE_VIDEO_DECODE_DST_BIT_KHR )
-            builder.AddFlag( "Video decode dst" );
-        if( flags & VK_IMAGE_USAGE_VIDEO_DECODE_SRC_BIT_KHR )
-            builder.AddFlag( "Video decode src" );
-        if( flags & VK_IMAGE_USAGE_VIDEO_DECODE_DPB_BIT_KHR )
-            builder.AddFlag( "Video decode dpb" );
-        if( flags & VK_IMAGE_USAGE_FRAGMENT_DENSITY_MAP_BIT_EXT )
-            builder.AddFlag( "Fragment density map" );
-        if( flags & VK_IMAGE_USAGE_FRAGMENT_SHADING_RATE_ATTACHMENT_BIT_KHR )
-            builder.AddFlag( "Fragment shading rate attachment" );
-        if( flags & VK_IMAGE_USAGE_HOST_TRANSFER_BIT_EXT )
-            builder.AddFlag( "Host transfer" );
-        if( flags & VK_IMAGE_USAGE_ATTACHMENT_FEEDBACK_LOOP_BIT_EXT )
-            builder.AddFlag( "Attachment feedback loop" );
-        if( flags & VK_IMAGE_USAGE_INVOCATION_MASK_BIT_HUAWEI )
-            builder.AddFlag( "Invocation mask" );
-        if( flags & VK_IMAGE_USAGE_SAMPLE_WEIGHT_BIT_QCOM )
-            builder.AddFlag( "Sample weight" );
-        if( flags & VK_IMAGE_USAGE_SAMPLE_BLOCK_MATCH_BIT_QCOM )
-            builder.AddFlag( "Sample block match" );
-        return builder.BuildString();
-=======
+
+    Description:
+
+    \***********************************************************************************/
     std::string DeviceProfilerStringSerializer::GetPrimitiveTopologyName( VkPrimitiveTopology topology ) const
     {
         switch( topology )
@@ -1877,7 +1774,116 @@
         if( flags & VK_COLOR_COMPONENT_A_BIT )
             mask[ 3 ] = 'A';
         return mask;
->>>>>>> f5de24d1
+    }
+
+    /***********************************************************************************\
+
+    Function:
+        GetBufferUsageFlagNames
+
+    Description:
+
+    \***********************************************************************************/
+    std::string DeviceProfilerStringSerializer::GetBufferUsageFlagNames( VkBufferUsageFlags flags ) const
+    {
+        FlagsStringBuilder builder;
+        if( flags & VK_BUFFER_USAGE_TRANSFER_SRC_BIT )
+            builder.AddFlag( "Transfer src" );
+        if( flags & VK_BUFFER_USAGE_TRANSFER_DST_BIT )
+            builder.AddFlag( "Transfer dst" );
+        if( flags & VK_BUFFER_USAGE_UNIFORM_TEXEL_BUFFER_BIT )
+            builder.AddFlag( "Uniform texel buffer" );
+        if( flags & VK_BUFFER_USAGE_STORAGE_TEXEL_BUFFER_BIT )
+            builder.AddFlag( "Storage texel buffer" );
+        if( flags & VK_BUFFER_USAGE_UNIFORM_BUFFER_BIT )
+            builder.AddFlag( "Uniform buffer" );
+        if( flags & VK_BUFFER_USAGE_STORAGE_BUFFER_BIT )
+            builder.AddFlag( "Storage buffer" );
+        if( flags & VK_BUFFER_USAGE_INDEX_BUFFER_BIT )
+            builder.AddFlag( "Index buffer" );
+        if( flags & VK_BUFFER_USAGE_VERTEX_BUFFER_BIT )
+            builder.AddFlag( "Vertex buffer" );
+        if( flags & VK_BUFFER_USAGE_INDIRECT_BUFFER_BIT )
+            builder.AddFlag( "Indirect buffer" );
+        if( flags & VK_BUFFER_USAGE_SHADER_DEVICE_ADDRESS_BIT )
+            builder.AddFlag( "Shader device address" );
+        if( flags & VK_BUFFER_USAGE_VIDEO_DECODE_SRC_BIT_KHR )
+            builder.AddFlag( "Video decode src" );
+        if( flags & VK_BUFFER_USAGE_VIDEO_DECODE_DST_BIT_KHR )
+            builder.AddFlag( "Video decode dst" );
+        if( flags & VK_BUFFER_USAGE_TRANSFORM_FEEDBACK_BUFFER_BIT_EXT )
+            builder.AddFlag( "Transform feedback buffer" );
+        if( flags & VK_BUFFER_USAGE_TRANSFORM_FEEDBACK_COUNTER_BUFFER_BIT_EXT )
+            builder.AddFlag( "Transform feedback counter buffer" );
+        if( flags & VK_BUFFER_USAGE_CONDITIONAL_RENDERING_BIT_EXT )
+            builder.AddFlag( "Conditional rendering" );
+        if( flags & VK_BUFFER_USAGE_ACCELERATION_STRUCTURE_BUILD_INPUT_READ_ONLY_BIT_KHR )
+            builder.AddFlag( "Accel struct build input" );
+        if( flags & VK_BUFFER_USAGE_ACCELERATION_STRUCTURE_STORAGE_BIT_KHR )
+            builder.AddFlag( "Accel struct storage" );
+        if( flags & VK_BUFFER_USAGE_SHADER_BINDING_TABLE_BIT_KHR )
+            builder.AddFlag( "Shader binding table" );
+        if( flags & VK_BUFFER_USAGE_SAMPLER_DESCRIPTOR_BUFFER_BIT_EXT )
+            builder.AddFlag( "Sampler descriptor buffer" );
+        if( flags & VK_BUFFER_USAGE_RESOURCE_DESCRIPTOR_BUFFER_BIT_EXT )
+            builder.AddFlag( "Resource descriptor buffer" );
+        if( flags & VK_BUFFER_USAGE_PUSH_DESCRIPTORS_DESCRIPTOR_BUFFER_BIT_EXT )
+            builder.AddFlag( "Push descriptor buffer" );
+        if( flags & VK_BUFFER_USAGE_MICROMAP_BUILD_INPUT_READ_ONLY_BIT_EXT )
+            builder.AddFlag( "Micromap build input" );
+        if( flags & VK_BUFFER_USAGE_MICROMAP_STORAGE_BIT_EXT )
+            builder.AddFlag( "Micromap storage" );
+        return builder.BuildString();
+    }
+
+    /***********************************************************************************\
+
+    Function:
+        GetImageUsageFlagNames
+
+    Description:
+
+    \***********************************************************************************/
+    std::string DeviceProfilerStringSerializer::GetImageUsageFlagNames( VkImageUsageFlags flags ) const
+    {
+        FlagsStringBuilder builder;
+        if( flags & VK_IMAGE_USAGE_TRANSFER_SRC_BIT )
+            builder.AddFlag( "Transfer src" );
+        if( flags & VK_IMAGE_USAGE_TRANSFER_DST_BIT )
+            builder.AddFlag( "Transfer dst" );
+        if( flags & VK_IMAGE_USAGE_SAMPLED_BIT )
+            builder.AddFlag( "Sampled" );
+        if( flags & VK_IMAGE_USAGE_STORAGE_BIT )
+            builder.AddFlag( "Storage" );
+        if( flags & VK_IMAGE_USAGE_COLOR_ATTACHMENT_BIT )
+            builder.AddFlag( "Color attachment" );
+        if( flags & VK_IMAGE_USAGE_DEPTH_STENCIL_ATTACHMENT_BIT )
+            builder.AddFlag( "Depth-stencil attachment" );
+        if( flags & VK_IMAGE_USAGE_TRANSIENT_ATTACHMENT_BIT )
+            builder.AddFlag( "Transient attachment" );
+        if( flags & VK_IMAGE_USAGE_INPUT_ATTACHMENT_BIT )
+            builder.AddFlag( "Input attachment" );
+        if( flags & VK_IMAGE_USAGE_VIDEO_DECODE_DST_BIT_KHR )
+            builder.AddFlag( "Video decode dst" );
+        if( flags & VK_IMAGE_USAGE_VIDEO_DECODE_SRC_BIT_KHR )
+            builder.AddFlag( "Video decode src" );
+        if( flags & VK_IMAGE_USAGE_VIDEO_DECODE_DPB_BIT_KHR )
+            builder.AddFlag( "Video decode dpb" );
+        if( flags & VK_IMAGE_USAGE_FRAGMENT_DENSITY_MAP_BIT_EXT )
+            builder.AddFlag( "Fragment density map" );
+        if( flags & VK_IMAGE_USAGE_FRAGMENT_SHADING_RATE_ATTACHMENT_BIT_KHR )
+            builder.AddFlag( "Fragment shading rate attachment" );
+        if( flags & VK_IMAGE_USAGE_HOST_TRANSFER_BIT_EXT )
+            builder.AddFlag( "Host transfer" );
+        if( flags & VK_IMAGE_USAGE_ATTACHMENT_FEEDBACK_LOOP_BIT_EXT )
+            builder.AddFlag( "Attachment feedback loop" );
+        if( flags & VK_IMAGE_USAGE_INVOCATION_MASK_BIT_HUAWEI )
+            builder.AddFlag( "Invocation mask" );
+        if( flags & VK_IMAGE_USAGE_SAMPLE_WEIGHT_BIT_QCOM )
+            builder.AddFlag( "Sample weight" );
+        if( flags & VK_IMAGE_USAGE_SAMPLE_BLOCK_MATCH_BIT_QCOM )
+            builder.AddFlag( "Sample block match" );
+        return builder.BuildString();
     }
 
     /***********************************************************************************\
