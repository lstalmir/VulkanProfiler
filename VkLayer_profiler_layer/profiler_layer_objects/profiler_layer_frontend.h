// Copyright (c) 2025 Lukasz Stalmirski
//
// Permission is hereby granted, free of charge, to any person obtaining a copy
// of this software and associated documentation files (the "Software"), to deal
// in the Software without restriction, including without limitation the rights
// to use, copy, modify, merge, publish, distribute, sublicense, and/or sell
// copies of the Software, and to permit persons to whom the Software is
// furnished to do so, subject to the following conditions:
//
// The above copyright notice and this permission notice shall be included in all
// copies or substantial portions of the Software.
//
// THE SOFTWARE IS PROVIDED "AS IS", WITHOUT WARRANTY OF ANY KIND, EXPRESS OR
// IMPLIED, INCLUDING BUT NOT LIMITED TO THE WARRANTIES OF MERCHANTABILITY,
// FITNESS FOR A PARTICULAR PURPOSE AND NONINFRINGEMENT. IN NO EVENT SHALL THE
// AUTHORS OR COPYRIGHT HOLDERS BE LIABLE FOR ANY CLAIM, DAMAGES OR OTHER
// LIABILITY, WHETHER IN AN ACTION OF CONTRACT, TORT OR OTHERWISE, ARISING FROM,
// OUT OF OR IN CONNECTION WITH THE SOFTWARE OR THE USE OR OTHER DEALINGS IN THE
// SOFTWARE.

#pragma once
#include "profiler/profiler_frontend.h"

namespace Profiler
{
    struct VkDevice_Object;
    class DeviceProfiler;

    /***********************************************************************************\

    Class:
        DeviceProfilerLayerFrontend

    Description:
        Implementation of the DeviceProfilerFrontend interface for displaying data from
        the profiling layer using the built-in overlay.

        It forwards all calls to the current VkDevice and the profiler associated with it.

    \***********************************************************************************/
    class DeviceProfilerLayerFrontend final
        : public DeviceProfilerFrontend
    {
    public:
        void Initialize( VkDevice_Object& device, DeviceProfiler& profiler );
        void Destroy();

        bool IsAvailable() final;

        const VkApplicationInfo& GetApplicationInfo() final;
        const VkPhysicalDeviceProperties& GetPhysicalDeviceProperties() final;
        const VkPhysicalDeviceMemoryProperties& GetPhysicalDeviceMemoryProperties() final;
        const std::vector<VkQueueFamilyProperties>& GetQueueFamilyProperties() final;

        const std::unordered_set<std::string>& GetEnabledInstanceExtensions() final;
        const std::unordered_set<std::string>& GetEnabledDeviceExtensions() final;

        const std::unordered_map<VkQueue, VkQueue_Object>& GetDeviceQueues() final;

        bool SupportsCustomPerformanceMetricsSets() final;
<<<<<<< HEAD
        uint32_t CreateCustomPerformanceMetricsSet( const std::string& name, const std::string& description, const std::vector<uint32_t>& counters ) final;
        void DestroyCustomPerformanceMetricsSet( uint32_t setIndex ) final;
        void GetPerformanceCounterProperties( std::vector<VkProfilerPerformanceCounterProperties2EXT>& metrics ) final;
        void GetAvailablePerformanceCounters( const std::vector<uint32_t>& allocatedCounters, std::vector<uint32_t>& availableCounters ) final;
        void GetPerformanceMetricsSets( std::vector<VkProfilerPerformanceMetricsSetProperties2EXT>& sets ) final;
        void GetPerformanceMetricsSetProperties( uint32_t setIndex, VkProfilerPerformanceMetricsSetProperties2EXT& properties ) final;
        void GetPerformanceMetricsSetCounterProperties( uint32_t setIndex, std::vector<VkProfilerPerformanceCounterProperties2EXT>& metrics ) final;
=======
        uint32_t CreateCustomPerformanceMetricsSet( const VkProfilerCustomPerformanceMetricsSetCreateInfoEXT* pCreateInfo ) final;
        void DestroyCustomPerformanceMetricsSet( uint32_t setIndex ) final;
        uint32_t GetPerformanceCounterProperties( uint32_t counterCount, VkProfilerPerformanceCounterProperties2EXT* pCounters ) final;
        uint32_t GetPerformanceMetricsSets( uint32_t setCount, VkProfilerPerformanceMetricsSetProperties2EXT* pSets ) final;
        void GetPerformanceMetricsSetProperties( uint32_t setIndex, VkProfilerPerformanceMetricsSetProperties2EXT* pProperties ) final;
        uint32_t GetPerformanceMetricsSetCounterProperties( uint32_t setIndex, uint32_t counterCount, VkProfilerPerformanceCounterProperties2EXT* pCounters ) final;
        uint32_t GetPerformanceCounterRequiredPasses( uint32_t counterCount, const uint32_t* pCounters ) final;
        void GetAvailablePerformanceCounters( uint32_t selectedCounterCount, const uint32_t* pSelectedCounters, uint32_t& availableCounterCount, uint32_t* pAvailableCounters ) final;
>>>>>>> 3c8a89ea
        VkResult SetPreformanceMetricsSetIndex( uint32_t setIndex ) final;
        uint32_t GetPerformanceMetricsSetIndex() final;

        uint64_t GetDeviceCreateTimestamp( VkTimeDomainEXT timeDomain ) final;
        uint64_t GetHostTimestampFrequency( VkTimeDomainEXT timeDomain ) final;

        const DeviceProfilerConfig& GetProfilerConfig() final;

        VkProfilerFrameDelimiterEXT GetProfilerFrameDelimiter() final;
        VkResult SetProfilerFrameDelimiter( VkProfilerFrameDelimiterEXT frameDelimiter ) final;

        VkProfilerModeEXT GetProfilerSamplingMode() final;
        VkResult SetProfilerSamplingMode( VkProfilerModeEXT mode ) final;

        std::string GetObjectName( const VkObject& object ) final;
        void SetObjectName( const VkObject& object, const std::string& name ) final;

        std::shared_ptr<DeviceProfilerFrameData> GetData() final;
        void SetDataBufferSize( uint32_t maxFrames ) final;

    private:
        VkDevice_Object* m_pDevice = nullptr;
        DeviceProfiler* m_pProfiler = nullptr;
    };
}<|MERGE_RESOLUTION|>--- conflicted
+++ resolved
@@ -58,15 +58,6 @@
         const std::unordered_map<VkQueue, VkQueue_Object>& GetDeviceQueues() final;
 
         bool SupportsCustomPerformanceMetricsSets() final;
-<<<<<<< HEAD
-        uint32_t CreateCustomPerformanceMetricsSet( const std::string& name, const std::string& description, const std::vector<uint32_t>& counters ) final;
-        void DestroyCustomPerformanceMetricsSet( uint32_t setIndex ) final;
-        void GetPerformanceCounterProperties( std::vector<VkProfilerPerformanceCounterProperties2EXT>& metrics ) final;
-        void GetAvailablePerformanceCounters( const std::vector<uint32_t>& allocatedCounters, std::vector<uint32_t>& availableCounters ) final;
-        void GetPerformanceMetricsSets( std::vector<VkProfilerPerformanceMetricsSetProperties2EXT>& sets ) final;
-        void GetPerformanceMetricsSetProperties( uint32_t setIndex, VkProfilerPerformanceMetricsSetProperties2EXT& properties ) final;
-        void GetPerformanceMetricsSetCounterProperties( uint32_t setIndex, std::vector<VkProfilerPerformanceCounterProperties2EXT>& metrics ) final;
-=======
         uint32_t CreateCustomPerformanceMetricsSet( const VkProfilerCustomPerformanceMetricsSetCreateInfoEXT* pCreateInfo ) final;
         void DestroyCustomPerformanceMetricsSet( uint32_t setIndex ) final;
         uint32_t GetPerformanceCounterProperties( uint32_t counterCount, VkProfilerPerformanceCounterProperties2EXT* pCounters ) final;
@@ -75,7 +66,6 @@
         uint32_t GetPerformanceMetricsSetCounterProperties( uint32_t setIndex, uint32_t counterCount, VkProfilerPerformanceCounterProperties2EXT* pCounters ) final;
         uint32_t GetPerformanceCounterRequiredPasses( uint32_t counterCount, const uint32_t* pCounters ) final;
         void GetAvailablePerformanceCounters( uint32_t selectedCounterCount, const uint32_t* pSelectedCounters, uint32_t& availableCounterCount, uint32_t* pAvailableCounters ) final;
->>>>>>> 3c8a89ea
         VkResult SetPreformanceMetricsSetIndex( uint32_t setIndex ) final;
         uint32_t GetPerformanceMetricsSetIndex() final;
 
