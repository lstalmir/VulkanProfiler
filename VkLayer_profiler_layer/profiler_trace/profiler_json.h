// Copyright (c) 2019-2025 Lukasz Stalmirski
// 
// Permission is hereby granted, free of charge, to any person obtaining a copy
// of this software and associated documentation files (the "Software"), to deal
// in the Software without restriction, including without limitation the rights
// to use, copy, modify, merge, publish, distribute, sublicense, and/or sell
// copies of the Software, and to permit persons to whom the Software is
// furnished to do so, subject to the following conditions:
// 
// The above copyright notice and this permission notice shall be included in all
// copies or substantial portions of the Software.
// 
// THE SOFTWARE IS PROVIDED "AS IS", WITHOUT WARRANTY OF ANY KIND, EXPRESS OR
// IMPLIED, INCLUDING BUT NOT LIMITED TO THE WARRANTIES OF MERCHANTABILITY,
// FITNESS FOR A PARTICULAR PURPOSE AND NONINFRINGEMENT. IN NO EVENT SHALL THE
// AUTHORS OR COPYRIGHT HOLDERS BE LIABLE FOR ANY CLAIM, DAMAGES OR OTHER
// LIABILITY, WHETHER IN AN ACTION OF CONTRACT, TORT OR OTHERWISE, ARISING FROM,
// OUT OF OR IN CONNECTION WITH THE SOFTWARE OR THE USE OR OTHER DEALINGS IN THE
// SOFTWARE.

#pragma once
#include <vulkan/vulkan.h>
#include <nlohmann/json.hpp>

namespace Profiler
{
    /*************************************************************************\

    Class:
        DeviceProfilerJsonSerializer

    Description:
        Serializes data into JSON objects.

    \*************************************************************************/
    class DeviceProfilerJsonSerializer
    {
    public:
        DeviceProfilerJsonSerializer( class DeviceProfilerFrontend*, const class DeviceProfilerStringSerializer* );

<<<<<<< HEAD
        nlohmann::json GetCommandArgs(
            const struct DeviceProfilerDrawcall&,
            const struct DeviceProfilerPipeline&,
            const struct DeviceProfilerCommandBufferData& ) const;
=======
        nlohmann::json GetCommandArgs( const struct DeviceProfilerDrawcall& ) const;
        nlohmann::json GetPipelineArgs( const struct DeviceProfilerPipeline& ) const;
>>>>>>> 1860a242

    private:
        class DeviceProfilerFrontend* m_pFrontend;
        const class DeviceProfilerStringSerializer* m_pStringSerializer;

        nlohmann::json GetColorClearValue( const VkClearColorValue& ) const;
        nlohmann::json GetDepthStencilClearValue( const VkClearDepthStencilValue& ) const;
        nlohmann::json GetShaderStageArgs( const struct ProfilerShader& ) const;
        nlohmann::json GetGraphicsPipelineCreateInfoArgs( const VkGraphicsPipelineCreateInfo& ) const;
        nlohmann::json GetComputePipelineCreateInfoArgs( const VkComputePipelineCreateInfo& ) const;
        nlohmann::json GetRayTracingPipelineCreateInfoArgs( const VkRayTracingPipelineCreateInfoKHR& ) const;
    };
}<|MERGE_RESOLUTION|>--- conflicted
+++ resolved
@@ -38,15 +38,12 @@
     public:
         DeviceProfilerJsonSerializer( class DeviceProfilerFrontend*, const class DeviceProfilerStringSerializer* );
 
-<<<<<<< HEAD
         nlohmann::json GetCommandArgs(
             const struct DeviceProfilerDrawcall&,
             const struct DeviceProfilerPipeline&,
             const struct DeviceProfilerCommandBufferData& ) const;
-=======
-        nlohmann::json GetCommandArgs( const struct DeviceProfilerDrawcall& ) const;
+
         nlohmann::json GetPipelineArgs( const struct DeviceProfilerPipeline& ) const;
->>>>>>> 1860a242
 
     private:
         class DeviceProfilerFrontend* m_pFrontend;
