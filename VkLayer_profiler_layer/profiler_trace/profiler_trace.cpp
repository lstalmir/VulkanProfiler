--- conflicted
+++ resolved
@@ -87,24 +87,15 @@
         Constructor.
 
     \*************************************************************************/
-<<<<<<< HEAD
-    DeviceProfilerTraceSerializer::DeviceProfilerTraceSerializer( DeviceProfilerFrontend* pFrontend, const DeviceProfilerStringSerializer* pStringSerializer, Milliseconds gpuTimestampPeriod )
-        : m_pStringSerializer( pStringSerializer )
-        , m_pJsonSerializer( nullptr )
+    DeviceProfilerTraceSerializer::DeviceProfilerTraceSerializer( DeviceProfilerFrontend& frontend )
+        : m_Frontend( frontend )
+        , m_pStringSerializer( new DeviceProfilerStringSerializer( m_Frontend ) )
+        , m_pJsonSerializer( new DeviceProfilerJsonSerializer( &m_Frontend, m_pStringSerializer ) )
         , m_pData( nullptr )
         , m_CommandQueue( VK_NULL_HANDLE )
         , m_pCommandBufferData( nullptr )
         , m_pPipelineData( nullptr )
-        , m_pEvents()
-=======
-    DeviceProfilerTraceSerializer::DeviceProfilerTraceSerializer( DeviceProfilerFrontend& frontend )
-        : m_Frontend( frontend )
-        , m_pStringSerializer( new DeviceProfilerStringSerializer( m_Frontend ) )
-        , m_pJsonSerializer( new DeviceProfilerJsonSerializer( m_pStringSerializer ) )
-        , m_pData( nullptr )
-        , m_CommandQueue( VK_NULL_HANDLE )
         , m_Events()
->>>>>>> 1860a242
         , m_DebugLabelStackDepth( 0 )
         , m_HostTimeDomain( OSGetDefaultTimeDomain() )
         , m_HostCalibratedTimestamp( 0 )
@@ -112,11 +103,6 @@
         , m_HostTimestampFrequency( OSGetTimestampFrequency( m_HostTimeDomain ) )
         , m_GpuTimestampPeriod( Nanoseconds( m_Frontend.GetPhysicalDeviceProperties().limits.timestampPeriod ) )
     {
-<<<<<<< HEAD
-        // Initialize JSON serializer
-        m_pJsonSerializer = new DeviceProfilerJsonSerializer( pFrontend, pStringSerializer );
-=======
->>>>>>> 1860a242
     }
 
     /*************************************************************************\
