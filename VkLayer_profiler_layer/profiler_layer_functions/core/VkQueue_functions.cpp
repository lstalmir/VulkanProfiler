// Copyright (c) 2019-2025 Lukasz Stalmirski
// 
// Permission is hereby granted, free of charge, to any person obtaining a copy
// of this software and associated documentation files (the "Software"), to deal
// in the Software without restriction, including without limitation the rights
// to use, copy, modify, merge, publish, distribute, sublicense, and/or sell
// copies of the Software, and to permit persons to whom the Software is
// furnished to do so, subject to the following conditions:
// 
// The above copyright notice and this permission notice shall be included in all
// copies or substantial portions of the Software.
// 
// THE SOFTWARE IS PROVIDED "AS IS", WITHOUT WARRANTY OF ANY KIND, EXPRESS OR
// IMPLIED, INCLUDING BUT NOT LIMITED TO THE WARRANTIES OF MERCHANTABILITY,
// FITNESS FOR A PARTICULAR PURPOSE AND NONINFRINGEMENT. IN NO EVENT SHALL THE
// AUTHORS OR COPYRIGHT HOLDERS BE LIABLE FOR ANY CLAIM, DAMAGES OR OTHER
// LIABILITY, WHETHER IN AN ACTION OF CONTRACT, TORT OR OTHERWISE, ARISING FROM,
// OUT OF OR IN CONNECTION WITH THE SOFTWARE OR THE USE OR OTHER DEALINGS IN THE
// SOFTWARE.

#include "VkQueue_functions.h"

namespace Profiler
{
    /***********************************************************************************\

    Function:
        QueueSubmit

    Description:

    \***********************************************************************************/
    VKAPI_ATTR VkResult VKAPI_CALL VkQueue_Functions::QueueSubmit(
        VkQueue queue,
        uint32_t submitCount,
        const VkSubmitInfo* pSubmits,
        VkFence fence )
    {
        auto& dd = DeviceDispatch.Get( queue );
        TipGuard tip( dd.Device.TIP, __func__ );

        // Synchronize host access to the queue object in case the overlay tries to use it.
        VkQueue_Object_Scope queueScope( dd.Device.Queues.at( queue ) );

        DeviceProfilerSubmitBatch submitBatch;
        dd.Profiler.CreateSubmitBatchInfo( queue, submitCount, pSubmits, &submitBatch );
        dd.Profiler.PreSubmitCommandBuffers( submitBatch );

        // Submit the command buffers
        VkResult result = dd.Device.Callbacks.QueueSubmit( queue, submitCount, pSubmits, fence );

        dd.Profiler.PostSubmitCommandBuffers( submitBatch );

        // Consume the collected data
        if( dd.Profiler.m_Config.m_FrameDelimiter == VK_PROFILER_FRAME_DELIMITER_SUBMIT_EXT )
        {
            if( dd.pOutput )
            {
                dd.pOutput->Update();
            }
        }

        return result;
    }

    /***********************************************************************************\

    Function:
        QueueSubmit2

    Description:

    \***********************************************************************************/
    VKAPI_ATTR VkResult VKAPI_CALL VkQueue_Functions::QueueSubmit2(
        VkQueue queue,
        uint32_t submitCount,
        const VkSubmitInfo2* pSubmits,
        VkFence fence )
    {
        auto& dd = DeviceDispatch.Get( queue );
        TipGuard tip( dd.Device.TIP, __func__ );

        // Synchronize host access to the queue object in case the overlay tries to use it.
        VkQueue_Object_Scope queueScope( dd.Device.Queues.at( queue ) );

        DeviceProfilerSubmitBatch submitBatch;
        dd.Profiler.CreateSubmitBatchInfo( queue, submitCount, pSubmits, &submitBatch );
        dd.Profiler.PreSubmitCommandBuffers( submitBatch );

        // Submit the command buffers
        VkResult result = dd.Device.Callbacks.QueueSubmit2( queue, submitCount, pSubmits, fence );

        dd.Profiler.PostSubmitCommandBuffers( submitBatch );

        // Consume the collected data
        if( dd.Profiler.m_Config.m_FrameDelimiter == VK_PROFILER_FRAME_DELIMITER_SUBMIT_EXT )
        {
            if( dd.pOutput )
            {
                dd.pOutput->Update();
            }
        }

        return result;
    }

    /***********************************************************************************\

    Function:
        QueueBindSparse

    Description:

    \***********************************************************************************/
    VKAPI_ATTR VkResult VKAPI_CALL VkQueue_Functions::QueueBindSparse(
        VkQueue queue,
        uint32_t bindInfoCount,
        const VkBindSparseInfo* pBindInfo,
        VkFence fence )
    {
        auto& dd = DeviceDispatch.Get( queue );
        TipGuard tip( dd.Device.TIP, __func__ );

        // Synchronize host access to the queue object in case the overlay tries to use it.
        VkQueue_Object_Scope queueScope( dd.Device.Queues.at( queue ) );

        // Bind sparse memory
        VkResult result = dd.Device.Callbacks.QueueBindSparse( queue, bindInfoCount, pBindInfo, fence );

        if( result == VK_SUCCESS )
        {
            for( uint32_t i = 0; i < bindInfoCount; ++i )
            {
                const VkBindSparseInfo& bindInfo = pBindInfo[i];

                // Register buffer memory bindings
                for( uint32_t j = 0; j < bindInfo.bufferBindCount; ++j )
                {
                    const VkSparseBufferMemoryBindInfo& bufferBind = bindInfo.pBufferBinds[j];
                    dd.Profiler.BindBufferMemory(
                        bufferBind.buffer,
                        bufferBind.bindCount,
                        bufferBind.pBinds );
                }

                // Register image opaque memory bindings
                for( uint32_t j = 0; j < bindInfo.imageOpaqueBindCount; ++j )
                {
                    const VkSparseImageOpaqueMemoryBindInfo& imageBind = bindInfo.pImageOpaqueBinds[j];
                    dd.Profiler.BindImageMemory(
                        imageBind.image,
                        imageBind.bindCount,
                        imageBind.pBinds );
                }

                // Register image block memory bindings
                for( uint32_t j = 0; j < bindInfo.imageBindCount; ++j )
                {
                    const VkSparseImageMemoryBindInfo& imageBind = bindInfo.pImageBinds[j];
                    dd.Profiler.BindImageMemory(
                        imageBind.image,
                        imageBind.bindCount,
                        imageBind.pBinds );
                }
            }
        }

        return result;
    }

    /***********************************************************************************\

    Function:
<<<<<<< HEAD
        QueueBindSparse
=======
        QueueWaitIdle
>>>>>>> 1860a242

    Description:

    \***********************************************************************************/
<<<<<<< HEAD
    VKAPI_ATTR VkResult VKAPI_CALL VkQueue_Functions::QueueBindSparse(
        VkQueue queue,
        uint32_t bindInfoCount,
        const VkBindSparseInfo* pBindInfo,
        VkFence fence )
=======
    VKAPI_ATTR VkResult VKAPI_CALL VkQueue_Functions::QueueWaitIdle(
        VkQueue queue )
>>>>>>> 1860a242
    {
        auto& dd = DeviceDispatch.Get( queue );
        TipGuard tip( dd.Device.TIP, __func__ );

<<<<<<< HEAD
        VkResult result = dd.Device.Callbacks.QueueBindSparse( queue, bindInfoCount, pBindInfo, fence );

        if( result == VK_SUCCESS )
        {
            for( uint32_t i = 0; i < bindInfoCount; ++i )
            {
                const VkBindSparseInfo& bindInfo = pBindInfo[i];

                // Register sparse buffers memory bindings.
                for( uint32_t j = 0; j < bindInfo.bufferBindCount; ++j )
                {
                    dd.Profiler.BindBufferMemory( &bindInfo.pBufferBinds[j] );
                }
            }
        }

        return result;
=======
        // Synchronize host access to the queue object in case the overlay tries to use it.
        VkQueue_Object_Scope queueScope( dd.Device.Queues.at( queue ) );

        // Wait for the queue to become idle
        return dd.Device.Callbacks.QueueWaitIdle( queue );
>>>>>>> 1860a242
    }
}<|MERGE_RESOLUTION|>--- conflicted
+++ resolved
@@ -171,53 +171,21 @@
     /***********************************************************************************\
 
     Function:
-<<<<<<< HEAD
-        QueueBindSparse
-=======
         QueueWaitIdle
->>>>>>> 1860a242
 
     Description:
 
     \***********************************************************************************/
-<<<<<<< HEAD
-    VKAPI_ATTR VkResult VKAPI_CALL VkQueue_Functions::QueueBindSparse(
-        VkQueue queue,
-        uint32_t bindInfoCount,
-        const VkBindSparseInfo* pBindInfo,
-        VkFence fence )
-=======
     VKAPI_ATTR VkResult VKAPI_CALL VkQueue_Functions::QueueWaitIdle(
         VkQueue queue )
->>>>>>> 1860a242
     {
         auto& dd = DeviceDispatch.Get( queue );
         TipGuard tip( dd.Device.TIP, __func__ );
 
-<<<<<<< HEAD
-        VkResult result = dd.Device.Callbacks.QueueBindSparse( queue, bindInfoCount, pBindInfo, fence );
-
-        if( result == VK_SUCCESS )
-        {
-            for( uint32_t i = 0; i < bindInfoCount; ++i )
-            {
-                const VkBindSparseInfo& bindInfo = pBindInfo[i];
-
-                // Register sparse buffers memory bindings.
-                for( uint32_t j = 0; j < bindInfo.bufferBindCount; ++j )
-                {
-                    dd.Profiler.BindBufferMemory( &bindInfo.pBufferBinds[j] );
-                }
-            }
-        }
-
-        return result;
-=======
         // Synchronize host access to the queue object in case the overlay tries to use it.
         VkQueue_Object_Scope queueScope( dd.Device.Queues.at( queue ) );
 
         // Wait for the queue to become idle
         return dd.Device.Callbacks.QueueWaitIdle( queue );
->>>>>>> 1860a242
     }
 }