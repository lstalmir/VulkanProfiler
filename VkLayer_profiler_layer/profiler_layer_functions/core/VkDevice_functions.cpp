// Copyright (c) 2019-2025 Lukasz Stalmirski
//
// Permission is hereby granted, free of charge, to any person obtaining a copy
// of this software and associated documentation files (the "Software"), to deal
// in the Software without restriction, including without limitation the rights
// to use, copy, modify, merge, publish, distribute, sublicense, and/or sell
// copies of the Software, and to permit persons to whom the Software is
// furnished to do so, subject to the following conditions:
//
// The above copyright notice and this permission notice shall be included in all
// copies or substantial portions of the Software.
//
// THE SOFTWARE IS PROVIDED "AS IS", WITHOUT WARRANTY OF ANY KIND, EXPRESS OR
// IMPLIED, INCLUDING BUT NOT LIMITED TO THE WARRANTIES OF MERCHANTABILITY,
// FITNESS FOR A PARTICULAR PURPOSE AND NONINFRINGEMENT. IN NO EVENT SHALL THE
// AUTHORS OR COPYRIGHT HOLDERS BE LIABLE FOR ANY CLAIM, DAMAGES OR OTHER
// LIABILITY, WHETHER IN AN ACTION OF CONTRACT, TORT OR OTHERWISE, ARISING FROM,
// OUT OF OR IN CONNECTION WITH THE SOFTWARE OR THE USE OR OTHER DEALINGS IN THE
// SOFTWARE.

#include "VkDevice_functions.h"
#include "VkInstance_functions.h"
#include "profiler_layer_objects/VkSwapchainKhr_object.h"
#include "VkLayer_profiler_layer.generated.h"
#include "profiler_layer_functions/Helpers.h"

#undef VK_NO_PROTOTYPES
#include "profiler_ext/VkProfilerEXT.h"
#include "profiler_ext/VkProfilerObjectEXT.h"

namespace Profiler
{
    /***********************************************************************************\

    Function:
        GetDeviceProcAddr

    Description:
        Gets pointer to the VkDevice function implementation.

    \***********************************************************************************/
    VKAPI_ATTR PFN_vkVoidFunction VKAPI_CALL VkDevice_Functions::GetDeviceProcAddr(
        VkDevice device,
        const char* pName )
    {
        // VkDevice core functions
        GETPROCADDR( GetDeviceProcAddr );
        GETPROCADDR( DestroyDevice );
        GETPROCADDR( CreateShaderModule );
        GETPROCADDR( DestroyShaderModule );
        GETPROCADDR( CreateGraphicsPipelines );
        GETPROCADDR( CreateComputePipelines );
        GETPROCADDR( DestroyPipeline );
        GETPROCADDR( CreateRenderPass );
        GETPROCADDR( CreateRenderPass2 );
        GETPROCADDR( DestroyRenderPass );
        GETPROCADDR( CreateCommandPool );
        GETPROCADDR( DestroyCommandPool );
        GETPROCADDR( AllocateCommandBuffers );
        GETPROCADDR( FreeCommandBuffers );
        GETPROCADDR( AllocateMemory );
        GETPROCADDR( FreeMemory );
        GETPROCADDR( CreateBuffer );
        GETPROCADDR( DestroyBuffer );
        GETPROCADDR( BindBufferMemory );
        GETPROCADDR( BindBufferMemory2 );
        GETPROCADDR( CreateImage );
        GETPROCADDR( DestroyImage );
        GETPROCADDR( BindImageMemory );
        GETPROCADDR( BindImageMemory2 );

        // VkCommandBuffer core functions
        GETPROCADDR( BeginCommandBuffer );
        GETPROCADDR( EndCommandBuffer );
        GETPROCADDR( ResetCommandBuffer );
        GETPROCADDR( CmdBeginRenderPass );
        GETPROCADDR( CmdEndRenderPass );
        GETPROCADDR( CmdNextSubpass );
        GETPROCADDR( CmdBeginRenderPass2 );
        GETPROCADDR( CmdEndRenderPass2 );
        GETPROCADDR( CmdNextSubpass2 );
        GETPROCADDR( CmdBeginRendering );
        GETPROCADDR( CmdEndRendering );
        GETPROCADDR( CmdBindPipeline );
        GETPROCADDR( CmdExecuteCommands );
        GETPROCADDR( CmdPipelineBarrier );
        GETPROCADDR( CmdPipelineBarrier2 );
        GETPROCADDR( CmdDraw );
        GETPROCADDR( CmdDrawIndirect );
        GETPROCADDR( CmdDrawIndexed );
        GETPROCADDR( CmdDrawIndexedIndirect );
        GETPROCADDR( CmdDrawIndirectCount );
        GETPROCADDR( CmdDrawIndexedIndirectCount );
        GETPROCADDR( CmdDispatch );
        GETPROCADDR( CmdDispatchIndirect );
        GETPROCADDR( CmdCopyBuffer );
        GETPROCADDR( CmdCopyBufferToImage );
        GETPROCADDR( CmdCopyImage );
        GETPROCADDR( CmdCopyImageToBuffer );
        GETPROCADDR( CmdClearAttachments );
        GETPROCADDR( CmdClearColorImage );
        GETPROCADDR( CmdClearDepthStencilImage );
        GETPROCADDR( CmdResolveImage );
        GETPROCADDR( CmdBlitImage );
        GETPROCADDR( CmdFillBuffer );
        GETPROCADDR( CmdUpdateBuffer );
        GETPROCADDR( CmdBlitImage2 );
        GETPROCADDR( CmdCopyBuffer2 );
        GETPROCADDR( CmdCopyBufferToImage2 );
        GETPROCADDR( CmdCopyImage2 );
        GETPROCADDR( CmdCopyImageToBuffer2 );
        GETPROCADDR( CmdResolveImage2 );

        // VkQueue core functions
        GETPROCADDR( QueueSubmit );
        GETPROCADDR( QueueSubmit2 );
        GETPROCADDR( QueueBindSparse );
<<<<<<< HEAD
=======
        GETPROCADDR( QueueWaitIdle );
>>>>>>> 541fdc60

        // VK_KHR_bind_memory2 functions
        GETPROCADDR( BindBufferMemory2KHR );
        GETPROCADDR( BindImageMemory2KHR );

        // VK_KHR_copy_commands2 functions
        GETPROCADDR( CmdBlitImage2KHR );
        GETPROCADDR( CmdCopyBuffer2KHR );
        GETPROCADDR( CmdCopyBufferToImage2KHR );
        GETPROCADDR( CmdCopyImage2KHR );
        GETPROCADDR( CmdCopyImageToBuffer2KHR );
        GETPROCADDR( CmdResolveImage2KHR );

        // VK_KHR_create_renderpass2 functions
        GETPROCADDR( CreateRenderPass2KHR );
        GETPROCADDR( CmdBeginRenderPass2KHR );
        GETPROCADDR( CmdEndRenderPass2KHR );
        GETPROCADDR( CmdNextSubpass2KHR );

        // VK_KHR_dynamic_rendering functions
        GETPROCADDR( CmdBeginRenderingKHR );
        GETPROCADDR( CmdEndRenderingKHR );

        // VK_EXT_debug_marker functions
        GETPROCADDR( DebugMarkerSetObjectNameEXT );
        GETPROCADDR( DebugMarkerSetObjectTagEXT );
        GETPROCADDR( CmdDebugMarkerInsertEXT );
        GETPROCADDR( CmdDebugMarkerBeginEXT );
        GETPROCADDR( CmdDebugMarkerEndEXT );

        // VK_EXT_debug_utils functions
        GETPROCADDR( SetDebugUtilsObjectNameEXT );
        GETPROCADDR( SetDebugUtilsObjectTagEXT );
        GETPROCADDR( CmdInsertDebugUtilsLabelEXT );
        GETPROCADDR( CmdBeginDebugUtilsLabelEXT );
        GETPROCADDR( CmdEndDebugUtilsLabelEXT );
        GETPROCADDR( QueueBeginDebugUtilsLabelEXT );
        GETPROCADDR( QueueEndDebugUtilsLabelEXT );
        GETPROCADDR( QueueInsertDebugUtilsLabelEXT );

        // VK_KHR_deferred_host_operations functions
        GETPROCADDR( CreateDeferredOperationKHR );
        GETPROCADDR( DestroyDeferredOperationKHR );
        GETPROCADDR( DeferredOperationJoinKHR );

        // VK_AMD_draw_indirect_count functions
        GETPROCADDR( CmdDrawIndirectCountAMD );
        GETPROCADDR( CmdDrawIndexedIndirectCountAMD );

        // VK_KHR_draw_indirect_count functions
        GETPROCADDR( CmdDrawIndirectCountKHR );
        GETPROCADDR( CmdDrawIndexedIndirectCountKHR );

        // VK_EXT_mesh_shader functions
        GETPROCADDR( CmdDrawMeshTasksEXT );
        GETPROCADDR( CmdDrawMeshTasksIndirectEXT );
        GETPROCADDR( CmdDrawMeshTasksIndirectCountEXT );

        // VK_NV_mesh_shader functions
        GETPROCADDR( CmdDrawMeshTasksNV );
        GETPROCADDR( CmdDrawMeshTasksIndirectNV );
        GETPROCADDR( CmdDrawMeshTasksIndirectCountNV );

        // VK_EXT_opacity_micromap functions
        GETPROCADDR( CmdBuildMicromapsEXT );
        GETPROCADDR( CmdCopyMicromapEXT );
        GETPROCADDR( CmdCopyMemoryToMicromapEXT );
        GETPROCADDR( CmdCopyMicromapToMemoryEXT );

        // VK_KHR_ray_tracing_maintenance1 functions
        GETPROCADDR( CmdTraceRaysIndirect2KHR );

        // VK_KHR_ray_tracing_pipeline functions
        GETPROCADDR( CreateRayTracingPipelinesKHR );
        GETPROCADDR( CmdTraceRaysKHR );
        GETPROCADDR( CmdTraceRaysIndirectKHR );

        // VK_KHR_acceleration_structure functions
        GETPROCADDR( CmdBuildAccelerationStructuresKHR );
        GETPROCADDR( CmdBuildAccelerationStructuresIndirectKHR );
        GETPROCADDR( CmdCopyAccelerationStructureKHR );
        GETPROCADDR( CmdCopyAccelerationStructureToMemoryKHR );
        GETPROCADDR( CmdCopyMemoryToAccelerationStructureKHR );

        // VK_EXT_shader_object functions
        GETPROCADDR( CreateShadersEXT );
        GETPROCADDR( DestroyShaderEXT );
        GETPROCADDR( CmdBindShadersEXT );

        // VK_KHR_swapchain functions
        GETPROCADDR( QueuePresentKHR );
        GETPROCADDR( CreateSwapchainKHR );
        GETPROCADDR( DestroySwapchainKHR );

        // VK_KHR_synchronization2 functions
        GETPROCADDR( QueueSubmit2KHR );
        GETPROCADDR( CmdPipelineBarrier2KHR );

        // VK_EXT_profiler functions
        GETPROCADDR_EXT( vkSetProfilerSamplingModeEXT );
        GETPROCADDR_EXT( vkGetProfilerSamplingModeEXT );
        GETPROCADDR_EXT( vkSetProfilerFrameDelimiterEXT );
        GETPROCADDR_EXT( vkGetProfilerFrameDelimiterEXT );
        GETPROCADDR_EXT( vkGetProfilerFrameDataEXT );
        GETPROCADDR_EXT( vkFreeProfilerFrameDataEXT );
        GETPROCADDR_EXT( vkFlushProfilerEXT );
        GETPROCADDR_EXT( vkEnumerateProfilerPerformanceMetricsSetsEXT );
        GETPROCADDR_EXT( vkEnumerateProfilerPerformanceCounterPropertiesEXT );
        GETPROCADDR_EXT( vkSetProfilerPerformanceMetricsSetEXT );
        GETPROCADDR_EXT( vkGetProfilerActivePerformanceMetricsSetIndexEXT );
        // VK_EXT_profiler functions aliases for backwards compatibility
        GETPROCADDR_EXT_ALIAS( "vkSetProfilerModeEXT", vkSetProfilerSamplingModeEXT );
        GETPROCADDR_EXT_ALIAS( "vkGetProfilerModeEXT", vkGetProfilerSamplingModeEXT );
        GETPROCADDR_EXT_ALIAS( "vkSetProfilerSyncModeEXT", vkSetProfilerFrameDelimiterEXT );
        GETPROCADDR_EXT_ALIAS( "vkGetProfilerSyncModeEXT", vkGetProfilerFrameDelimiterEXT );

        // VK_EXT_profiler_object functions
        GETPROCADDR_EXT( vkGetProfilerEXT );
        GETPROCADDR_EXT( vkGetProfilerOverlayEXT );

        if( device )
        {
            // Get function address from the next layer
            return DeviceDispatch.Get( device ).Device.Callbacks.GetDeviceProcAddr( device, pName );
        }

        // Undefined behaviour according to spec - VkDevice handle cannot be null
        return nullptr;
    }

    /***********************************************************************************\

    Function:
        DestroyDevice

    Description:
        Removes dispatch table associated with the VkDevice object.

    \***********************************************************************************/
    VKAPI_ATTR void VKAPI_CALL VkDevice_Functions::DestroyDevice(
        VkDevice device,
        const VkAllocationCallbacks* pAllocator )
    {
        auto& dd = DeviceDispatch.Get( device );
        auto pfnDestroyDevice = dd.Device.Callbacks.DestroyDevice;

        // Cleanup dispatch table and profiler
        VkDevice_Functions_Base::DestroyDeviceBase( device );

        // Destroy the device
        pfnDestroyDevice( device, pAllocator );
    }

    /***********************************************************************************\

    Function:
        CreateShaderModule

    Description:

    \***********************************************************************************/
    VKAPI_ATTR VkResult VKAPI_CALL VkDevice_Functions::CreateShaderModule(
        VkDevice device,
        const VkShaderModuleCreateInfo* pCreateInfo,
        const VkAllocationCallbacks* pAllocator,
        VkShaderModule* pShaderModule )
    {
        auto& dd = DeviceDispatch.Get( device );
        TipGuard tip( dd.Device.TIP, __func__ );

        // Create the shader module
        VkResult result = dd.Device.Callbacks.CreateShaderModule(
            device, pCreateInfo, pAllocator, pShaderModule );

        if( result == VK_SUCCESS )
        {
            // Register shader module
            dd.Profiler.CreateShaderModule( *pShaderModule, pCreateInfo );
        }

        return result;
    }

    /***********************************************************************************\

    Function:
        DestroyShaderModule

    Description:

    \***********************************************************************************/
    VKAPI_ATTR void VKAPI_CALL VkDevice_Functions::DestroyShaderModule(
        VkDevice device,
        VkShaderModule shaderModule,
        const VkAllocationCallbacks* pAllocator )
    {
        auto& dd = DeviceDispatch.Get( device );
        TipGuard tip( dd.Device.TIP, __func__ );

        // Unregister the shader module from the profiler
        dd.Profiler.DestroyShaderModule( shaderModule );

        // Destroy the shader module
        dd.Device.Callbacks.DestroyShaderModule( device, shaderModule, pAllocator );
    }

    /***********************************************************************************\

    Function:
        CreateGraphicsPipelines

    Description:

    \***********************************************************************************/
    VKAPI_ATTR VkResult VKAPI_CALL VkDevice_Functions::CreateGraphicsPipelines(
        VkDevice device,
        VkPipelineCache pipelineCache,
        uint32_t createInfoCount,
        const VkGraphicsPipelineCreateInfo* pCreateInfos,
        const VkAllocationCallbacks* pAllocator,
        VkPipeline* pPipelines )
    {
        auto& dd = DeviceDispatch.Get( device );
        TipGuard tip( dd.Device.TIP, __func__ );

        // Capture executable properties for shader inspection.
        VkGraphicsPipelineCreateInfo* pCreateInfosWithExecutableProperties = nullptr;
        VkPipelineExecutablePropertiesKhr_Functions::CapturePipelineExecutableProperties(
            dd, createInfoCount, &pCreateInfos, &pCreateInfosWithExecutableProperties );

        // Create the pipelines
        VkResult result = dd.Device.Callbacks.CreateGraphicsPipelines(
            device, pipelineCache, createInfoCount, pCreateInfos, pAllocator, pPipelines );

        if( result == VK_SUCCESS )
        {
            // Register pipelines
            dd.Profiler.CreatePipelines( createInfoCount, pCreateInfos, pPipelines );
        }

        free( pCreateInfosWithExecutableProperties );

        return result;
    }

    /***********************************************************************************\

    Function:
        CreateComputePipelines

    Description:

    \***********************************************************************************/
    VKAPI_ATTR VkResult VKAPI_CALL VkDevice_Functions::CreateComputePipelines(
        VkDevice device,
        VkPipelineCache pipelineCache,
        uint32_t createInfoCount,
        const VkComputePipelineCreateInfo* pCreateInfos,
        const VkAllocationCallbacks* pAllocator,
        VkPipeline* pPipelines )
    {
        auto& dd = DeviceDispatch.Get( device );
        TipGuard tip( dd.Device.TIP, __func__ );

        // Capture executable properties for shader inspection.
        VkComputePipelineCreateInfo* pCreateInfosWithExecutableProperties = nullptr;
        VkPipelineExecutablePropertiesKhr_Functions::CapturePipelineExecutableProperties(
            dd, createInfoCount, &pCreateInfos, &pCreateInfosWithExecutableProperties );

        // Create the pipelines
        VkResult result = dd.Device.Callbacks.CreateComputePipelines(
            device, pipelineCache, createInfoCount, pCreateInfos, pAllocator, pPipelines );

        if( result == VK_SUCCESS )
        {
            // Register pipelines
            dd.Profiler.CreatePipelines( createInfoCount, pCreateInfos, pPipelines );
        }

        free( pCreateInfosWithExecutableProperties );

        return result;
    }

    /***********************************************************************************\

    Function:
        DestroyPipeline

    Description:

    \***********************************************************************************/
    VKAPI_ATTR void VKAPI_CALL VkDevice_Functions::DestroyPipeline(
        VkDevice device,
        VkPipeline pipeline,
        const VkAllocationCallbacks* pAllocator )
    {
        auto& dd = DeviceDispatch.Get( device );
        TipGuard tip( dd.Device.TIP, __func__ );

        // Unregister the pipeline
        dd.Profiler.DestroyPipeline( pipeline );

        // Destroy the pipeline
        dd.Device.Callbacks.DestroyPipeline( device, pipeline, pAllocator );
    }

    /***********************************************************************************\

    Function:
        CreateRenderPass

    Description:

    \***********************************************************************************/
    VKAPI_ATTR VkResult VKAPI_CALL VkDevice_Functions::CreateRenderPass(
        VkDevice device,
        const VkRenderPassCreateInfo* pCreateInfo,
        const VkAllocationCallbacks* pAllocator,
        VkRenderPass* pRenderPass )
    {
        auto& dd = DeviceDispatch.Get( device );
        TipGuard tip( dd.Device.TIP, __func__ );

        // Create the render pass
        VkResult result = dd.Device.Callbacks.CreateRenderPass(
            device, pCreateInfo, pAllocator, pRenderPass );

        if( result == VK_SUCCESS )
        {
            // Register new render pass
            dd.Profiler.CreateRenderPass( *pRenderPass, pCreateInfo );
        }

        return result;
    }

    /***********************************************************************************\

    Function:
        CreateRenderPass2

    Description:

    \***********************************************************************************/
    VKAPI_ATTR VkResult VKAPI_CALL VkDevice_Functions::CreateRenderPass2(
        VkDevice device,
        const VkRenderPassCreateInfo2* pCreateInfo,
        const VkAllocationCallbacks* pAllocator,
        VkRenderPass* pRenderPass )
    {
        auto& dd = DeviceDispatch.Get( device );
        TipGuard tip( dd.Device.TIP, __func__ );

        // Create the render pass
        VkResult result = dd.Device.Callbacks.CreateRenderPass2(
            device, pCreateInfo, pAllocator, pRenderPass );

        if( result == VK_SUCCESS )
        {
            // Register new render pass
            dd.Profiler.CreateRenderPass( *pRenderPass, pCreateInfo );
        }

        return result;
    }

    /***********************************************************************************\

    Function:
        DestroyRenderPass

    Description:

    \***********************************************************************************/
    VKAPI_ATTR void VKAPI_CALL VkDevice_Functions::DestroyRenderPass(
        VkDevice device,
        VkRenderPass renderPass,
        const VkAllocationCallbacks* pAllocator )
    {
        auto& dd = DeviceDispatch.Get( device );
        TipGuard tip( dd.Device.TIP, __func__ );

        // Unregister the render pass
        dd.Profiler.DestroyRenderPass( renderPass );

        // Destroy the render pass
        dd.Device.Callbacks.DestroyRenderPass( device, renderPass, pAllocator );
    }

    /***********************************************************************************\

    Function:
        CreateCommandPool

    Description:

    \***********************************************************************************/
    VKAPI_ATTR VkResult VKAPI_CALL VkDevice_Functions::CreateCommandPool(
        VkDevice device,
        const VkCommandPoolCreateInfo* pCreateInfo,
        const VkAllocationCallbacks* pAllocator,
        VkCommandPool* pCommandPool )
    {
        auto& dd = DeviceDispatch.Get( device );
        TipGuard tip( dd.Device.TIP, __func__ );

        // Create the command pool
        VkResult result = dd.Device.Callbacks.CreateCommandPool(
            device, pCreateInfo, pAllocator, pCommandPool );

        if( result == VK_SUCCESS )
        {
            // Create command pool wrapper
            dd.Profiler.CreateCommandPool( *pCommandPool, pCreateInfo );
        }

        return result;
    }

    /***********************************************************************************\

    Function:
        DestroyCommandPool

    Description:

    \***********************************************************************************/
    VKAPI_ATTR void VKAPI_CALL VkDevice_Functions::DestroyCommandPool(
        VkDevice device,
        VkCommandPool commandPool,
        const VkAllocationCallbacks* pAllocator )
    {
        auto& dd = DeviceDispatch.Get( device );
        TipGuard tip( dd.Device.TIP, __func__ );

        // Cleanup profiler resources associated with the command pool
        dd.Profiler.DestroyCommandPool( commandPool );

        // Destroy the command pool
        dd.Device.Callbacks.DestroyCommandPool(
            device, commandPool, pAllocator );
    }

    /***********************************************************************************\

    Function:
        AllocateCommandBuffers

    Description:

    \***********************************************************************************/
    VKAPI_ATTR VkResult VKAPI_CALL VkDevice_Functions::AllocateCommandBuffers(
        VkDevice device,
        const VkCommandBufferAllocateInfo* pAllocateInfo,
        VkCommandBuffer* pCommandBuffers )
    {
        auto& dd = DeviceDispatch.Get( device );
        TipGuard tip( dd.Device.TIP, __func__ );

        // Allocate command buffers
        VkResult result = dd.Device.Callbacks.AllocateCommandBuffers(
            device, pAllocateInfo, pCommandBuffers );

        if( result == VK_SUCCESS )
        {
            // Begin profiling
            dd.Profiler.AllocateCommandBuffers(
                pAllocateInfo->commandPool,
                pAllocateInfo->level,
                pAllocateInfo->commandBufferCount,
                pCommandBuffers );
        }

        return result;
    }

    /***********************************************************************************\

    Function:
        FreeCommandBuffers

    Description:

    \***********************************************************************************/
    VKAPI_ATTR void VKAPI_CALL VkDevice_Functions::FreeCommandBuffers(
        VkDevice device,
        VkCommandPool commandPool,
        uint32_t commandBufferCount,
        const VkCommandBuffer* pCommandBuffers )
    {
        auto& dd = DeviceDispatch.Get( device );
        TipGuard tip( dd.Device.TIP, __func__ );

        // Cleanup profiler resources associated with freed command buffers
        dd.Profiler.FreeCommandBuffers( commandBufferCount, pCommandBuffers );

        // Free the command buffers
        dd.Device.Callbacks.FreeCommandBuffers(
            device, commandPool, commandBufferCount, pCommandBuffers );
    }

    /***********************************************************************************\

    Function:
        AllocateMemory

    Description:

    \***********************************************************************************/
    VKAPI_ATTR VkResult VKAPI_CALL VkDevice_Functions::AllocateMemory(
        VkDevice device,
        const VkMemoryAllocateInfo* pAllocateInfo,
        const VkAllocationCallbacks* pAllocator,
        VkDeviceMemory* pMemory )
    {
        auto& dd = DeviceDispatch.Get( device );
        TipGuard tip( dd.Device.TIP, __func__ );

        // Allocate the memory
        VkResult result = dd.Device.Callbacks.AllocateMemory(
            device, pAllocateInfo, pAllocator, pMemory );

        if( result == VK_SUCCESS )
        {
            // Register allocation
            dd.Profiler.AllocateMemory( *pMemory, pAllocateInfo );
        }

        return result;
    }

    /***********************************************************************************\

    Function:
        FreeMemory

    Description:

    \***********************************************************************************/
    VKAPI_ATTR void VKAPI_CALL VkDevice_Functions::FreeMemory(
        VkDevice device,
        VkDeviceMemory memory,
        const VkAllocationCallbacks* pAllocator )
    {
        auto& dd = DeviceDispatch.Get( device );
        TipGuard tip( dd.Device.TIP, __func__ );

        // Unregister allocation
        dd.Profiler.FreeMemory( memory );

        // Free the memory
        dd.Device.Callbacks.FreeMemory( device, memory, pAllocator );
    }

    /***********************************************************************************\

    Function:
        CreateBuffer

    Description:

    \***********************************************************************************/
    VKAPI_ATTR VkResult VKAPI_CALL VkDevice_Functions::CreateBuffer(
        VkDevice device,
        const VkBufferCreateInfo* pCreateInfo,
        const VkAllocationCallbacks* pAllocator,
        VkBuffer* pBuffer )
    {
        auto& dd = DeviceDispatch.Get( device );
        TipGuard tip( dd.Device.TIP, __func__ );

        // Make sure all indirect buffers are created with VK_BUFFER_USAGE_TRANSFER_SRC_BIT flag,
        // so the layer can copy the data from it.
        VkBufferCreateInfo createInfo = *pCreateInfo;

        if( ( createInfo.usage & VK_BUFFER_USAGE_INDIRECT_BUFFER_BIT ) ||
            ( createInfo.usage & VK_BUFFER_USAGE_SHADER_BINDING_TABLE_BIT_KHR ) )
        {
            createInfo.usage |= VK_BUFFER_USAGE_TRANSFER_SRC_BIT;
        }

        // Create the buffer
        VkResult result = dd.Device.Callbacks.CreateBuffer(
            device, &createInfo, pAllocator, pBuffer );

        if( result == VK_SUCCESS )
        {
            // Register buffer
            dd.Profiler.CreateBuffer( *pBuffer, pCreateInfo );
        }

        return result;
    }

    /***********************************************************************************\

    Function:
        DestroyBuffer

    Description:

    \***********************************************************************************/
    VKAPI_ATTR void VKAPI_CALL VkDevice_Functions::DestroyBuffer(
        VkDevice device,
        VkBuffer buffer,
        const VkAllocationCallbacks* pAllocator )
    {
        auto& dd = DeviceDispatch.Get( device );
        TipGuard tip( dd.Device.TIP, __func__ );

        // Unregister the buffer
        dd.Profiler.DestroyBuffer( buffer );

        // Destroy the buffer
        dd.Device.Callbacks.DestroyBuffer( device, buffer, pAllocator );
    }

    /***********************************************************************************\

    Function:
        BindBufferMemory

    Description:

    \***********************************************************************************/
    VKAPI_ATTR VkResult VKAPI_CALL VkDevice_Functions::BindBufferMemory(
        VkDevice device,
        VkBuffer buffer,
        VkDeviceMemory memory,
        VkDeviceSize offset )
    {
        auto& dd = DeviceDispatch.Get( device );
        TipGuard tip( dd.Device.TIP, __func__ );

        // Bind buffer memory
        VkResult result = dd.Device.Callbacks.BindBufferMemory(
            device, buffer, memory, offset );

        if( result == VK_SUCCESS )
        {
            // Register buffer memory binding
            dd.Profiler.BindBufferMemory( buffer, memory, offset );
        }

        return result;
    }

    /***********************************************************************************\

    Function:
        BindBufferMemory2

    Description:

    \***********************************************************************************/
    VKAPI_ATTR VkResult VKAPI_CALL VkDevice_Functions::BindBufferMemory2(
        VkDevice device,
        uint32_t bindInfoCount,
        const VkBindBufferMemoryInfo* pBindInfos )
    {
        auto& dd = DeviceDispatch.Get( device );
        TipGuard tip( dd.Device.TIP, __func__ );

        // Bind buffer memory
        VkResult result = dd.Device.Callbacks.BindBufferMemory2(
            device, bindInfoCount, pBindInfos );

        if( result == VK_SUCCESS )
        {
            // Register buffer memory bindings
            for( uint32_t i = 0; i < bindInfoCount; ++i )
            {
                dd.Profiler.BindBufferMemory(
                    pBindInfos[ i ].buffer,
                    pBindInfos[ i ].memory,
                    pBindInfos[ i ].memoryOffset );
            }
        }

        return result;
    }

    /***********************************************************************************\

    Function:
        CreateImage

    Description:

    \***********************************************************************************/
    VKAPI_ATTR VkResult VKAPI_CALL VkDevice_Functions::CreateImage(
        VkDevice device,
        const VkImageCreateInfo* pCreateInfo,
        const VkAllocationCallbacks* pAllocator,
        VkImage* pImage )
    {
        auto& dd = DeviceDispatch.Get( device );
        TipGuard tip( dd.Device.TIP, __func__ );

        // Create the image
        VkResult result = dd.Device.Callbacks.CreateImage(
            device, pCreateInfo, pAllocator, pImage );

        if( result == VK_SUCCESS )
        {
            // Register image
            dd.Profiler.CreateImage( *pImage, pCreateInfo );
        }

        return result;
    }

    /***********************************************************************************\

    Function:
        DestroyImage

    Description:

    \***********************************************************************************/
    VKAPI_ATTR void VKAPI_CALL VkDevice_Functions::DestroyImage(
        VkDevice device,
        VkImage image,
        const VkAllocationCallbacks* pAllocator )
    {
        auto& dd = DeviceDispatch.Get( device );
        TipGuard tip( dd.Device.TIP, __func__ );

        // Unregister the image
        dd.Profiler.DestroyImage( image );

        // Destroy the image
        dd.Device.Callbacks.DestroyImage( device, image, pAllocator );
    }

    /***********************************************************************************\

    Function:
        BindImageMemory

    Description:

    \***********************************************************************************/
    VKAPI_ATTR VkResult VKAPI_CALL VkDevice_Functions::BindImageMemory(
        VkDevice device,
        VkImage image,
        VkDeviceMemory memory,
        VkDeviceSize offset )
    {
        auto& dd = DeviceDispatch.Get( device );
        TipGuard tip( dd.Device.TIP, __func__ );

        // Bind image memory
        VkResult result = dd.Device.Callbacks.BindImageMemory(
            device, image, memory, offset );

        if( result == VK_SUCCESS )
        {
            // Register image memory binding
            dd.Profiler.BindImageMemory( image, memory, offset );
        }

        return result;
    }

    /***********************************************************************************\

    Function:
        BindImageMemory2

    Description:

    \***********************************************************************************/
    VKAPI_ATTR VkResult VKAPI_CALL VkDevice_Functions::BindImageMemory2(
        VkDevice device,
        uint32_t bindInfoCount,
        const VkBindImageMemoryInfo* pBindInfos )
    {
        auto& dd = DeviceDispatch.Get( device );
        TipGuard tip( dd.Device.TIP, __func__ );

        // Bind image memory
        VkResult result = dd.Device.Callbacks.BindImageMemory2(
            device, bindInfoCount, pBindInfos );

        if( result == VK_SUCCESS )
        {
            // Register image memory bindings
            for( uint32_t i = 0; i < bindInfoCount; ++i )
            {
                dd.Profiler.BindImageMemory(
                    pBindInfos[ i ].image,
                    pBindInfos[ i ].memory,
                    pBindInfos[ i ].memoryOffset );
            }
        }

        return result;
    }
}<|MERGE_RESOLUTION|>--- conflicted
+++ resolved
@@ -115,10 +115,7 @@
         GETPROCADDR( QueueSubmit );
         GETPROCADDR( QueueSubmit2 );
         GETPROCADDR( QueueBindSparse );
-<<<<<<< HEAD
-=======
         GETPROCADDR( QueueWaitIdle );
->>>>>>> 541fdc60
 
         // VK_KHR_bind_memory2 functions
         GETPROCADDR( BindBufferMemory2KHR );
