--- conflicted
+++ resolved
@@ -54,12 +54,9 @@
             uint32_t bindInfoCount,
             const VkBindSparseInfo* pBindInfo,
             VkFence fence );
-<<<<<<< HEAD
-=======
 
         // vkQueueWaitIdle
         static VKAPI_ATTR VkResult VKAPI_CALL QueueWaitIdle(
             VkQueue queue );
->>>>>>> 1860a242
     };
 }