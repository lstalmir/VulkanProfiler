--- conflicted
+++ resolved
@@ -176,15 +176,7 @@
     {
         auto& dd = DeviceDispatch.Get( queue );
 
-<<<<<<< HEAD
-        // Create mutable copy of present info
-        VkPresentInfoKHR presentInfo = *pPresentInfo;
-        // Get present queue wrapper
-        VkQueue_Object& presentQueue = dd.Device.Queues.at( queue );
-
-=======
         // End profiling of the previous frame
->>>>>>> d078ce6b
         dd.Profiler.FinishFrame();
 
         // Overlay rendering may be executed on a different queue than the one used for presenting.
@@ -219,11 +211,7 @@
         dd.Device.TIP.Reset();
 
         // Present the image
-<<<<<<< HEAD
-        std::shared_lock lock( presentQueue.Mutex );
-        return dd.Device.Callbacks.QueuePresentKHR( queue, &presentInfo );
-=======
+        std::shared_lock lock( dd.Device.Queues.at( queue ).Mutex );
         return dd.Device.Callbacks.QueuePresentKHR( queue, pPresentInfo );
->>>>>>> d078ce6b
     }
 }