// Copyright (c) 2019-2023 Lukasz Stalmirski
// 
// Permission is hereby granted, free of charge, to any person obtaining a copy
// of this software and associated documentation files (the "Software"), to deal
// in the Software without restriction, including without limitation the rights
// to use, copy, modify, merge, publish, distribute, sublicense, and/or sell
// copies of the Software, and to permit persons to whom the Software is
// furnished to do so, subject to the following conditions:
// 
// The above copyright notice and this permission notice shall be included in all
// copies or substantial portions of the Software.
// 
// THE SOFTWARE IS PROVIDED "AS IS", WITHOUT WARRANTY OF ANY KIND, EXPRESS OR
// IMPLIED, INCLUDING BUT NOT LIMITED TO THE WARRANTIES OF MERCHANTABILITY,
// FITNESS FOR A PARTICULAR PURPOSE AND NONINFRINGEMENT. IN NO EVENT SHALL THE
// AUTHORS OR COPYRIGHT HOLDERS BE LIABLE FOR ANY CLAIM, DAMAGES OR OTHER
// LIABILITY, WHETHER IN AN ACTION OF CONTRACT, TORT OR OTHERWISE, ARISING FROM,
// OUT OF OR IN CONNECTION WITH THE SOFTWARE OR THE USE OR OTHER DEALINGS IN THE
// SOFTWARE.

#include "VkRayTracingPipelineKhr_functions.h"
#include "VkPipelineExecutablePropertiesKhr_functions.h"

namespace Profiler
{
    /***********************************************************************************\

    Function:
        CreateRayTracingPipelinesKHR

    Description:

    \***********************************************************************************/
    VKAPI_ATTR VkResult VKAPI_CALL VkRayTracingPipelineKhr_Functions::CreateRayTracingPipelinesKHR(
        VkDevice device,
        VkDeferredOperationKHR deferredOperation,
        VkPipelineCache pipelineCache,
        uint32_t createInfoCount,
        const VkRayTracingPipelineCreateInfoKHR* pCreateInfos,
        const VkAllocationCallbacks* pAllocator,
        VkPipeline* pPipelines )
    {
        auto& dd = DeviceDispatch.Get( device );

        // Capture executable properties for shader inspection.
        VkRayTracingPipelineCreateInfoKHR* pCreateInfosWithExecutableProperties = nullptr;
        VkPipelineExecutablePropertiesKhr_Functions::CapturePipelineExecutableProperties(
            dd, createInfoCount, &pCreateInfos, &pCreateInfosWithExecutableProperties );

        // Create the pipelines
        VkResult result = dd.Device.Callbacks.CreateRayTracingPipelinesKHR(
            device, deferredOperation, pipelineCache, createInfoCount, pCreateInfos, pAllocator, pPipelines );

<<<<<<< HEAD
        // If the operation has been deferred, the pointer must be kept alive until the pipeline creation is complete.
        // The spec requires the application to join with the operation before freeing the memory, so we just need to
        // keep the reference to both handles and handle join function to free the create info when the pipeline is ready.
        if( (deferredOperation != VK_NULL_HANDLE) && (result == VK_OPERATION_DEFERRED_KHR) )
        {
            // Keep temporary pCreateInfosWithExecutableProperties alive until the deferred operation is complete.
            dd.Profiler.SetDeferredOperationCallback( deferredOperation,
                [&dd, createInfoCount, pCreateInfos, pPipelines, pCreateInfosWithExecutableProperties]( VkDeferredOperationKHR deferredOperation )
                {
                    // Get the result of the deferred operation.
                    VkResult pipelineCreationResult = dd.Device.Callbacks.GetDeferredOperationResultKHR(
                        dd.Device.Handle,
                        deferredOperation );

                    if( pipelineCreationResult == VK_SUCCESS )
                    {
                        // Register the pipelines.
                        dd.Profiler.CreatePipelines( createInfoCount, pCreateInfos, pPipelines );
                    }

                    // Release pointer to the extended create info when the operation is complete.
                    free( pCreateInfosWithExecutableProperties );
                } );

            pCreateInfosWithExecutableProperties = nullptr;
=======
        // Register the pipelines once the deferred host operation completes.
        if( (deferredOperation != VK_NULL_HANDLE) && (result == VK_OPERATION_DEFERRED_KHR) )
        {
            // If the operation has been deferred, the pointer must be kept alive until the pipeline creation is complete.
            // The spec requires the application to join with the operation before freeing the memory, so we just need to
            // keep the reference to both handles and handle join function to free the create info when the pipeline is ready.
            auto registerDeferredPipelines = [ &dd, createInfoCount, pCreateInfos, pPipelines ]( VkDeferredOperationKHR deferredOperation )
            {
                // Get the result of the deferred operation.
                VkResult pipelineCreationResult = dd.Device.Callbacks.GetDeferredOperationResultKHR(
                    dd.Device.Handle,
                    deferredOperation );

                if( pipelineCreationResult == VK_SUCCESS )
                {
                    // Register the pipelines.
                    dd.Profiler.CreatePipelines( createInfoCount, pCreateInfos, pPipelines );
                }
            };

            dd.Profiler.SetDeferredOperationCallback( deferredOperation, registerDeferredPipelines );
>>>>>>> af0b0e64
        }

        // Register the pipelines now if pipeline compilation succeeded immediatelly.
        if( (result == VK_SUCCESS) || (result == VK_OPERATION_NOT_DEFERRED_KHR) )
        {
            dd.Profiler.CreatePipelines( createInfoCount, pCreateInfos, pPipelines );
        }

        free( pCreateInfosWithExecutableProperties );

        return result;
    }

    /***********************************************************************************\

    Function:
        CmdTraceRaysKHR

    Description:

    \***********************************************************************************/
    VKAPI_ATTR void VKAPI_CALL VkRayTracingPipelineKhr_Functions::CmdTraceRaysKHR(
        VkCommandBuffer commandBuffer,
        const VkStridedDeviceAddressRegionKHR* pRaygenShaderBindingTable,
        const VkStridedDeviceAddressRegionKHR* pMissShaderBindingTable,
        const VkStridedDeviceAddressRegionKHR* pHitShaderBindingTable,
        const VkStridedDeviceAddressRegionKHR* pCallableShaderBindingTable,
        uint32_t width,
        uint32_t height,
        uint32_t depth )
    {
        auto& dd = DeviceDispatch.Get( commandBuffer );
        auto& profiledCommandBuffer = dd.Profiler.GetCommandBuffer( commandBuffer );

        // Setup drawcall descriptor
        DeviceProfilerDrawcall drawcall;
        drawcall.m_Type = DeviceProfilerDrawcallType::eTraceRaysKHR;
        drawcall.m_Payload.m_TraceRays.m_Width = width;
        drawcall.m_Payload.m_TraceRays.m_Height = height;
        drawcall.m_Payload.m_TraceRays.m_Depth = depth;

        profiledCommandBuffer.PreCommand( drawcall );

        // Invoke next layer's implementation
        dd.Device.Callbacks.CmdTraceRaysKHR(
            commandBuffer,
            pRaygenShaderBindingTable,
            pMissShaderBindingTable,
            pHitShaderBindingTable,
            pCallableShaderBindingTable,
            width,
            height,
            depth );

        profiledCommandBuffer.PostCommand( drawcall );
    }

    /***********************************************************************************\

    Function:
        CmdTraceRaysIndirectKHR

    Description:

    \***********************************************************************************/
    VKAPI_ATTR void VKAPI_CALL VkRayTracingPipelineKhr_Functions::CmdTraceRaysIndirectKHR(
        VkCommandBuffer commandBuffer,
        const VkStridedDeviceAddressRegionKHR* pRaygenShaderBindingTable,
        const VkStridedDeviceAddressRegionKHR* pMissShaderBindingTable,
        const VkStridedDeviceAddressRegionKHR* pHitShaderBindingTable,
        const VkStridedDeviceAddressRegionKHR* pCallableShaderBindingTable,
        VkDeviceAddress indirectDeviceAddress )
    {
        auto& dd = DeviceDispatch.Get( commandBuffer );
        auto& profiledCommandBuffer = dd.Profiler.GetCommandBuffer( commandBuffer );

        // Setup drawcall descriptor
        DeviceProfilerDrawcall drawcall;
        drawcall.m_Type = DeviceProfilerDrawcallType::eTraceRaysKHR;
        drawcall.m_Payload.m_TraceRaysIndirect.m_IndirectAddress = indirectDeviceAddress;

        profiledCommandBuffer.PreCommand( drawcall );

        // Invoke next layer's implementation
        dd.Device.Callbacks.CmdTraceRaysIndirectKHR(
            commandBuffer,
            pRaygenShaderBindingTable,
            pMissShaderBindingTable,
            pHitShaderBindingTable,
            pCallableShaderBindingTable,
            indirectDeviceAddress );

        profiledCommandBuffer.PostCommand( drawcall );
    }

}<|MERGE_RESOLUTION|>--- conflicted
+++ resolved
@@ -50,41 +50,15 @@
         // Create the pipelines
         VkResult result = dd.Device.Callbacks.CreateRayTracingPipelinesKHR(
             device, deferredOperation, pipelineCache, createInfoCount, pCreateInfos, pAllocator, pPipelines );
-
-<<<<<<< HEAD
-        // If the operation has been deferred, the pointer must be kept alive until the pipeline creation is complete.
-        // The spec requires the application to join with the operation before freeing the memory, so we just need to
-        // keep the reference to both handles and handle join function to free the create info when the pipeline is ready.
-        if( (deferredOperation != VK_NULL_HANDLE) && (result == VK_OPERATION_DEFERRED_KHR) )
-        {
-            // Keep temporary pCreateInfosWithExecutableProperties alive until the deferred operation is complete.
-            dd.Profiler.SetDeferredOperationCallback( deferredOperation,
-                [&dd, createInfoCount, pCreateInfos, pPipelines, pCreateInfosWithExecutableProperties]( VkDeferredOperationKHR deferredOperation )
-                {
-                    // Get the result of the deferred operation.
-                    VkResult pipelineCreationResult = dd.Device.Callbacks.GetDeferredOperationResultKHR(
-                        dd.Device.Handle,
-                        deferredOperation );
-
-                    if( pipelineCreationResult == VK_SUCCESS )
-                    {
-                        // Register the pipelines.
-                        dd.Profiler.CreatePipelines( createInfoCount, pCreateInfos, pPipelines );
-                    }
-
-                    // Release pointer to the extended create info when the operation is complete.
-                    free( pCreateInfosWithExecutableProperties );
-                } );
-
-            pCreateInfosWithExecutableProperties = nullptr;
-=======
+        
         // Register the pipelines once the deferred host operation completes.
         if( (deferredOperation != VK_NULL_HANDLE) && (result == VK_OPERATION_DEFERRED_KHR) )
         {
             // If the operation has been deferred, the pointer must be kept alive until the pipeline creation is complete.
             // The spec requires the application to join with the operation before freeing the memory, so we just need to
             // keep the reference to both handles and handle join function to free the create info when the pipeline is ready.
-            auto registerDeferredPipelines = [ &dd, createInfoCount, pCreateInfos, pPipelines ]( VkDeferredOperationKHR deferredOperation )
+            auto registerDeferredPipelines = [ &dd, createInfoCount, pCreateInfos, pPipelines, pCreateInfosWithExecutableProperties ]
+                ( VkDeferredOperationKHR deferredOperation )
             {
                 // Get the result of the deferred operation.
                 VkResult pipelineCreationResult = dd.Device.Callbacks.GetDeferredOperationResultKHR(
@@ -96,15 +70,21 @@
                     // Register the pipelines.
                     dd.Profiler.CreatePipelines( createInfoCount, pCreateInfos, pPipelines );
                 }
+
+                // Release pointer to the extended create info when the operation is complete.
+                free( pCreateInfosWithExecutableProperties );
             };
 
             dd.Profiler.SetDeferredOperationCallback( deferredOperation, registerDeferredPipelines );
->>>>>>> af0b0e64
+
+            // Clear the pointer - it will be freed as part of the deferred operation.
+            pCreateInfosWithExecutableProperties = nullptr;
         }
 
         // Register the pipelines now if pipeline compilation succeeded immediatelly.
         if( (result == VK_SUCCESS) || (result == VK_OPERATION_NOT_DEFERRED_KHR) )
         {
+            // Register pipelines
             dd.Profiler.CreatePipelines( createInfoCount, pCreateInfos, pPipelines );
         }
 
